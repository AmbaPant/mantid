--- conflicted
+++ resolved
@@ -44,11 +44,7 @@
   m_totalXMin = matWs->getXMin();
   m_totalXMax = matWs->getXMax();
 
-<<<<<<< HEAD
   m_totalYMin = 0;  // Y direction is workspace index
-=======
-  m_totalYMin = 0; // Y direction is spectrum index
->>>>>>> e75d16a2
   m_totalYMax = (double)matWs->getNumberHistograms();
 
   m_totalRows = matWs->getNumberHistograms();
