#ifndef MANTID_API_PLOTAXISLABELTEST_H_
#define MANTID_API_PLOTAXISLABELTEST_H_

#include <cxxtest/TestSuite.h>

#include "MantidQtAPI/PlotAxis.h"
#include "MantidAPI/NumericAxis.h"
#include "MantidAPI/SpectraAxis.h"
#include "MantidGeometry/MDGeometry/MDHistoDimension.h"
#include "MantidKernel/Unit.h"
#include "MantidTestHelpers/WorkspaceCreationHelper.h"

class PlotAxisTest : public CxxTest::TestSuite {
private:
  class EmptyUtf8Label : public Mantid::Kernel::Unit {
  public:
    EmptyUtf8Label() : Mantid::Kernel::Unit() {}

    // Empty overrides of virtual methods
<<<<<<< HEAD
    const std::string unitID() const override { return "aUnit"; }
    const std::string caption() const override { return "Caption"; }
    const Mantid::Kernel::UnitLabel label() const override {
      return Mantid::Kernel::UnitLabel("unittext", L"", "");
    }
    void init() override {}
    double singleToTOF(const double) const override { return 0; }
    double singleFromTOF(const double) const override { return 0; }
    double conversionTOFMax() const override {
      return std::numeric_limits<double>::quiet_NaN();
    }
    double conversionTOFMin() const override {
      return std::numeric_limits<double>::quiet_NaN();
    }

    Unit *clone() const override { return new EmptyUtf8Label(); }
=======
    const std::string unitID() const { return "aUnit"; }
    const std::string caption() const { return "Caption"; }
    const Mantid::Kernel::UnitLabel label() const {
      return Mantid::Kernel::UnitLabel("unittext", L"", "");
    }
    void init() {}
    virtual double singleToTOF(const double) const { return 0; }
    virtual double singleFromTOF(const double) const { return 0; }
    virtual double conversionTOFMax() const {
      return std::numeric_limits<double>::quiet_NaN();
    }
    virtual double conversionTOFMin() const {
      return std::numeric_limits<double>::quiet_NaN();
    }

    virtual Unit *clone() const { return new EmptyUtf8Label(); }
>>>>>>> 88c3dd68
  };

public:
  // This pair of boilerplate methods prevent the suite being created statically
  // This means the constructor isn't called when running other tests
  static PlotAxisTest *createSuite() { return new PlotAxisTest(); }
  static void destroySuite(PlotAxisTest *suite) { delete suite; }

  void test_NoUnit_On_Indexed_Axis_Prints_Default() {
    using MantidQt::API::PlotAxis;
    auto ws = WorkspaceCreationHelper::Create2DWorkspace(1, 1);
    ws->replaceAxis(1, new Mantid::API::NumericAxis(1));
    TS_ASSERT_EQUALS("X axis", PlotAxis(*ws, 0).title());
    TS_ASSERT_EQUALS("Y axis", PlotAxis(*ws, 1).title());
  }

  void test_Empty_Unit_And_Empty_Axis_Title_On_Indexed_Axis_Prints_Default() {
    using MantidQt::API::PlotAxis;
    auto ws = WorkspaceCreationHelper::Create2DWorkspace(1, 1);
    ws->getAxis(0)->setUnit("Empty");
    ws->replaceAxis(1, new Mantid::API::NumericAxis(1));
    ws->getAxis(1)->setUnit("Empty");
    TS_ASSERT_EQUALS("X axis", PlotAxis(*ws, 0).title());
    TS_ASSERT_EQUALS("Y axis", PlotAxis(*ws, 1).title());
  }

  void test_Empty_Unit_And_Non_Empty_Title_On_Indexed_Axis_Prints_Title() {
    using MantidQt::API::PlotAxis;
    auto ws = WorkspaceCreationHelper::Create2DWorkspace(1, 1);
    ws->getAxis(0)->setUnit("Empty");
    auto *ax0 = ws->getAxis(0);
    ax0->setUnit("Empty");
    ax0->title() = "Custom title 1";
    ws->replaceAxis(1, new Mantid::API::NumericAxis(1));
    auto *ax1 = ws->getAxis(1);
    ax1->setUnit("Empty");
    ax1->title() = "Custom title 2";
    TS_ASSERT_EQUALS("Custom title 1", PlotAxis(*ws, 0).title());
    TS_ASSERT_EQUALS("Custom title 2", PlotAxis(*ws, 1).title());
  }

  void test_Axis_With_Unit_Has_Label_In_Parentheses() {
    using MantidQt::API::PlotAxis;
    auto ws = WorkspaceCreationHelper::Create2DWorkspace(1, 1);
    ws->getAxis(0)->setUnit("TOF");
    ws->replaceAxis(1, new Mantid::API::NumericAxis(1));
    ws->getAxis(1)->setUnit("TOF");
    QString expected = QString::fromWCharArray(L"Time-of-flight (\u03bcs)");
    TS_ASSERT_EQUALS(expected, PlotAxis(*ws, 0).title());
    TS_ASSERT_EQUALS(expected, PlotAxis(*ws, 1).title());
  }

  void test_Axis_With_Y_Axis_Normalised_By_X_Axis_Unit() {
    using MantidQt::API::PlotAxis;
    using Mantid::Kernel::UnitLabel;
    auto ws = WorkspaceCreationHelper::Create2DWorkspace(1, 1);
    ws->getAxis(0)->setUnit("TOF");
    const auto xunit = ws->getAxis(0)->unit();
    const auto lbl = xunit->label();
    // the Y unit should be (<x_unit_label>)^-1 when plotting as distribution
    // instead of (<x_unit_label>^-1).
    TS_ASSERT_EQUALS(" (" + QString::fromStdWString(lbl.utf8()) + ")" +
                         QString::fromWCharArray(L"\u207b\u00b9"),
                     PlotAxis(true, *ws).title());
  }

  void test_Axis_With_Unit_But_Empty_Utf8_Lable_Uses_Ascii_In_Parentheses() {
    using MantidQt::API::PlotAxis;
    using Mantid::Kernel::Units::Degrees;
    auto ws = WorkspaceCreationHelper::Create2DWorkspace(1, 1);
    ws->getAxis(0)->unit() = boost::make_shared<EmptyUtf8Label>();
    TS_ASSERT_EQUALS("Caption (unittext)", PlotAxis(*ws, 0).title());
  }

  void test_SpectraAxis_Gives_Standard_Text() {
    using MantidQt::API::PlotAxis;
    auto ws = WorkspaceCreationHelper::Create2DWorkspace(1, 1);
    ws->replaceAxis(0, new Mantid::API::SpectraAxis(ws.get()));
    TS_ASSERT_EQUALS("Spectrum", PlotAxis(*ws, 0).title());
    TS_ASSERT_EQUALS("Spectrum", PlotAxis(*ws, 1).title());
  }

  void
  test_Passing_Workspace_Not_Plotting_As_Distribution_Creates_UnitLess_Title_For_Y_Data() {
    using MantidQt::API::PlotAxis;
    auto ws = WorkspaceCreationHelper::Create2DWorkspace(1, 1);
    ws->setYUnit("Counts");
    TS_ASSERT_EQUALS("Counts", PlotAxis(false, *ws).title());
  }

  void
  test_Passing_Workspace_And_Plotting_As_Distribution_Creates_UnitLess_Title_For_Y_Data() {
    using MantidQt::API::PlotAxis;
    auto ws = WorkspaceCreationHelper::Create2DWorkspace(1, 1);
    ws->setYUnit("Counts");
    TS_ASSERT_EQUALS("Counts", PlotAxis(true, *ws).title());
  }

  void test_title_from_just_dimension() {
    using MantidQt::API::PlotAxis;
    using Mantid::Geometry::MDHistoDimension;
    using Mantid::Kernel::UnitLabel;
    Mantid::Geometry::GeneralFrame frame(
        Mantid::Geometry::GeneralFrame::GeneralFrameTOF,
        UnitLabel("us", L"\u03bcs", "\\mu s"));
    MDHistoDimension dim("tof", "dimx", frame, 0.0f, 1.0f, 10);
    QString expected = QString::fromWCharArray(L"tof (\u03bcs)");
    TS_ASSERT_EQUALS(expected, PlotAxis(dim).title());
  }

  //---------------------- Failure cases -------------------------------

  void
  test_Index_Greater_Than_numDims_Or_Less_Than_Zero_Throws_Invalid_Argument() {
    using MantidQt::API::PlotAxis;
    auto ws = WorkspaceCreationHelper::Create2DWorkspace(1, 1);
    TS_ASSERT_THROWS(PlotAxis(*ws, 2), std::invalid_argument);
    TS_ASSERT_THROWS(PlotAxis(*ws, -1), std::invalid_argument);
  }
};

#endif /* MANTID_API_PLOTAXISLABELTEST_H_ */<|MERGE_RESOLUTION|>--- conflicted
+++ resolved
@@ -17,7 +17,6 @@
     EmptyUtf8Label() : Mantid::Kernel::Unit() {}
 
     // Empty overrides of virtual methods
-<<<<<<< HEAD
     const std::string unitID() const override { return "aUnit"; }
     const std::string caption() const override { return "Caption"; }
     const Mantid::Kernel::UnitLabel label() const override {
@@ -34,24 +33,6 @@
     }
 
     Unit *clone() const override { return new EmptyUtf8Label(); }
-=======
-    const std::string unitID() const { return "aUnit"; }
-    const std::string caption() const { return "Caption"; }
-    const Mantid::Kernel::UnitLabel label() const {
-      return Mantid::Kernel::UnitLabel("unittext", L"", "");
-    }
-    void init() {}
-    virtual double singleToTOF(const double) const { return 0; }
-    virtual double singleFromTOF(const double) const { return 0; }
-    virtual double conversionTOFMax() const {
-      return std::numeric_limits<double>::quiet_NaN();
-    }
-    virtual double conversionTOFMin() const {
-      return std::numeric_limits<double>::quiet_NaN();
-    }
-
-    virtual Unit *clone() const { return new EmptyUtf8Label(); }
->>>>>>> 88c3dd68
   };
 
 public:
