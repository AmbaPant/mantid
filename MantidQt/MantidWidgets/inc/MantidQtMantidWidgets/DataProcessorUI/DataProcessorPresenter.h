--- conflicted
+++ resolved
@@ -95,17 +95,13 @@
                             const std::string &title) const = 0;
   virtual void giveUserWarning(const std::string &prompt,
                                const std::string &title) const = 0;
-<<<<<<< HEAD
-
+  virtual bool isProcessing() const = 0;
   virtual void setCell(int row, int column, int parentRow, int parentColumn,
                        const std::string &value) = 0;
   virtual std::string getCell(int row, int column, int parentRow,
                               int parentColumn) = 0;
   virtual int getNumberOfRows() = 0;
   virtual void clearTable() = 0;
-=======
-  virtual bool isProcessing() const = 0;
->>>>>>> 97be5d8c
 };
 }
 }
