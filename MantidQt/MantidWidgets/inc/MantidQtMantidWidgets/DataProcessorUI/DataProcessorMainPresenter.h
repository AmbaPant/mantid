#ifndef MANTIDQTMANTIDWIDGETS_DATAPROCESSORMAINPRESENTER_H
#define MANTIDQTMANTIDWIDGETS_DATAPROCESSORMAINPRESENTER_H

#include "MantidKernel/System.h"

#include <QSet>
#include <QString>

namespace MantidQt {
namespace MantidWidgets {
/** @class DataProcessorMainPresenter

DataProcessorMainPresenter is an interface that defines the functions that
need to be implemented to communicate (send/receive information) with a
DataProcessor presenter. Any interface that uses a DataProcessor widget should
have a concrete presenter inheriting from this interface. As an example,
ReflRunsTabPresenter (the presenter of the 'Runs' tab in the ISIS Reflectometry
(Polref) interface implements this interface to receive the list of actions,
including the list of available workspaces in the ADS, and populate the menus
'Reflectometry' and 'Edit'.

Copyright &copy; 2011-16 ISIS Rutherford Appleton Laboratory, NScD Oak Ridge
National Laboratory & European Spallation Source

This file is part of Mantid.

Mantid is free software; you can redistribute it and/or modify
it under the terms of the GNU General Public License as published by
the Free Software Foundation; either version 3 of the License, or
(at your option) any later version.

Mantid is distributed in the hope that it will be useful,
but WITHOUT ANY WARRANTY; without even the implied warranty of
MERCHANTABILITY or FITNESS FOR A PARTICULAR PURPOSE.  See the
GNU General Public License for more details.

You should have received a copy of the GNU General Public License
along with this program.  If not, see <http://www.gnu.org/licenses/>.

File change history is stored at: <https://github.com/mantidproject/mantid>.
Code Documentation is available at: <http://doxygen.mantidproject.org>
*/
class DataProcessorMainPresenter {
public:
<<<<<<< HEAD
  virtual ~DataProcessorMainPresenter() {}
=======
  virtual ~DataProcessorMainPresenter(){};

  enum class Flag { ADSChangedFlag };

  /// Notify this receiver that something has changed
  virtual void notify(DataProcessorMainPresenter::Flag flag) = 0;
>>>>>>> bdc3e364

  /// Notify this receiver with the list of table workspaces in the ADS that can
  /// be loaded into the interface
  virtual void notifyADSChanged(const QSet<QString> &workspaceList) {
    UNUSED_ARG(workspaceList);
  }

  /// Return global options for pre-processing as a string
  virtual QString getPreprocessingOptionsAsString() const { return QString(); }
  /// Return property names associated with pre-processing values
  virtual QString getPreprocessingProperties() const { return QString(); }
  /// Return global options for reduction
  virtual QString getProcessingOptions() const { return QString(); }
  /// Return global options for post-processing
  virtual QString getPostprocessingOptions() const { return QString(); }
  /// Return time-slicing values
  virtual QString getTimeSlicingValues() const { return QString(); }
  /// Return time-slicing type
<<<<<<< HEAD
  virtual QString getTimeSlicingType() const { return QString(); }
=======
  virtual std::string getTimeSlicingType() const = 0;

  /// Handle data reduction paused/resumed
  virtual void pause() const = 0;
  virtual void resume() const = 0;

  /// Handle data reduction paused/resumed confirmation
  virtual void confirmReductionPaused() const = 0;
  virtual void confirmReductionResumed() const = 0;
>>>>>>> bdc3e364
};
}
}
#endif /* MANTIDQTMANTIDWIDGETS_DATAPROCESSORMAINPRESENTER_H */<|MERGE_RESOLUTION|>--- conflicted
+++ resolved
@@ -42,16 +42,7 @@
 */
 class DataProcessorMainPresenter {
 public:
-<<<<<<< HEAD
   virtual ~DataProcessorMainPresenter() {}
-=======
-  virtual ~DataProcessorMainPresenter(){};
-
-  enum class Flag { ADSChangedFlag };
-
-  /// Notify this receiver that something has changed
-  virtual void notify(DataProcessorMainPresenter::Flag flag) = 0;
->>>>>>> bdc3e364
 
   /// Notify this receiver with the list of table workspaces in the ADS that can
   /// be loaded into the interface
@@ -70,19 +61,15 @@
   /// Return time-slicing values
   virtual QString getTimeSlicingValues() const { return QString(); }
   /// Return time-slicing type
-<<<<<<< HEAD
   virtual QString getTimeSlicingType() const { return QString(); }
-=======
-  virtual std::string getTimeSlicingType() const = 0;
 
   /// Handle data reduction paused/resumed
-  virtual void pause() const = 0;
-  virtual void resume() const = 0;
+  virtual void pause() const {}
+  virtual void resume() const {}
 
   /// Handle data reduction paused/resumed confirmation
-  virtual void confirmReductionPaused() const = 0;
-  virtual void confirmReductionResumed() const = 0;
->>>>>>> bdc3e364
+  virtual void confirmReductionPaused() const {}
+  virtual void confirmReductionResumed() const {}
 };
 }
 }
