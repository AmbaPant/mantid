--- conflicted
+++ resolved
@@ -207,34 +207,16 @@
 // Fitting Tab Run Number & Bank handling here
 void EnggDiffFittingPresenter::fittingRunNoChanged() {
 
-<<<<<<< HEAD
   // receive the run number from the text-field
   const std::string userPathInput = m_view->getFittingRunNo();
-=======
-  try {
-
-    // receive the run number from the text-field
-    auto strFocusedFile = m_view->getFittingRunNo();
->>>>>>> 65c10ea9
 
   // file name
   Poco::Path pocoUserPathInput(userPathInput);
 
   std::vector<std::string> foundFullFilePaths;
 
-<<<<<<< HEAD
   // returns empty if no directory is found
   std::string parsedUserInput = pocoUserPathInput.toString();
-=======
-    std::string strFPath = selectedfPath.toString();
-    // returns empty if no directory is found
-
-    // split directory if 'ENGINX_' found by '_.'
-    std::vector<std::string> splitBaseName;
-    if (strFPath.find("ENGINX_") != std::string::npos) {
-      boost::split(splitBaseName, strFPath, boost::is_any_of("_."));
-    }
->>>>>>> 65c10ea9
 
   // split directory if 'ENGINX_' found by '_.'
   std::vector<std::string> splitBaseName;
@@ -246,7 +228,6 @@
     // if input file is a directory and successfully splitBaseName
     // or when default bank is set or changed, the text-field is updated with
     // selected bank directory which would trigger this function again
-<<<<<<< HEAD
     if (pocoUserPathInput.isFile() && !splitBaseName.empty()) {
       processFullPathInput(pocoUserPathInput, splitBaseName);
       // if given a multi-run
@@ -305,63 +286,6 @@
     const std::string eMsg(e.what());
     g_log.error("Error loading browsed file: " + eMsg);
   }
-=======
-    if (selectedfPath.isFile() && !splitBaseName.empty()) {
-
-#ifdef __unix__
-      bankDir = selectedfPath.parent();
-#else
-      bankDir = (bankDir).expand(selectedfPath.parent().toString());
-#endif
-      // if vector is not empty and correct focus format file is selected
-      if (!splitBaseName.empty() && splitBaseName.size() > 3) {
-
-        std::string bankFileDir = bankDir.toString();
-
-        // browse the file
-        browsedFile(strFocusedFile, runnoDirVector, splitBaseName, runNoVec,
-                    bankFileDir);
-      }
-      // if given a multi-run OR single number
-    } else if (strFocusedFile.size() > 4) {
-
-      // if multi-run number string finds '-' to define run number
-      if (strFocusedFile.find("-") != std::string::npos) {
-
-        // adds run number to list widget on right and changes text-field
-        // to single run number and trigger FittingRunNo changed again
-        processMultiRun(strFocusedFile, runnoDirVector);
-
-      } else {
-        // true if string convertible to digit
-        auto focusDir = m_view->focusingDir();
-
-        // if not valid parent dir and not valid single run number
-        if (focusDir.empty()) {
-          m_view->userWarning(
-              "Invalid Input",
-              "Please check that a valid directory is "
-              "set for Output Folder under Focusing Settings on the "
-              "settings tab and the specified file is located within the "
-              "folder. ");
-
-          m_view->enableFitAllButton(false);
-        } else if (!isDigit(strFocusedFile)) {
-
-          m_view->userWarning("Invalid Run Number",
-                              "Invalid format of run number has been entered. "
-                              "Please try again");
-          m_view->enableFitAllButton(false);
-        }
-
-        // else - given or hard-coded to a single run number
-        else {
-          processSingleRun(focusDir, strFocusedFile, runnoDirVector,
-                           splitBaseName);
-        }
-      }
-    }
->>>>>>> 65c10ea9
 
   // Update UI to reflect found files
   // Update the list of files found in the view
@@ -402,11 +326,6 @@
   if (g_fitting_runno_counter == 0) {
     g_multi_run_directories.clear();
   }
-<<<<<<< HEAD
-=======
-
-  g_fitting_runno_counter++;
->>>>>>> 65c10ea9
 
   g_fitting_runno_counter++;
 
@@ -434,16 +353,7 @@
         " this usually indicates a syntax error or bad path input");
   }
 
-<<<<<<< HEAD
   const std::string workingDirectory = pocoFullFilePath.parent().toString();
-=======
-    // foc_file - vector holding the file name split
-    // runnoDirVector - giving empty vector here holding directory of
-    // selected vector
-    // dummy vector not being used in this case
-    std::vector<std::string> dummy;
-    updateFittingDirVec(bankFileDir, foc_file, runnoDirVector, dummy);
->>>>>>> 65c10ea9
 
   // Find all files which match this baseFilenamePrefix -
   // like a poor mans regular expression for files
@@ -501,7 +411,6 @@
     std::vector<std::string> &runnoDirVector,
     const std::vector<std::string> &splitBaseName) {
 
-<<<<<<< HEAD
   std::string focusDir = m_view->focusingDir();
 
   // Check there is a folder to search for this file
@@ -526,8 +435,6 @@
     m_view->enableFitAllButton(false);
   }
 
-=======
->>>>>>> 65c10ea9
   if (g_fitting_runno_counter == 0) {
     g_multi_run_directories.clear();
   }
@@ -538,7 +445,6 @@
   // Inform the view we are using single run mode
   m_view->setFittingSingleRunMode(true);
 
-<<<<<<< HEAD
   std::string foundFilePath;
   const bool wasFound =
       findFilePathFromBaseName(focusDir, userInputBasename, foundFilePath);
@@ -557,19 +463,12 @@
   }
 
   // Update the list of found runs shown in the view
-=======
-  // dummy vector will not be used
-
-  std::vector<std::string> foundRunNumber;
-  updateFittingDirVec(focusDir, strFocusedFile, runnoDirVector, foundRunNumber);
->>>>>>> 65c10ea9
   m_view->setFittingRunNumVec(runnoDirVector);
 
   // add bank to the combo-box and list view
   // recreates bank widget for every run (multi-run) depending on
   // number of banks file found for given run number in folder
   setBankItems();
-<<<<<<< HEAD
   setDefaultBank(splitBaseName, userInputBasename);
 }
 
@@ -614,67 +513,21 @@
         // current file with the user input
         if (baseFileName.find(baseFileNamesToFind) != std::string::npos) {
           foundFullFilePath = fullPathToCheck;
-=======
-  setDefaultBank(splitBaseName, strFocusedFile);
-
-  auto fittingMultiRunMode = m_view->getFittingMultiRunMode();
-  if (!fittingMultiRunMode) {
-    setRunNoItems(foundRunNumber, false);
-  }
-}
-
-void EnggDiffFittingPresenter::updateFittingDirVec(
-    const std::string &focusDir, const std::string &runNumberVec,
-    std::vector<std::string> &fittingRunNoDirVec,
-    std::vector<std::string> &foundRunNumber) {
-
-  try {
-    bool found = false;
-
-    const std::string cwd(focusDir);
-    Poco::DirectoryIterator it(cwd);
-    Poco::DirectoryIterator end;
-    while (it != end) {
-      if (it->isFile()) {
-        std::string itFilePath = it->path();
-        Poco::Path itBankfPath(itFilePath);
-
-        std::string itbankFileName = itBankfPath.getBaseName();
-        // check if it not any other file.. e.g: texture
-        if (itbankFileName.find(runNumberVec) != std::string::npos) {
-          fittingRunNoDirVec.push_back(itFilePath);
->>>>>>> 65c10ea9
           found = true;
 
           // if only first loop in Fitting Runno then add directory
           if (g_fitting_runno_counter == 1) {
-<<<<<<< HEAD
             g_multi_run_directories.push_back(fullPathToCheck);
-=======
-            g_multi_run_directories.push_back(itFilePath);
->>>>>>> 65c10ea9
           }
         }
       }
       ++directoryIter;
     }
 
-<<<<<<< HEAD
   } catch (std::runtime_error &re) {
     m_view->userWarning("Invalid file",
                         "File not found in the following directory; " +
                             directoryToSearch + ". " + re.what());
-=======
-    if (found) {
-      foundRunNumber.push_back(runNumberVec);
-    }
-
-  } catch (std::runtime_error &re) {
-    m_view->userWarning("Invalid file",
-                        "File not found in the following directory; " +
-                            focusDir + ". " +
-                            static_cast<std::string>(re.what()));
->>>>>>> 65c10ea9
   }
 
   return found;
@@ -747,7 +600,6 @@
     throw std::invalid_argument("Focus directory not set correctly");
   }
 
-<<<<<<< HEAD
   // --- All checks complete lets process the multi run input ---
 
   // Reserve the number of elements needed so we don't allocate multiple times
@@ -775,45 +627,6 @@
     if (findFilePathFromBaseName(workingDirectory, runNumber, foundFileName)) {
       foundRunNumber.push_back(runNumber);
       fittingRunNoDirVec.push_back(foundFileName);
-=======
-        // clear previous directories set before updateFittingDirVec
-        if (g_fitting_runno_counter == 0) {
-          g_multi_run_directories.clear();
-        }
-        // to track the FittingRunnoChanged loop number
-        g_fitting_runno_counter++;
-
-        // rewrite the vector of run number which is available
-        std::vector<std::string> foundRunNumber;
-
-        for (auto runNumber : RunNumberVec) {
-          // save dir for every vector
-          updateFittingDirVec(focusDir, runNumber, fittingRunNoDirVec,
-                              foundRunNumber);
-        }
-
-        int diff = (lastNum - firstNum) + 1;
-        size_t run_vec_size = foundRunNumber.size();
-
-        if (size_t(diff) == run_vec_size) {
-          setRunNoItems(foundRunNumber, true);
-          m_view->setBankEmit();
-        } else {
-          m_view->userWarning(
-              "Run Number Not Found",
-              "The multi-run number specified could not be located "
-              "in the focused output directory. Please check that the "
-              "correct directory is set for Output Folder under Focusing "
-              "Settings "
-              "on the settings tab.");
-        }
-      }
-    } else {
-      m_view->userWarning("Invalid Run Number",
-                          "Invalid multi-run number range has been provided. "
-                          "Please try again");
-      m_view->enableFitAllButton(false);
->>>>>>> 65c10ea9
     }
   }
 
@@ -825,7 +638,6 @@
     setRunNoItems(RunNumberVec, true);
     m_view->setBankEmit();
   } else {
-<<<<<<< HEAD
     m_view->userWarning(
         "Run Number Not Found",
         "Some of the runs in the range specified could not be located "
@@ -833,12 +645,6 @@
         "correct directory is set for Output Folder under Focusing "
         "Settings "
         "on the settings tab.");
-=======
-    m_view->userWarning("Invalid Run Number",
-                        "Invalid format of multi-run number has been entered. "
-                        "Please try again");
-    m_view->enableFitAllButton(false);
->>>>>>> 65c10ea9
   }
 
   return fittingRunNoDirVec;
@@ -1000,19 +806,6 @@
     throw std::invalid_argument("The expected peaks provided " + expectedPeaks +
                                 " is invalid, "
                                 "fitting process failed. Please try again!");
-  }
-
-  // Check the filename is the format we expect
-  // As it contains details we need later in the algorithm
-  std::vector<std::string> vecFileSplit = splitFittingDirectory(focusedRunNo);
-  // The fit filenames are delimited by '_' and should be of
-  // format 'EnginX_<runNumber>_focused_bank_<bankNumber>'
-  // therefore we should always get 5 parts split in the vector
-  if (vecFileSplit.size() != 5) {
-    throw std::invalid_argument(
-        "Name doesn't match expected pattern."
-        " The focused EnginX  filename should be of form: "
-        " 'ENGINX_<Run Number>_focused_bank_<Bank Number>'.");
   }
 }
 
@@ -1025,16 +818,6 @@
 * @return std::vector<std::string> of splitted file name with run
 * number & bank
 */
-std::vector<std::string> EnggDiffFittingPresenter::splitFittingDirectory(
-    const std::string &selectedfPath) {
-
-  Poco::Path PocofPath(selectedfPath);
-  std::string selectedbankfName = PocofPath.getBaseName();
-  std::vector<std::string> splitBaseName;
-  boost::split(splitBaseName, selectedbankfName, boost::is_any_of("_."));
-  return splitBaseName;
-}
-
 std::vector<std::string> EnggDiffFittingPresenter::splitFittingDirectory(
     const std::string &selectedfPath) {
 
@@ -1102,12 +885,8 @@
         // the file is probably not what we were expecting
         // so throw a runtime error
         throw std::runtime_error(
-<<<<<<< HEAD
-            "File data is bad. Is the file a focused EnginX file?");
-=======
             "Failed to fit file: The data was not what is expected. "
             "Does the file contain focused EnginX workspace?");
->>>>>>> 65c10ea9
       }
     }
   }
@@ -1159,10 +938,6 @@
 
   // load the focused workspace file to perform single peak fits
   runLoadAlg(focusedRunNo, focusedWS);
-<<<<<<< HEAD
-
-=======
->>>>>>> 65c10ea9
   // apply calibration to the focused workspace
   setDifcTzero(focusedWS);
 
