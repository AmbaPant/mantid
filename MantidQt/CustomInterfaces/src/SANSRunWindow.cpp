//----------------------
// Includes
//----------------------
#include "MantidKernel/ConfigService.h"
#include "MantidKernel/FacilityInfo.h"
#include "MantidKernel/PropertyWithValue.h"
#include "MantidQtAPI/FileDialogHandler.h"
#include "MantidQtAPI/ManageUserDirectories.h"
#include "MantidQtCustomInterfaces/SANSAddFiles.h"
#include "MantidQtCustomInterfaces/SANSBackgroundCorrectionSettings.h"
#include "MantidQtCustomInterfaces/SANSRunWindow.h"

#include "MantidAPI/AlgorithmManager.h"
#include "MantidAPI/AnalysisDataService.h"
#include "MantidAPI/FrameworkManager.h"
#include "MantidAPI/IAlgorithm.h"
#include "MantidAPI/IEventWorkspace.h"
#include "MantidAPI/PropertyManagerDataService.h"
#include "MantidAPI/Run.h"
#include "MantidAPI/WorkspaceGroup.h"
#include "MantidGeometry/IComponent.h"
#include "MantidGeometry/Instrument.h"
#include "MantidKernel/Exception.h"
#include "MantidKernel/Exception.h"
#include "MantidKernel/Logger.h"
#include "MantidKernel/V3D.h"

#include <QApplication>
#include <QClipboard>
#include <QDateTime>
#include <QDesktopServices>
#include <QHash>
#include <QHeaderView>
#include <QInputDialog>
#include <QLineEdit>
#include <QMessageBox>
#include <QSignalMapper>
#include <QTemporaryFile>
#include <QTextStream>
#include <QTreeWidgetItem>
#include <QUrl>

#include <Poco/StringTokenizer.h>
#include <Poco/Message.h>

#include <boost/lexical_cast.hpp>

#include "MantidGeometry/IDetector.h"

#include "MantidQtCustomInterfaces/SANSEventSlicing.h"

#include <boost/assign.hpp>
#include <boost/foreach.hpp>
#include <boost/function.hpp>
#include <boost/tuple/tuple.hpp>
#include <cmath>

using Mantid::detid_t;

// Add this class to the list of specialised dialogs in this namespace
namespace MantidQt {
namespace CustomInterfaces {
DECLARE_SUBWINDOW(SANSRunWindow)

using namespace MantidQt::MantidWidgets;
using namespace MantidQt::API;
using namespace MantidQt::CustomInterfaces;
using namespace Mantid::Kernel;
using namespace Mantid::API;
using namespace Mantid;
using Mantid::Geometry::Instrument_const_sptr;

namespace {
/// static logger for main window
Logger g_log("SANSRunWindow");
/// static logger for centre finding
Logger g_centreFinderLog("CentreFinder");

typedef boost::shared_ptr<Kernel::PropertyManager> ReductionSettings_sptr;

/**
 * Returns the PropertyManager object that is used to store the settings
 * used by the reduction.
 *
 * There is a corresponding function in scripts/SANS/isis_reducer.py with
 * more information.
 *
 * @returns the reduction settings.
 */
ReductionSettings_sptr getReductionSettings() {
  // Must match name of the PropertyManager used in the reduction.
  static const std::string SETTINGS_PROP_MAN_NAME = "ISISSANSReductionSettings";

  if (!PropertyManagerDataService::Instance().doesExist(
          SETTINGS_PROP_MAN_NAME)) {
    g_log.debug()
        << "Creating reduction settings PropertyManager object, with name "
        << SETTINGS_PROP_MAN_NAME << ".";

    const auto propertyManager = boost::make_shared<Kernel::PropertyManager>();
    PropertyManagerDataService::Instance().add(SETTINGS_PROP_MAN_NAME,
                                               propertyManager);

    return propertyManager;
  }

  return PropertyManagerDataService::Instance().retrieve(
      SETTINGS_PROP_MAN_NAME);
}

/**
 * Returns the value of the setting with given name, unless the setting does not
 * exist in which case the given defaultValue is returned.
 *
 * @param settingName :: the name of the setting who's value to return
 * @param defaultValue :: the value to return if the setting does not exist
 *
 * @returns the setting value else defaultValue if the setting does not exist
 */
QString getSettingWithDefault(const QString &settingName,
                              const QString &defaultValue) {
  const auto settings = getReductionSettings();

  if (settings->existsProperty(settingName.toStdString()))
    return QString::fromStdString(
        settings->getPropertyValue(settingName.toStdString()));
  else
    return defaultValue;
}

/**
 * Convenience method to set the setting with given name to the given value.
 * If a property with the given name does not exist, then one is created.
 *
 * We could have a templated method at some later date, but at the moment this
 * only works for string properties.
 *
 * @param settingName :: the name of the setting to set
 * @param settingValue :: the value to set this setting with
 */
void setStringSetting(const QString &settingName, const QString &settingValue) {
  const auto settings = getReductionSettings();
  const auto name = settingName.toStdString();
  const auto value = settingValue.toStdString();

  if (!settings->existsProperty(name))
    settings->declareProperty(
        new Kernel::PropertyWithValue<std::string>(name, ""), value);
  else
    settings->setProperty(name, value);
}

/**
 * Converts a c++ bool into a Python string representation.
 * @param input: a c++ bool
 * @returns a string which is either True or False
 */
QString convertBoolToPythonBoolString(bool input) {
  return input
             ? MantidQt::CustomInterfaces::SANSConstants::getPythonTrueKeyword()
             : MantidQt::CustomInterfaces::SANSConstants::
                   getPythonFalseKeyword();
}

/**
 * Converts string representation of a Python bool to a C++ bool
 * @param input: the python string representation
 * @returns a true or false
*/
bool convertPythonBoolStringToBool(QString input) {
  bool value = false;
  if (input ==
      MantidQt::CustomInterfaces::SANSConstants::getPythonTrueKeyword()) {
    value = true;
  } else if (input == MantidQt::CustomInterfaces::SANSConstants::
                          getPythonFalseKeyword()) {
    value = false;
  }

  return value;
}
}

//----------------------------------------------
// Public member functions
//----------------------------------------------
/// Constructor
SANSRunWindow::SANSRunWindow(QWidget *parent)
    : UserSubWindow(parent), m_addFilesTab(NULL), m_displayTab(NULL),
      m_diagnosticsTab(NULL), m_saveWorkspaces(NULL), m_ins_defdir(""),
      m_last_dir(""), m_cfg_loaded(true), m_userFname(false), m_sample_file(),
      m_reducemapper(NULL), m_warnings_issued(false), m_force_reload(false),
      m_newInDir(*this, &SANSRunWindow::handleInputDirChange),
      m_delete_observer(*this, &SANSRunWindow::handleMantidDeleteWorkspace),
      m_s2d_detlabels(), m_loq_detlabels(), m_allowed_batchtags(),
      m_have_reducemodule(false), m_dirty_batch_grid(false),
      m_tmp_batchfile(""), m_batch_paste(NULL), m_batch_clear(NULL),
      m_mustBeDouble(NULL), m_doubleValidatorZeroToMax(NULL),
      m_intValidatorZeroToMax(NULL), slicingWindow(NULL) {
  ConfigService::Instance().addObserver(m_newInDir);
}

/// Destructor
SANSRunWindow::~SANSRunWindow() {
  try {
    ConfigService::Instance().removeObserver(m_newInDir);
    if (isInitialized()) {
      // Seems to crash on destruction of if I don't do this
      AnalysisDataService::Instance().notificationCenter.removeObserver(
          m_delete_observer);
      saveSettings();
      delete m_addFilesTab;
    }
    delete m_displayTab;
    delete m_diagnosticsTab;
  } catch (...) {
    // we've cleaned up the best we can, move on
  }
}

//--------------------------------------------
// Private member functions
//--------------------------------------------
/**
 * Set up the dialog layout
 */
void SANSRunWindow::initLayout() {
  g_log.debug("Initializing interface layout");
  m_uiForm.setupUi(this);
  m_uiForm.inst_opt->addItem("LARMOR");
  m_uiForm.inst_opt->addItem("LOQ");
  m_uiForm.inst_opt->addItem("SANS2D");
  m_uiForm.inst_opt->addItem("SANS2DTUBES");

  m_reducemapper = new QSignalMapper(this);

  // Set column stretch on the mask table
  m_uiForm.mask_table->horizontalHeader()->setStretchLastSection(true);

  setupSaveBox();

  connectButtonSignals();

  m_uiForm.tabWidget->setCurrentWidget(m_uiForm.runNumbers);
  // Disable most things so that load is the only thing that can be done
  m_uiForm.oneDBtn->setEnabled(false);
  m_uiForm.twoDBtn->setEnabled(false);
  m_uiForm.saveDefault_btn->setEnabled(false);
  for (int i = 1; i < 4; ++i) {
    m_uiForm.tabWidget->setTabEnabled(i, false);
  }

  // Mode switches
  connect(m_uiForm.single_mode_btn, SIGNAL(clicked()), this,
          SLOT(switchMode()));
  connect(m_uiForm.batch_mode_btn, SIGNAL(clicked()), this, SLOT(switchMode()));

  // Set a custom context menu for the batch table
  m_uiForm.batch_table->setContextMenuPolicy(Qt::ActionsContextMenu);
  m_batch_paste = new QAction(tr("&Paste"), m_uiForm.batch_table);
  m_batch_paste->setShortcut(tr("Ctrl+P"));
  connect(m_batch_paste, SIGNAL(activated()), this, SLOT(pasteToBatchTable()));
  m_uiForm.batch_table->addAction(m_batch_paste);

  m_batch_clear = new QAction(tr("&Clear"), m_uiForm.batch_table);
  m_uiForm.batch_table->addAction(m_batch_clear);
  connect(m_batch_clear, SIGNAL(activated()), this, SLOT(clearBatchTable()));

  // Main Logging
  m_uiForm.logging_field->attachLoggingChannel();
  connect(m_uiForm.logging_field, SIGNAL(warningReceived(const QString &)),
          this, SLOT(setLoggerTabTitleToWarn()));
  connect(m_uiForm.logger_clear, SIGNAL(clicked()), this, SLOT(clearLogger()));

  // Centre finder logger
  m_uiForm.centre_logging->attachLoggingChannel();
  connect(m_uiForm.clear_centre_log, SIGNAL(clicked()), m_uiForm.centre_logging,
          SLOT(clear()));
  connect(m_uiForm.up_down_checkbox, SIGNAL(stateChanged(int)), this,
          SLOT(onUpDownCheckboxChanged()));
  connect(m_uiForm.left_right_checkbox, SIGNAL(stateChanged(int)), this,
          SLOT(onLeftRightCheckboxChanged()));

  // Create the widget hash maps
  initWidgetMaps();

  m_runFiles.reserve(6);
  // Text edit map
  m_runFiles.push_back(m_uiForm.scatterSample);
  m_runFiles.push_back(m_uiForm.scatCan);

  m_runFiles.push_back(m_uiForm.transmis);
  m_runFiles.push_back(m_uiForm.transCan);

  m_runFiles.push_back(m_uiForm.direct);
  m_runFiles.push_back(m_uiForm.dirCan);
  std::vector<MWRunFiles *>::const_iterator it = m_runFiles.begin();
  for (; it != m_runFiles.end(); ++it) {
    (*it)->doButtonOpt(MWRunFiles::Icon);
  }

  connectFirstPageSignals();

  initAnalysDetTab();

  if (!m_addFilesTab) { // sets up the AddFiles tab which must be deleted in the
                        // destructor
    m_addFilesTab = new SANSAddFiles(this, &m_uiForm);
  }

  // diagnostics tab
  if (!m_diagnosticsTab) {
    m_diagnosticsTab = new SANSDiagnostics(this, &m_uiForm);
  }
  connect(this, SIGNAL(userfileLoaded()), m_diagnosticsTab,
          SLOT(enableMaskFileControls()));
  // Listen for Workspace delete signals
  AnalysisDataService::Instance().notificationCenter.addObserver(
      m_delete_observer);

  // Create the "Display" tab
  if (!m_displayTab) {
    m_displayTab = new SANSPlotSpecial(this);
    m_uiForm.displayLayout->addWidget(m_displayTab);
  }

  const QString ISIS_SANS_WIKI = "http://www.mantidproject.org/ISIS_SANS:";
  m_helpPageUrls[Tab::RUN_NUMBERS] = ISIS_SANS_WIKI + "_Run_Numbers";
  m_helpPageUrls[Tab::REDUCTION_SETTINGS] =
      ISIS_SANS_WIKI + "_Reduction_Settings";
  m_helpPageUrls[Tab::GEOMETRY] = ISIS_SANS_WIKI + "_Geometry";
  m_helpPageUrls[Tab::MASKING] = ISIS_SANS_WIKI + "_Masking";
  m_helpPageUrls[Tab::LOGGING] = ISIS_SANS_WIKI + "_Logging";
  m_helpPageUrls[Tab::ADD_RUNS] = ISIS_SANS_WIKI + "_Add_Runs";
  m_helpPageUrls[Tab::DIAGNOSTICS] = ISIS_SANS_WIKI + "_Diagnostics";
  m_helpPageUrls[Tab::ONE_D_ANALYSIS] = ISIS_SANS_WIKI + "_1D_Analysis";

  // connect up phi masking on analysis tab to be in sync with info on masking
  // tab
  connect(m_uiForm.mirror_phi, SIGNAL(clicked()), this,
          SLOT(phiMaskingChanged()));
  connect(m_uiForm.detbank_sel, SIGNAL(currentIndexChanged(int)), this,
          SLOT(phiMaskingChanged(int)));
  connect(m_uiForm.phi_min, SIGNAL(editingFinished()), this,
          SLOT(phiMaskingChanged()));
  connect(m_uiForm.phi_max, SIGNAL(editingFinished()), this,
          SLOT(phiMaskingChanged()));
  connect(m_uiForm.slicePb, SIGNAL(clicked()), this,
          SLOT(handleSlicePushButton()));
  connect(m_uiForm.pushButton_Help, SIGNAL(clicked()), this,
          SLOT(openHelpPage()));

  // Setup the Transmission Settings
  initTransmissionSettings();

  // Setup the QResolution Settings
  initQResolutionSettings();

  // Set the validators
  setValidators();

  readSettings();
}
/** Ssetup the controls for the Analysis Tab on this form
*/
void SANSRunWindow::initAnalysDetTab() {
  // Add shortened forms of step types to step boxes
  m_uiForm.q_dq_opt->setItemData(0, "LIN");
  m_uiForm.q_dq_opt->setItemData(1, "LOG");
  m_uiForm.qy_dqy_opt->setItemData(0, "LIN");
  // remove the following two lines once the beamfinder is in the new framework
  m_uiForm.wav_dw_opt->setItemData(0, "LIN");
  m_uiForm.wav_dw_opt->setItemData(1, "LOG");

  // the file widget always has a *.* filter, passing an empty list means we get
  // only that
  m_uiForm.floodRearFile->setAlgorithmProperty("CorrectToFile|Filename");
  m_uiForm.floodRearFile->isOptional(true);
  m_uiForm.floodFrontFile->setAlgorithmProperty("CorrectToFile|Filename");
  m_uiForm.floodFrontFile->isOptional(true);

  // the unicode code for the angstrom symbol is 197, doing the below keeps this
  // file ASCII compatible
  static const QChar ANGSROM_SYM(197);
  m_uiForm.wavlength_lb->setText(QString("Wavelength (%1)").arg(ANGSROM_SYM));
  m_uiForm.qx_lb->setText(QString("Qx (%1^-1)").arg(ANGSROM_SYM));
  m_uiForm.qxy_lb->setText(QString("Qxy (%1^-1)").arg(ANGSROM_SYM));
  m_uiForm.transFitOnOff->setText(QString("Trans Fit (%1)").arg(ANGSROM_SYM));
  m_uiForm.transFitOnOff_can->setText(
      QString("Trans Fit (%1)").arg(ANGSROM_SYM));
  m_uiForm.q_rebin->setToolTip(
      "Any string allowed by the Rebin algorithm may be used");

  makeValidator(m_uiForm.wavRanVal_lb, m_uiForm.wavRanges, m_uiForm.tab_2,
                "A comma separated list of numbers is required here");

  connectAnalysDetSignals();
}

/** Formats a Qlabel to be a validator and adds it to the list
*  @param newValid :: a QLabel to use as a validator
*  @param control :: the control whose entry the validator is validates
*  @param tab :: the tab that contains this widgets
*  @param errorMsg :: the tooltip message that the validator should have
*/
void SANSRunWindow::makeValidator(QLabel *const newValid, QWidget *control,
                                  QWidget *tab, const QString &errorMsg) {
  QPalette pal = newValid->palette();
  pal.setColor(QPalette::WindowText, Qt::darkRed);
  newValid->setPalette(pal);
  newValid->setToolTip(errorMsg);

  // regester the validator       and say      where it's control is
  m_validators[newValid] = std::pair<QWidget *, QWidget *>(control, tab);
}

/**
 * Run local Python initialization code
 */
void SANSRunWindow::initLocalPython() {
  // Import the SANS module and set the correct instrument
  QString result = runPythonCode(
      "try:\n\timport isis_reducer\nexcept (ImportError,SyntaxError), "
      "details:\tprint 'Error importing isis_reducer: ' + str(details)\n");
  if (result.trimmed().isEmpty()) {
    m_have_reducemodule = true;
  } else {
    showInformationBox(result);
    m_have_reducemodule = false;
    setProcessingState(NoSample);
  }
  runPythonCode("import ISISCommandInterface as i\nimport copy");
  runPythonCode("import isis_instrument\nimport isis_reduction_steps");

  // Make sure that user file is valid
  if (!isValidUserFile()) {
    m_cfg_loaded = false;
  }
  else {
    loadUserFile();
    handleInstrumentChange();
    m_cfg_loaded = true;
  }
}

/** Initialise some of the data and signal connections in the save box
*/
void SANSRunWindow::setupSaveBox() {
  connect(m_uiForm.saveDefault_btn, SIGNAL(clicked()), this,
          SLOT(handleDefSaveClick()));
  connect(m_uiForm.saveSel_btn, SIGNAL(clicked()), this,
          SLOT(saveWorkspacesDialog()));
  connect(m_uiForm.saveFilename_btn, SIGNAL(clicked()), this,
          SLOT(saveFileBrowse()));
  connect(m_uiForm.outfile_edit, SIGNAL(textEdited(const QString &)), this,
          SLOT(setUserFname()));

  // link the save option tick boxes to their save algorithm
  m_savFormats.insert(m_uiForm.saveNex_check, "SaveNexus");
  m_savFormats.insert(m_uiForm.saveNIST_Qxy_check, "SaveNISTDAT");
  m_savFormats.insert(m_uiForm.saveCan_check, "SaveCanSAS1D");
  m_savFormats.insert(m_uiForm.saveRKH_check, "SaveRKH");
  m_savFormats.insert(m_uiForm.saveCSV_check, "SaveCSV");

  for (SavFormatsConstIt i = m_savFormats.begin(); i != m_savFormats.end();
       ++i) {
    connect(i.key(), SIGNAL(stateChanged(int)), this,
            SLOT(enableOrDisableDefaultSave()));
  }
}
/** Raises a saveWorkspaces dialog which allows people to save any workspace
*  workspaces the user chooses
*/
void SANSRunWindow::saveWorkspacesDialog() {
  // Qt::WA_DeleteOnClose must be set for the dialog to aviod a memory leak
  m_saveWorkspaces =
      new SaveWorkspaces(this, m_uiForm.outfile_edit->text(), m_savFormats,
                         m_uiForm.zeroErrorCheckBox->isChecked());
  // this dialog sometimes needs to run Python, pass this to Mantidplot via our
  // runAsPythonScript() signal
  connect(m_saveWorkspaces, SIGNAL(runAsPythonScript(const QString &, bool)),
          this, SIGNAL(runAsPythonScript(const QString &, bool)));
  // we need know if we have a pointer to a valid window or not
  connect(m_saveWorkspaces, SIGNAL(closing()), this,
          SLOT(saveWorkspacesClosed()));
  // Connect the request for a zero-error-free workspace
  // cpp-check does not understand that the input are two references
  connect(m_saveWorkspaces,
          // cppcheck-suppress duplicateExpression
          SIGNAL(createZeroErrorFreeWorkspace(QString &, QString &)),
          // cppcheck-suppress duplicateExpression
          this, SLOT(createZeroErrorFreeClone(QString &, QString &)));
  // Connect the request for deleting a zero-error-free workspace
  connect(m_saveWorkspaces, SIGNAL(deleteZeroErrorFreeWorkspace(QString &)),
          this, SLOT(deleteZeroErrorFreeClone(QString &)));
  // Connect to change in the zero-error removal checkbox
  connect(m_uiForm.zeroErrorCheckBox, SIGNAL(stateChanged(int)),
          m_saveWorkspaces, SLOT(onSaveAsZeroErrorFreeChanged(int)));

  m_uiForm.saveSel_btn->setEnabled(false);
  m_saveWorkspaces->show();
}
/**When the save workspaces dialog box is closes its pointer, m_saveWorkspaces,
* is set to NULL and the raise dialog button is re-enabled
*/
void SANSRunWindow::saveWorkspacesClosed() {
  m_uiForm.saveSel_btn->setEnabled(true);
  m_saveWorkspaces = NULL;
}
/** Connection the buttons to their signals
*/
void SANSRunWindow::connectButtonSignals() {
  connect(m_uiForm.data_dirBtn, SIGNAL(clicked()), this, SLOT(selectDataDir()));
  connect(m_uiForm.userfileBtn, SIGNAL(clicked()), this,
          SLOT(selectUserFile()));
  connect(m_uiForm.csv_browse_btn, SIGNAL(clicked()), this,
          SLOT(selectCSVFile()));

  connect(m_uiForm.load_dataBtn, SIGNAL(clicked()), this,
          SLOT(handleLoadButtonClick()));
  connect(m_uiForm.runcentreBtn, SIGNAL(clicked()), this,
          SLOT(handleRunFindCentre()));

  // Reduction buttons
  connect(m_uiForm.oneDBtn, SIGNAL(clicked()), m_reducemapper, SLOT(map()));
  m_reducemapper->setMapping(m_uiForm.oneDBtn, "1D");
  connect(m_uiForm.twoDBtn, SIGNAL(clicked()), m_reducemapper, SLOT(map()));
  m_reducemapper->setMapping(m_uiForm.twoDBtn, "2D");
  connect(m_reducemapper, SIGNAL(mapped(const QString &)), this,
          SLOT(handleReduceButtonClick(const QString &)));

  connect(m_uiForm.showMaskBtn, SIGNAL(clicked()), this,
          SLOT(handleShowMaskButtonClick()));
}
/**  Calls connect to fix up all the slots for the run tab to their events
*/
void SANSRunWindow::connectFirstPageSignals() {
  // controls on the first tab page

  connect(m_uiForm.outfile_edit, SIGNAL(textEdited(const QString &)), this,
          SLOT(enableOrDisableDefaultSave()));

  connect(m_uiForm.allowPeriods_ck, SIGNAL(stateChanged(int)), this,
          SLOT(disOrEnablePeriods(const int)));
}
/** Calls connect to fix up all the slots for the analysis details tab to their
 * events
*/
void SANSRunWindow::connectAnalysDetSignals() {
  // controls on the second page
  connect(m_uiForm.wav_dw_opt, SIGNAL(currentIndexChanged(int)), this,
          SLOT(handleWavComboChange(int)));
  connect(m_uiForm.q_dq_opt, SIGNAL(currentIndexChanged(int)), this,
          SLOT(handleStepComboChange(int)));
  connect(m_uiForm.qy_dqy_opt, SIGNAL(currentIndexChanged(int)), this,
          SLOT(handleStepComboChange(int)));

  connect(m_uiForm.inst_opt, SIGNAL(currentIndexChanged(int)), this,
          SLOT(handleInstrumentChange()));

  connect(m_uiForm.transFit_ck, SIGNAL(stateChanged(int)), this,
          SLOT(updateTransInfo(int)));
  connect(m_uiForm.transFit_ck_can, SIGNAL(stateChanged(int)), this,
          SLOT(updateTransInfo(int)));
  updateTransInfo(m_uiForm.transFit_ck->state());
  m_uiForm.transFit_ck_can->toggle();

  connect(m_uiForm.frontDetQrangeOnOff, SIGNAL(stateChanged(int)), this,
          SLOT(updateFrontDetQrange(int)));
  updateFrontDetQrange(m_uiForm.frontDetQrangeOnOff->state());

  connect(m_uiForm.enableRearFlood_ck, SIGNAL(stateChanged(int)), this,
          SLOT(prepareFlood(int)));
  connect(m_uiForm.enableFrontFlood_ck, SIGNAL(stateChanged(int)), this,
          SLOT(prepareFlood(int)));

  connect(m_uiForm.trans_selector_opt, SIGNAL(currentIndexChanged(int)), this,
          SLOT(transSelectorChanged(int)));
  transSelectorChanged(0);

  connect(m_uiForm.wavRanges, SIGNAL(editingFinished()), this,
          SLOT(checkList()));
}
/**
 * Initialize the widget maps
 */
void SANSRunWindow::initWidgetMaps() {
  //       batch mode settings
  m_allowed_batchtags.insert("sample_sans", 0);
  m_allowed_batchtags.insert("sample_trans", 1);
  m_allowed_batchtags.insert("sample_direct_beam", 2);
  m_allowed_batchtags.insert("can_sans", 3);
  m_allowed_batchtags.insert("can_trans", 4);
  m_allowed_batchtags.insert("can_direct_beam", 5);
  m_allowed_batchtags.insert("background_sans", -1);
  m_allowed_batchtags.insert("background_trans", -1);
  m_allowed_batchtags.insert("background_direct_beam", -1);
  m_allowed_batchtags.insert("output_as", 6);
  m_allowed_batchtags.insert("user_file", 7);
  //            detector info
  // SANS2D det names/label map
  QHash<QString, QLabel *> labelsmap;
  labelsmap.insert("Front_Det_Z", m_uiForm.dist_smp_frontZ);
  labelsmap.insert("Front_Det_X", m_uiForm.dist_smp_frontX);
  labelsmap.insert("Front_Det_Rot", m_uiForm.smp_rot);
  labelsmap.insert("Rear_Det_X", m_uiForm.dist_smp_rearX);
  labelsmap.insert("Rear_Det_Z", m_uiForm.dist_smp_rearZ);
  m_s2d_detlabels.append(labelsmap);

  labelsmap.clear();
  labelsmap.insert("Front_Det_Z", m_uiForm.dist_can_frontZ);
  labelsmap.insert("Front_Det_X", m_uiForm.dist_can_frontX);
  labelsmap.insert("Front_Det_Rot", m_uiForm.can_rot);
  labelsmap.insert("Rear_Det_X", m_uiForm.dist_can_rearX);
  labelsmap.insert("Rear_Det_Z", m_uiForm.dist_can_rearZ);
  m_s2d_detlabels.append(labelsmap);

  labelsmap.clear();
  labelsmap.insert("Front_Det_Z", m_uiForm.dist_bkgd_frontZ);
  labelsmap.insert("Front_Det_X", m_uiForm.dist_bkgd_frontX);
  labelsmap.insert("Front_Det_Rot", m_uiForm.bkgd_rot);
  labelsmap.insert("Rear_Det_X", m_uiForm.dist_bkgd_rearX);
  labelsmap.insert("Rear_Det_Z", m_uiForm.dist_bkgd_rearZ);
  m_s2d_detlabels.append(labelsmap);

  // LOQ labels
  labelsmap.clear();
  labelsmap.insert("moderator-sample", m_uiForm.dist_sample_ms);
  labelsmap.insert("sample-main-detector-bank", m_uiForm.dist_smp_mdb);
  labelsmap.insert("sample-HAB", m_uiForm.dist_smp_hab);
  m_loq_detlabels.append(labelsmap);

  labelsmap.clear();
  labelsmap.insert("moderator-sample", m_uiForm.dist_can_ms);
  labelsmap.insert("sample-main-detector-bank", m_uiForm.dist_can_mdb);
  labelsmap.insert("sample-HAB", m_uiForm.dist_can_hab);
  m_loq_detlabels.append(labelsmap);

  labelsmap.clear();
  labelsmap.insert("moderator-sample", m_uiForm.dist_bkgd_ms);
  labelsmap.insert("sample-main-detector-bank", m_uiForm.dist_bkgd_mdb);
  labelsmap.insert("sample-HAB", m_uiForm.dist_bkgd_hab);
  m_loq_detlabels.append(labelsmap);

  // Full workspace names as they appear in the service
  m_workspaceNames.clear();
}

/**
 * Restore previous input
 */
void SANSRunWindow::readSettings() {
  g_log.debug("Reading settings.");
  QSettings value_store;
  value_store.beginGroup("CustomInterfaces/SANSRunWindow");

  m_uiForm.userfile_edit->setText(value_store.value("user_file").toString());

  m_last_dir = value_store.value("last_dir", "").toString();

  int index = m_uiForm.inst_opt->findText(
      value_store.value("instrum", "LOQ").toString());
  // if the saved instrument no longer exists set index to zero
  index = index < 0 ? 0 : index;
  m_uiForm.inst_opt->setCurrentIndex(index);

  int mode_flag = value_store.value("runmode", 0).toInt();
  if (mode_flag == SANSRunWindow::SingleMode) {
    m_uiForm.single_mode_btn->click();
  } else {
    m_uiForm.batch_mode_btn->click();
  }

  // The instrument definition directory
  m_ins_defdir = QString::fromStdString(
      ConfigService::Instance().getString("instrumentDefinition.directory"));
  upDateDataDir();

  // Set allowed extensions
  m_uiForm.file_opt->clear();
  m_uiForm.file_opt->addItem("nexus", QVariant(".nxs"));
  m_uiForm.file_opt->addItem("raw", QVariant(".raw"));
  // Set old file extension
  m_uiForm.file_opt->setCurrentIndex(
      value_store.value("fileextension", 0).toInt());

  m_uiForm.allowPeriods_ck->setChecked(
      value_store.value("allow_periods", false).toBool());

  int i = m_uiForm.wav_dw_opt->findText(
      value_store.value("wave_binning", "Linear").toString());
  i = i > -1 ? i : 0;
  m_uiForm.wav_dw_opt->setCurrentIndex(i);
  // ensure this is called once even if the index hadn't changed
  handleWavComboChange(i);

  value_store.endGroup();
  readSaveSettings(value_store);

  g_log.debug() << "Found previous data directory "
                << "\nFound previous user mask file "
                << m_uiForm.userfile_edit->text().toStdString()
                << "\nFound instrument definition directory "
                << m_ins_defdir.toStdString() << std::endl;
}
/** Sets the states of the checkboxes in the save box using those
* in the passed QSettings object
*  @param valueStore :: where the settings will be stored
*/
void SANSRunWindow::readSaveSettings(QSettings &valueStore) {
  valueStore.beginGroup("CustomInterfaces/SANSRunWindow/SaveOutput");
  m_uiForm.saveNex_check->setChecked(valueStore.value("nexus", false).toBool());
  m_uiForm.saveCan_check->setChecked(
      valueStore.value("canSAS", false).toBool());
  m_uiForm.saveNIST_Qxy_check->setChecked(
      valueStore.value("NIST_Qxy", false).toBool());
  m_uiForm.saveRKH_check->setChecked(valueStore.value("RKH", false).toBool());
  m_uiForm.saveCSV_check->setChecked(valueStore.value("CSV", false).toBool());
}

/**
 * Save input through QSettings (-> .mantidplot or -> windows registerary) for
 * future use
 */
void SANSRunWindow::saveSettings() {
  QSettings value_store;
  value_store.beginGroup("CustomInterfaces/SANSRunWindow");
  if (!m_uiForm.userfile_edit->text().isEmpty()) {
    value_store.setValue("user_file", m_uiForm.userfile_edit->text());
  }

  value_store.setValue("last_dir", m_last_dir);

  value_store.setValue("instrum", m_uiForm.inst_opt->currentText());
  value_store.setValue("fileextension", m_uiForm.file_opt->currentIndex());
  value_store.setValue("allow_periods", m_uiForm.allowPeriods_ck->isChecked());

  value_store.setValue("wave_binning", m_uiForm.wav_dw_opt->currentText());

  unsigned int mode_id(0);
  if (m_uiForm.single_mode_btn->isChecked()) {
    mode_id = SANSRunWindow::SingleMode;
  } else {
    mode_id = SANSRunWindow::BatchMode;
  }
  value_store.setValue("runmode", mode_id);
  value_store.endGroup();
  saveSaveSettings(value_store);
}
/** Stores the state of the checkboxes in the save box with the
* passed QSettings object
*  @param valueStore :: where the settings will be stored
*/
void SANSRunWindow::saveSaveSettings(QSettings &valueStore) {
  valueStore.beginGroup("CustomInterfaces/SANSRunWindow/SaveOutput");
  valueStore.setValue("nexus", m_uiForm.saveNex_check->isChecked());
  valueStore.setValue("canSAS", m_uiForm.saveCan_check->isChecked());
  valueStore.setValue("NIST_Qxy", m_uiForm.saveNIST_Qxy_check->isChecked());
  valueStore.setValue("RKH", m_uiForm.saveRKH_check->isChecked());
  valueStore.setValue("CSV", m_uiForm.saveCSV_check->isChecked());
}
/**
 * Run a function from the SANS reduction script, ensuring that the first call
 * imports the module
 * @param pycode :: The code to execute
 * @returns A trimmed string containing the output of the code execution
 */
QString SANSRunWindow::runReduceScriptFunction(const QString &pycode) {
  if (!m_have_reducemodule) {
    return QString();
  }
  g_log.debug() << "Executing Python: " << pycode.toStdString() << std::endl;

  const static QString PYTHON_SEP("C++runReduceScriptFunctionC++");
  QString code_torun = pycode + ";print '" + PYTHON_SEP + "p'";
  QString pythonOut = runPythonCode(code_torun).trimmed();

  QStringList allOutput = pythonOut.split(PYTHON_SEP);

  if (allOutput.count() < 2) {
    QMessageBox::critical(this, "Fatal error found during reduction",
                          "Error reported by Python script, more information "
                          "maybe found in the scripting console and results "
                          "log");
    return "Error";
  }

  return allOutput[0].trimmed();
}

/**
 * Trim off Python markers surrounding things like strings or lists that have
 * been
 * printed by Python by removing the first and last character
 */
void SANSRunWindow::trimPyMarkers(QString &txt) {
  txt.remove(0, 1);
  txt.chop(1);
}
/** Issues a Python command to load the user file and returns any output if
*  there are warnings or errors
*  @return the output printed by the Python commands
*/
bool SANSRunWindow::loadUserFile() {
  // Check the user file
  if (!isValidUserFile()) {
    return false;
  }

  QString filetext = m_uiForm.userfile_edit->text().trimmed();
  // Clear the def masking info table.
  int mask_table_count = m_uiForm.mask_table->rowCount();
  for (int i = mask_table_count - 1; i >= 0; --i) {
    m_uiForm.mask_table->removeRow(i);
  }

  QString pyCode = "i.Clean()";
  pyCode += "\ni." + getInstrumentClass();
  pyCode += "\ni.ReductionSingleton().user_settings =";
  // Use python function to read the settings file and then extract the fields
  pyCode += "isis_reduction_steps.UserFile(r'" + filetext + "')";

  runReduceScriptFunction(pyCode);

  QString errors =
      runReduceScriptFunction("print "
                              "i.ReductionSingleton().user_settings.execute(i."
                              "ReductionSingleton())")
          .trimmed();
  // create a string list with a string for each line
  const QStringList allOutput = errors.split("\n");
  errors.clear();
  bool canContinue = false;
  for (int i = 0; i < allOutput.count(); ++i) {
    if (i < allOutput.count() - 1) {
      errors += allOutput[i] + "\n";
    } else {
      canContinue = allOutput[i].trimmed() == "True";
    }
  }

  if (!canContinue) {
    m_cfg_loaded = false;
    return false;
  }

  const auto settings = getReductionSettings();

  const double unit_conv(1000.);
  // Radius
  double dbl_param =
      runReduceScriptFunction("print i.ReductionSingleton().mask.min_radius")
          .toDouble();
  m_uiForm.rad_min->setText(QString::number(dbl_param * unit_conv));
  dbl_param =
      runReduceScriptFunction("print i.ReductionSingleton().mask.max_radius")
          .toDouble();
  m_uiForm.rad_max->setText(QString::number(dbl_param * unit_conv));
  // EventsTime
  m_uiForm.l_events_binning->setText(
      getSettingWithDefault("events.binning", "").trimmed());
  // Wavelength
  m_uiForm.wav_min->setText(runReduceScriptFunction(
      "print i.ReductionSingleton().to_wavelen.wav_low"));
  m_uiForm.wav_max->setText(
      runReduceScriptFunction(
          "print i.ReductionSingleton().to_wavelen.wav_high")
          .trimmed());
  const QString wav_step =
      runReduceScriptFunction(
          "print i.ReductionSingleton().to_wavelen.wav_step")
          .trimmed();
  setLimitStepParameter("wavelength", wav_step, m_uiForm.wav_dw,
                        m_uiForm.wav_dw_opt);
  // Q
  QString text =
      runReduceScriptFunction("print i.ReductionSingleton().to_Q.binning");
  QStringList values = text.split(",");
  if (values.count() == 3) {
    m_uiForm.q_min->setText(values[0].trimmed());
    m_uiForm.q_max->setText(values[2].trimmed());
    setLimitStepParameter("Q", values[1].trimmed(), m_uiForm.q_dq,
                          m_uiForm.q_dq_opt);
  } else {
    m_uiForm.q_rebin->setText(text.trimmed());
    m_uiForm.q_dq_opt->setCurrentIndex(2);
  }

  // Qxy
  m_uiForm.qy_max->setText(
      runReduceScriptFunction("print i.ReductionSingleton().QXY2"));
  setLimitStepParameter(
      "Qxy", runReduceScriptFunction("print i.ReductionSingleton().DQXY"),
      m_uiForm.qy_dqy, m_uiForm.qy_dqy_opt);

  // The tramission line of the Limits section (read settings for sample and
  // can)
  loadTransmissionSettings();

  // The front rescale/shift section
  m_uiForm.frontDetRescale->setText(
      runReduceScriptFunction("print "
                              "i.ReductionSingleton().instrument.getDetector('"
                              "FRONT').rescaleAndShift.scale")
          .trimmed());
  m_uiForm.frontDetShift->setText(
      runReduceScriptFunction("print "
                              "i.ReductionSingleton().instrument.getDetector('"
                              "FRONT').rescaleAndShift.shift")
          .trimmed());

  QString fitScale =
      runReduceScriptFunction("print "
                              "i.ReductionSingleton().instrument.getDetector('"
                              "FRONT').rescaleAndShift.fitScale")
          .trimmed();
  QString fitShift =
      runReduceScriptFunction("print "
                              "i.ReductionSingleton().instrument.getDetector('"
                              "FRONT').rescaleAndShift.fitShift")
          .trimmed();

  if (fitScale == "True")
    m_uiForm.frontDetRescaleCB->setChecked(true);
  else
    m_uiForm.frontDetRescaleCB->setChecked(false);

  if (fitShift == "True")
    m_uiForm.frontDetShiftCB->setChecked(true);
  else
    m_uiForm.frontDetShiftCB->setChecked(false);

  QString qRangeUserSelected =
      runReduceScriptFunction("print "
                              "i.ReductionSingleton().instrument.getDetector('"
                              "FRONT').rescaleAndShift.qRangeUserSelected")
          .trimmed();
  if (qRangeUserSelected == "True") {
    m_uiForm.frontDetQrangeOnOff->setChecked(true);
    m_uiForm.frontDetQmin->setText(
        runReduceScriptFunction("print "
                                "i.ReductionSingleton().instrument.getDetector("
                                "'FRONT').rescaleAndShift.qMin")
            .trimmed());
    m_uiForm.frontDetQmax->setText(
        runReduceScriptFunction("print "
                                "i.ReductionSingleton().instrument.getDetector("
                                "'FRONT').rescaleAndShift.qMax")
            .trimmed());
  } else
    m_uiForm.frontDetQrangeOnOff->setChecked(false);

  // Monitor spectra
  m_uiForm.monitor_spec->setText(
      runReduceScriptFunction(
          "print i.ReductionSingleton().instrument.get_incident_mon()")
          .trimmed());
  m_uiForm.trans_monitor->setText(
      runReduceScriptFunction(
          "print i.ReductionSingleton().instrument.incid_mon_4_trans_calc")
          .trimmed());
  m_uiForm.monitor_interp->setChecked(
      runReduceScriptFunction(
          "print i.ReductionSingleton().instrument.is_interpolating_norm()")
          .trimmed() == "True");
  m_uiForm.trans_interp->setChecked(
      runReduceScriptFunction(
          "print i.ReductionSingleton().transmission_calculator.interpolate")
          .trimmed() == "True");

  // Transmission settings
  setTransmissionSettingsFromUserFile();

  // Direct efficiency correction
  m_uiForm.direct_file->setText(runReduceScriptFunction(
      "print i.ReductionSingleton().instrument.detector_file('rear')"));
  m_uiForm.front_direct_file->setText(runReduceScriptFunction(
      "print i.ReductionSingleton().instrument.detector_file('front')"));

  QString file = runReduceScriptFunction(
      "print i.ReductionSingleton().prep_normalize.getPixelCorrFile('REAR')");
  file = file.trimmed();
  // Check if the file name is set to Python's None object and then adjust the
  // controls if there is an empty entry

  m_uiForm.floodRearFile->setFileTextWithSearch(file == "None" ? "" : file);
  m_uiForm.enableRearFlood_ck->setChecked(!m_uiForm.floodRearFile->isEmpty());
  m_uiForm.floodRearFile->setEnabled(
      m_uiForm.enableRearFlood_ck->checkState() == Qt::Checked);
  file = runReduceScriptFunction(
      "print i.ReductionSingleton().prep_normalize.getPixelCorrFile('FRONT')");
  file = file.trimmed();
  m_uiForm.floodFrontFile->setFileTextWithSearch(file == "None" ? "" : file);
  m_uiForm.enableFrontFlood_ck->setChecked(!m_uiForm.floodFrontFile->isEmpty());
  m_uiForm.floodFrontFile->setEnabled(
      m_uiForm.enableFrontFlood_ck->checkState() == Qt::Checked);

  // Scale factor
  dbl_param = runReduceScriptFunction(
                  "print i.ReductionSingleton()._corr_and_scale.rescale")
                  .toDouble();
  m_uiForm.scale_factor->setText(QString::number(dbl_param / 100.));

  // Sample offset if one has been specified
  dbl_param = runReduceScriptFunction(
                  "print i.ReductionSingleton().instrument.SAMPLE_Z_CORR")
                  .toDouble();
  m_uiForm.smpl_offset->setText(QString::number(dbl_param * unit_conv));

  // Centre coordinates
  // Update the beam centre coordinates
  updateBeamCenterCoordinates();
  // Set the beam finder specific settings
  setBeamFinderDetails();
  // get the scale factor1 for the beam centre to scale it correctly
  dbl_param = runReduceScriptFunction(
                  "print i.ReductionSingleton().get_beam_center('rear')[0]")
                  .toDouble();
  double dbl_paramsf =
      runReduceScriptFunction(
          "print i.ReductionSingleton().get_beam_center_scale_factor1()")
          .toDouble();
  m_uiForm.rear_beam_x->setText(QString::number(dbl_param * dbl_paramsf));
  // get scale factor2 for the beam centre to scale it correctly
  dbl_paramsf =
      runReduceScriptFunction(
          "print i.ReductionSingleton().get_beam_center_scale_factor2()")
          .toDouble();
  dbl_param = runReduceScriptFunction(
                  "print i.ReductionSingleton().get_beam_center('rear')[1]")
                  .toDouble();
  m_uiForm.rear_beam_y->setText(QString::number(dbl_param * dbl_paramsf));
  // front
  dbl_param = runReduceScriptFunction(
                  "print i.ReductionSingleton().get_beam_center('front')[0]")
                  .toDouble();
  m_uiForm.front_beam_x->setText(QString::number(dbl_param * 1000.0));
  dbl_param = runReduceScriptFunction(
                  "print i.ReductionSingleton().get_beam_center('front')[1]")
                  .toDouble();
  m_uiForm.front_beam_y->setText(QString::number(dbl_param * 1000.0));
  // Gravity switch
  QString param =
      runReduceScriptFunction("print i.ReductionSingleton().to_Q.get_gravity()")
          .trimmed();
  if (param == "True") {
    m_uiForm.gravity_check->setChecked(true);
  } else {
    m_uiForm.gravity_check->setChecked(false);
  }

  // Read the extra length for the gravity correction
  const double extraLengthParam =
      runReduceScriptFunction(
          "print i.ReductionSingleton().to_Q.get_extra_length()")
          .toDouble();
  m_uiForm.gravity_extra_length_line_edit->setText(
      QString::number(extraLengthParam));

  ////Detector bank: support REAR, FRONT, HAB, BOTH, MERGED, MERGE options
  QString detName = runReduceScriptFunction(
                        "print i.ReductionSingleton().instrument.det_selection")
                        .trimmed();

  if (detName == "REAR" || detName == "MAIN") {
    m_uiForm.detbank_sel->setCurrentIndex(0);
  } else if (detName == "FRONT" || detName == "HAB") {
    m_uiForm.detbank_sel->setCurrentIndex(1);
  } else if (detName == "BOTH") {
    m_uiForm.detbank_sel->setCurrentIndex(2);
  } else if (detName == "MERGED" || detName == "MERGE") {
    m_uiForm.detbank_sel->setCurrentIndex(3);
  }

  // Phi values
  m_uiForm.phi_min->setText(
      runReduceScriptFunction("print i.ReductionSingleton().mask.phi_min"));
  m_uiForm.phi_max->setText(
      runReduceScriptFunction("print i.ReductionSingleton().mask.phi_max"));

  // Masking table
  updateMaskTable();

  // Setup the QResolution
  retrieveQResolutionSettings();

  // Setup the BackgroundCorrection
  initializeBackgroundCorrection();
  retrieveBackgroundCorrection();

  if (runReduceScriptFunction("print i.ReductionSingleton().mask.phi_mirror")
          .trimmed() == "True") {
    m_uiForm.mirror_phi->setChecked(true);
  } else {
    m_uiForm.mirror_phi->setChecked(false);
  }

  if (!errors.isEmpty()) {
    showInformationBox("User file opened with some warnings:\n" + errors);
  }

  m_cfg_loaded = true;
  m_uiForm.userfileBtn->setText("Reload");
  m_uiForm.tabWidget->setTabEnabled(m_uiForm.tabWidget->count() - 1, true);

  m_cfg_loaded = true;
  emit userfileLoaded();
  m_uiForm.tabWidget->setTabEnabled(1, true);
  m_uiForm.tabWidget->setTabEnabled(2, true);
  m_uiForm.tabWidget->setTabEnabled(3, true);

  return true;
}

/**
 * Load a CSV file specifying information run numbers and populate the batch
 * mode grid
 */
bool SANSRunWindow::loadCSVFile() {
  QString filename = m_uiForm.csv_filename->text();
  QFile csv_file(filename);
  if (!csv_file.open(QIODevice::ReadOnly | QIODevice::Text)) {
    showInformationBox("Error: Cannot open CSV file \"" + filename + "\"");
    return false;
  }

  // Clear the current table
  clearBatchTable();
  QTextStream file_in(&csv_file);
  int errors(0);
  while (!file_in.atEnd()) {
    QString line = file_in.readLine().simplified();
    if (!line.isEmpty()) {
      // if first line of batch contain string MANTID_BATCH_FILE this is a
      // 'metadata' line
      if (!line.upper().contains("MANTID_BATCH_FILE"))
        errors += addBatchLine(line, ",");
    }
  }
  if (errors > 0) {
    showInformationBox("Warning: " + QString::number(errors) +
                       " malformed lines detected in \"" + filename +
                       "\". Lines skipped.");
  }

  // In order to allow the user to populate the single mode Widgets from a csv
  // file,
  // this code takes the first line of a valid csv batch file and insert inside
  // the
  // single mode widgets. It is usefull for testing.
  QTableWidgetItem *batch_items[] = {
      m_uiForm.batch_table->item(0, 0), m_uiForm.batch_table->item(0, 1),
      m_uiForm.batch_table->item(0, 2), m_uiForm.batch_table->item(0, 3),
      m_uiForm.batch_table->item(0, 4), m_uiForm.batch_table->item(0, 5)};
  MWRunFiles *run_files[] = {m_uiForm.scatterSample, m_uiForm.transmis,
                             m_uiForm.direct,        m_uiForm.scatCan,
                             m_uiForm.transCan,      m_uiForm.dirCan};
  // if the cell is not empty, set the text to the single mode file
  for (unsigned short i = 0; i < 6; i++) {
    if (batch_items[i])
      run_files[i]->setUserInput(batch_items[i]->text());
    else
      run_files[i]->setUserInput("");
  }

  return true;
}

/**
 * Set a pair of an QLineEdit field and type QComboBox using the parameter given
 * @param pname :: The name of the parameter
 * @param param :: A string representing a value that maybe prefixed with a
 * minus to indicate a different step type
 * @param step_value :: The field to store the actual value
 * @param step_type :: The combo box with the type options
 */
void SANSRunWindow::setLimitStepParameter(const QString &pname, QString param,
                                          QLineEdit *step_value,
                                          QComboBox *step_type) {
  if (param.startsWith("-")) {
    int index = step_type->findText("Logarithmic");
    if (index < 0) {
      raiseOneTimeMessage(
          "Warning: Unable to find logarithmic scale option for " + pname +
              ", setting as linear.",
          1);
      index = step_type->findText("Linear");
    }
    step_type->setCurrentIndex(index);
    step_value->setText(param.remove(0, 1));
  } else {
    step_type->setCurrentIndex(step_type->findText("Linear"));
    step_value->setText(param);
  }
}

/**
 * Construct the mask table on the Mask tab
 */
void SANSRunWindow::updateMaskTable() {
  // Clear the current contents
  for (int i = m_uiForm.mask_table->rowCount() - 1; i >= 0; --i) {
    m_uiForm.mask_table->removeRow(i);
  }

  QString reardet_name("rear-detector"), frontdet_name("front-detector");
  if (m_uiForm.inst_opt->currentText() == "LOQ") {
    reardet_name = "main-detector-bank";
    frontdet_name = "HAB";
  }

  // First create 2 default mask cylinders at min and max radius for the beam
  // stop and
  // corners
  m_uiForm.mask_table->insertRow(0);
  m_uiForm.mask_table->setItem(0, 0, new QTableWidgetItem("beam stop"));
  m_uiForm.mask_table->setItem(0, 1, new QTableWidgetItem(reardet_name));
  m_uiForm.mask_table->setItem(
      0, 2, new QTableWidgetItem("infinite-cylinder, r = rmin"));
  if (m_uiForm.rad_max->text() != "-1") {
    m_uiForm.mask_table->insertRow(1);
    m_uiForm.mask_table->setItem(1, 0, new QTableWidgetItem("corners"));
    m_uiForm.mask_table->setItem(1, 1, new QTableWidgetItem(reardet_name));
    m_uiForm.mask_table->setItem(
        1, 2, new QTableWidgetItem("infinite-cylinder, r = rmax"));
  }

  // Now add information from the mask file
  // Spectrum mask, "Rear" det
  QString mask_string =
      runReduceScriptFunction("print i.ReductionSingleton().mask.spec_mask_r");
  addSpectrumMasksToTable(mask_string, reardet_name);
  //"Front" det
  mask_string =
      runReduceScriptFunction("print i.ReductionSingleton().mask.spec_mask_f");
  addSpectrumMasksToTable(mask_string, frontdet_name);

  // Time masks
  mask_string =
      runReduceScriptFunction("print i.ReductionSingleton().mask.time_mask");
  addTimeMasksToTable(mask_string, "-");
  // Rear detector
  mask_string =
      runReduceScriptFunction("print i.ReductionSingleton().mask.time_mask_r");
  addTimeMasksToTable(mask_string, reardet_name);
  // Front detectors
  mask_string =
      runReduceScriptFunction("print i.ReductionSingleton().mask.time_mask_f");
  addTimeMasksToTable(mask_string, frontdet_name);
  // Rear detectors for SANS2D if monitor 4 in place (arm shadow detector)
  mask_string =
      runReduceScriptFunction("print i.ReductionSingleton().mask.time_mask_f");
  addTimeMasksToTable(mask_string, frontdet_name);

  if (getInstrumentClass() == "SANS2D()") {
    QString arm_width =
        runReduceScriptFunction("print i.ReductionSingleton().mask.arm_width");
    QString arm_angle =
        runReduceScriptFunction("print i.ReductionSingleton().mask.arm_angle");
    QString arm_x =
        runReduceScriptFunction("print i.ReductionSingleton().mask.arm_x");
    QString arm_y =
        runReduceScriptFunction("print i.ReductionSingleton().mask.arm_y");
    if (arm_width != "None" && arm_angle != "None") {
      int row = m_uiForm.mask_table->rowCount();
      m_uiForm.mask_table->insertRow(row);
      m_uiForm.mask_table->setItem(row, 0, new QTableWidgetItem("Arm"));
      m_uiForm.mask_table->setItem(row, 1, new QTableWidgetItem(reardet_name));
      if (arm_x != "None" && arm_y != "None")
        m_uiForm.mask_table->setItem(
            row, 2, new QTableWidgetItem("LINE " + arm_width + " " + arm_angle +
                                         " " + arm_x + " " + arm_y));
      else
        m_uiForm.mask_table->setItem(
            row, 2,
            new QTableWidgetItem("LINE " + arm_width + " " + arm_angle));
    }
  }

  auto settings = getReductionSettings();

  if (settings->existsProperty("MaskFiles")) {
    const auto maskFiles =
        QString::fromStdString(settings->getProperty("MaskFiles")).split(",");

    foreach (const auto &maskFile, maskFiles)
      appendRowToMaskTable("Mask File", "-", maskFile);
  }

  // add phi masking to table
  QString phiMin = m_uiForm.phi_min->text();
  QString phiMax = m_uiForm.phi_max->text();
  int row = m_uiForm.mask_table->rowCount();
  m_uiForm.mask_table->insertRow(row);
  m_uiForm.mask_table->setItem(row, 0, new QTableWidgetItem("Phi"));
  m_uiForm.mask_table->setItem(row, 1, new QTableWidgetItem("-"));
  if (m_uiForm.mirror_phi->isChecked()) {
    m_uiForm.mask_table->setItem(
        row, 2, new QTableWidgetItem("L/PHI " + phiMin + " " + phiMax));
  } else {
    m_uiForm.mask_table->setItem(
        row, 2,
        new QTableWidgetItem("L/PHI/NOMIRROR " + phiMin + " " + phiMax));
  }
}

/**
 * Add a spectrum mask string to the mask table
 * @param mask_string :: The string of mask information
 * @param det_name :: The detector it relates to
 */
void SANSRunWindow::addSpectrumMasksToTable(const QString &mask_string,
                                            const QString &det_name) {
  QStringList elements = mask_string.split(",", QString::SkipEmptyParts);
  QStringListIterator sitr(elements);
  while (sitr.hasNext()) {
    QString item = sitr.next().trimmed();
    QString col1_txt;
    if (item.startsWith('s', Qt::CaseInsensitive)) {
      col1_txt = "Spectrum";
    } else if (item.startsWith('h', Qt::CaseInsensitive) ||
               item.startsWith('v', Qt::CaseInsensitive)) {
      if (item.contains('+')) {
        col1_txt = "Box";
      } else {
        col1_txt = "Strip";
      }
    } else
      continue;

    int row = m_uiForm.mask_table->rowCount();
    // Insert line after last row
    m_uiForm.mask_table->insertRow(row);
    m_uiForm.mask_table->setItem(row, 0, new QTableWidgetItem(col1_txt));
    m_uiForm.mask_table->setItem(row, 1, new QTableWidgetItem(det_name));
    m_uiForm.mask_table->setItem(row, 2, new QTableWidgetItem(item));
  }
}

/**
 * Add a time mask string to the mask table
 * @param mask_string :: The string of mask information
 * @param det_name :: The detector it relates to
 */
void SANSRunWindow::addTimeMasksToTable(const QString &mask_string,
                                        const QString &det_name) {
  QStringList elements = mask_string.split(";", QString::SkipEmptyParts);
  QStringListIterator sitr(elements);
  while (sitr.hasNext()) {
    int row = m_uiForm.mask_table->rowCount();
    m_uiForm.mask_table->insertRow(row);
    m_uiForm.mask_table->setItem(row, 0, new QTableWidgetItem("time"));
    m_uiForm.mask_table->setItem(row, 1, new QTableWidgetItem(det_name));
    const QString shape(sitr.next().trimmed());
    m_uiForm.mask_table->setItem(row, 2, new QTableWidgetItem(shape));
  }
}

/**
 * Append the given information as a new row to the masking table.
 *
 * @param type     :: the type of masking information
 * @param detector :: the detector bank this information applies to
 * @param details  :: the details of the mask
 */
void SANSRunWindow::appendRowToMaskTable(const QString &type,
                                         const QString &detector,
                                         const QString &details) {
  const int row = m_uiForm.mask_table->rowCount();

  m_uiForm.mask_table->insertRow(row);
  m_uiForm.mask_table->setItem(row, 0, new QTableWidgetItem(type));
  m_uiForm.mask_table->setItem(row, 1, new QTableWidgetItem(detector));
  m_uiForm.mask_table->setItem(row, 2, new QTableWidgetItem(details));
}

/**
 * Retrieve and set the component distances
 * @param workspace :: The workspace pointer
 * @param lms :: The result of the moderator-sample distance
 * @param lsda :: The result of the sample-detector bank 1 distance
 * @param lsdb :: The result of the sample-detector bank 2 distance
 */
void SANSRunWindow::componentLOQDistances(
    boost::shared_ptr<const Mantid::API::MatrixWorkspace> workspace,
    double &lms, double &lsda, double &lsdb) {
  Instrument_const_sptr instr = workspace->getInstrument();
  if (!instr)
    return;

  Mantid::Geometry::IComponent_const_sptr source = instr->getSource();
  if (source == boost::shared_ptr<Mantid::Geometry::IObjComponent>())
    return;
  Mantid::Geometry::IComponent_const_sptr sample = instr->getSample();
  if (sample == boost::shared_ptr<Mantid::Geometry::IObjComponent>())
    return;

  lms = source->getPos().distance(sample->getPos()) * 1000.;

  // Find the main detector bank
  Mantid::Geometry::IComponent_const_sptr comp =
      instr->getComponentByName("main-detector-bank");
  if (comp != boost::shared_ptr<Mantid::Geometry::IComponent>()) {
    lsda = sample->getPos().distance(comp->getPos()) * 1000.;
  }

  comp = instr->getComponentByName("HAB");
  if (comp != boost::shared_ptr<Mantid::Geometry::IComponent>()) {
    lsdb = sample->getPos().distance(comp->getPos()) * 1000.;
  }
}

/**
 * Set the state of processing.
 * @param action :: can be loading, 1D or 2D reduction
 */
void SANSRunWindow::setProcessingState(const States action) {
  const bool running(action == Loading || action == OneD || action == TwoD);

  // we only need a load button for single run mode and even then only when the
  // form isn't busy
  if (m_uiForm.single_mode_btn->isChecked()) {
    m_uiForm.load_dataBtn->setEnabled(!running);
  } else {
    m_uiForm.load_dataBtn->setEnabled(false);
  }

  // buttons that are available as long as Python is available
  m_uiForm.oneDBtn->setEnabled(!running);
  m_uiForm.twoDBtn->setEnabled(!running);
  m_uiForm.saveSel_btn->setEnabled(!running);
  m_uiForm.runcentreBtn->setEnabled(!running);
  m_uiForm.userfileBtn->setEnabled(!running);
  m_uiForm.data_dirBtn->setEnabled(!running);

  m_uiForm.oneDBtn->setText(action == OneD ? "Running ..." : "1D Reduce");
  m_uiForm.twoDBtn->setText(action == TwoD ? "Running ..." : "2D Reduce");

  if (running) {
    m_uiForm.saveDefault_btn->setEnabled(false);
  } else {
    enableOrDisableDefaultSave();
  }

  for (int i = 0; i < 4; ++i) {
    if (i == m_uiForm.tabWidget->currentIndex())
      continue;
    m_uiForm.tabWidget->setTabEnabled(i, !running);
  }

  QCoreApplication::processEvents();
}

/**
 * Does the workspace exist in the AnalysisDataService
 * @param ws_name :: The name of the workspace
 * @returns A boolean indicatingif the given workspace exists in the
 * AnalysisDataService
 */
bool SANSRunWindow::workspaceExists(const QString &ws_name) const {
  return AnalysisDataService::Instance().doesExist(ws_name.toStdString());
}

/**
 * @returns A list of the currently available workspaces
 */
QStringList SANSRunWindow::currentWorkspaceList() const {
  std::set<std::string> ws_list =
      AnalysisDataService::Instance().getObjectNames();
  std::set<std::string>::const_iterator iend = ws_list.end();
  QStringList current_list;
  for (std::set<std::string>::const_iterator itr = ws_list.begin(); itr != iend;
       ++itr) {
    current_list.append(QString::fromStdString(*itr));
  }
  return current_list;
}

/**
 * Is the user file loaded
 * @returns A boolean indicating whether the user file has been parsed in to the
 * details tab
 */
bool SANSRunWindow::isUserFileLoaded() const { return m_cfg_loaded; }

/**
 * Create the mask strings for spectra and times
 * @param exec_script Create userfile type execution script
 * @param importCommand This may e.g. be mask.parse_instruction
 * @param mType This parameter appears to take values PixelMask or TimeMask
 */
void SANSRunWindow::addUserMaskStrings(QString &exec_script,
                                       const QString &importCommand,
                                       enum MaskType mType) {
  // Clear current

  QString temp = importCommand + "('MASK/CLEAR')\n";
  exec_script += temp;
  temp = importCommand + "('MASK/CLEAR/TIME')\n";
  exec_script += temp;

  // Pull in the table details first, skipping the first two rows
  int nrows = m_uiForm.mask_table->rowCount();
  for (int row = 0; row < nrows; ++row) {
    if (m_uiForm.mask_table->item(row, 2)->text().startsWith("inf")) {
      continue;
    }
    if (m_uiForm.mask_table->item(row, 0)->text() == "Mask File") {
      continue;
    }
    if (mType == PixelMask) {
      if (m_uiForm.mask_table->item(row, 0)->text() == "time") {
        continue;
      }
    } else if (mType == TimeMask) {
      if (m_uiForm.mask_table->item(row, 0)->text() != "time") {
        continue;
      }
    }

    // 'special' case for phi masking since it uses the L command instead of the
    // MASK command
    if (m_uiForm.mask_table->item(row, 0)->text() == "Phi") {

      exec_script += importCommand + "('" +
                     m_uiForm.mask_table->item(row, 2)->text() + "')\n";
      continue;
    }

    temp = importCommand + "('MASK";
    exec_script += temp;
    QString type = m_uiForm.mask_table->item(row, 0)->text();
    if (type == "time") {
      exec_script += "/TIME";
    }
    QString details = m_uiForm.mask_table->item(row, 2)->text();
    QString detname = m_uiForm.mask_table->item(row, 1)->text().trimmed();
    if (detname == "-") {
      exec_script += " " + details;
    } else if (detname == "rear-detector" || detname == "main-detector-bank") {
      if (type != "Arm") {
        // whether it is front or rear bank is inferred from the spectrum number
        if (type == "Spectrum")
          exec_script += " " + details;
        else
          exec_script += "/REAR " + details;
      }
    } else {
      // whether it is front or rear bank is inferred from the spectrum number
      if (type == "Spectrum")
        exec_script += " " + details;
      else
        exec_script += "/FRONT " + details;
    }
    exec_script += "')\n";
  }

  // Spectra mask first
  QStringList mask_params =
      m_uiForm.user_spec_mask->text().split(",", QString::SkipEmptyParts);
  QStringListIterator sitr(mask_params);
  QString bad_masks;
  while (sitr.hasNext()) {
    QString item = sitr.next().trimmed();
    if (item.startsWith("REAR", Qt::CaseInsensitive) ||
        item.startsWith("FRONT", Qt::CaseInsensitive)) {
      temp = importCommand + "('MASK/" + item + "')\n";
      exec_script += temp;
    } else if (item.startsWith('S', Qt::CaseInsensitive) ||
               item.startsWith('H', Qt::CaseInsensitive) ||
               item.startsWith('V', Qt::CaseInsensitive)) {
      temp = importCommand + " ('MASK " + item + "')\n";
      exec_script += temp;
    } else {
      bad_masks += item + ",";
    }
  }
  if (!bad_masks.isEmpty()) {
    m_uiForm.tabWidget->setCurrentIndex(3);
    showInformationBox(
        QString("Warning: Could not parse the following spectrum masks: ") +
        bad_masks + ". Values skipped.");
  }

  // Time masks
  mask_params =
      m_uiForm.user_time_mask->text().split(",", QString::SkipEmptyParts);
  sitr = QStringListIterator(mask_params);
  bad_masks = "";
  while (sitr.hasNext()) {
    QString item = sitr.next().trimmed();
    if (item.startsWith("REAR", Qt::CaseInsensitive) ||
        item.startsWith("FRONT", Qt::CaseInsensitive)) {
      int ndetails = item.split(" ").count();
      if (ndetails == 3 || ndetails == 2) {
        temp = importCommand + "('/TIME" + item + "')\n";
        exec_script += temp;

      } else {
        bad_masks += item + ",";
      }
    }
  }

  if (!bad_masks.isEmpty()) {
    m_uiForm.tabWidget->setCurrentIndex(3);
    showInformationBox(
        QString("Warning: Could not parse the following time masks: ") +
        bad_masks + ". Values skipped.");
  }
}
/** This method applys mask to a given workspace
  * @param wsName name of the workspace
  * @param time_pixel  true if time mask needs to be applied
*/
void SANSRunWindow::applyMask(const QString &wsName, bool time_pixel) {
  QString script = "mask= isis_reduction_steps.Mask_ISIS()\n";
  QString str;
  if (time_pixel) {
    addUserMaskStrings(str, "mask.parse_instruction", TimeMask);
  } else {
    addUserMaskStrings(str, "mask.parse_instruction", PixelMask);
  }

  script += str;
  script += "mask.execute(i.ReductionSingleton(),\"";
  script += wsName;
  script += "\"";
  script += ",xcentre=0,ycentre=0)";
  runPythonCode(script.trimmed());
}
/**
 * Set the information about component distances on the geometry tab
 */
void SANSRunWindow::setGeometryDetails() {
  resetGeometryDetailsBox();

  const std::string wsName = m_experWksp.toStdString();
  if (wsName.empty())
    return;

  const auto &ADS = AnalysisDataService::Instance();

  assert(ADS.doesExist(wsName));
  auto ws = ADS.retrieveWS<const Workspace>(wsName);

  if (boost::dynamic_pointer_cast<const WorkspaceGroup>(ws))
    // Assume all geometry information is in the first member of the group and
    // it is
    // constant for all group members.
    ws = getGroupMember(ws, 1);

  MatrixWorkspace_const_sptr monitorWs;

  if (boost::dynamic_pointer_cast<const IEventWorkspace>(ws)) {
    // EventWorkspaces have their monitors loaded into a separate workspace.
    const std::string monitorWsName = ws->name() + "_monitors";

    if (!ADS.doesExist(monitorWsName)) {
      g_log.error() << "Expected a sister monitor workspace called \""
                    << monitorWsName << "\" "
                    << "for the EventWorkspace \"" << ws->name()
                    << "\", but could not find one "
                    << "so unable to set geometry details.\n";
      return;
    }

    monitorWs = ADS.retrieveWS<const MatrixWorkspace>(monitorWsName);
  } else {
    // MatrixWorkspaces have their monitors loaded in the same workspace.
    monitorWs = boost::dynamic_pointer_cast<const MatrixWorkspace>(ws);
    assert(monitorWs);
  }

  const auto sampleWs = boost::dynamic_pointer_cast<const MatrixWorkspace>(ws);

  Instrument_const_sptr instr = sampleWs->getInstrument();
  const auto source = instr->getSource();

  // Moderator-monitor distance is common to LOQ and SANS2D.
  size_t monitorWsIndex = 0;
  const specid_t monitorSpectrum = m_uiForm.monitor_spec->text().toInt();
  try {
    monitorWsIndex = monitorWs->getIndexFromSpectrumNumber(monitorSpectrum);
  } catch (std::runtime_error &) {
    g_log.error() << "The reported incident monitor spectrum number \""
                  << monitorSpectrum
                  << "\" does not have a corresponding workspace index in \""
                  << monitorWs->name()
                  << "\", so unable to set geometry details.\n";
    return;
  }

  const std::set<detid_t> &dets =
      monitorWs->getSpectrum(monitorWsIndex)->getDetectorIDs();
  if (dets.empty())
    return;

  double dist_mm(0.0);
  QString colour("black");
  try {
    Mantid::Geometry::IDetector_const_sptr detector =
        instr->getDetector(*dets.begin());

    double unit_conv(1000.);
    dist_mm = detector->getDistance(*source) * unit_conv;
  } catch (std::runtime_error &) {
    colour = "red";
  }

  if (m_uiForm.inst_opt->currentText() == "LOQ") {
    if (colour == "red") {
      m_uiForm.dist_mod_mon->setText("<font color='red'>error<font>");
    } else {
      m_uiForm.dist_mod_mon->setText(formatDouble(dist_mm, colour));
    }
    setLOQGeometry(sampleWs, 0);
    QString can = m_experCan;
    if (!can.isEmpty()) {
      Workspace_sptr workspace_ptr =
          Mantid::API::AnalysisDataService::Instance().retrieve(
              can.toStdString());
      MatrixWorkspace_sptr can_workspace =
          boost::dynamic_pointer_cast<MatrixWorkspace>(workspace_ptr);

      if (!can_workspace) { // assume all geometry information is in the first
                            // member of the group and it is constant for all
                            // group members
        // function throws if a fisrt member can't be retrieved
        can_workspace = getGroupMember(workspace_ptr, 1);
      }
      setLOQGeometry(can_workspace, 1);
    }
  } else if (m_uiForm.inst_opt->currentText() == "SANS2D" ||
             m_uiForm.inst_opt->currentText() == "SANS2DTUBES") {
    if (colour == "red") {
      m_uiForm.dist_mon_s2d->setText("<font color='red'>error<font>");
    } else {
      m_uiForm.dist_mon_s2d->setText(formatDouble(dist_mm, colour));
    }

    // SANS2D - Sample
    setSANS2DGeometry(sampleWs, 0);
    // Get the can workspace if there is one
    QString can = m_experCan;
    if (can.isEmpty()) {
      return;
    }
    Workspace_sptr workspace_ptr;
    try {
      workspace_ptr =
          AnalysisDataService::Instance().retrieve(can.toStdString());
    } catch (std::runtime_error &) {
      return;
    }

    Mantid::API::MatrixWorkspace_sptr can_workspace =
        boost::dynamic_pointer_cast<Mantid::API::MatrixWorkspace>(
            workspace_ptr);
    if (!can_workspace) { // assume all geometry information is in the first
                          // member of the group and it is constant for all
                          // group members
      // function throws if a fisrt member can't be retrieved
      can_workspace = getGroupMember(workspace_ptr, 1);
    }

    setSANS2DGeometry(can_workspace, 1);

    // Check for discrepancies
    bool warn_user(false);
    double lms_sample(m_uiForm.dist_sample_ms_s2d->text().toDouble()),
        lms_can(m_uiForm.dist_can_ms_s2d->text().toDouble());
    if (std::fabs(lms_sample - lms_can) > 5e-03) {
      warn_user = true;
      markError(m_uiForm.dist_sample_ms_s2d);
      markError(m_uiForm.dist_can_ms_s2d);
    }

    QString marked_dets =
        runReduceScriptFunction("print i.GetMismatchedDetList(),").trimmed();
    trimPyMarkers(marked_dets);
    if (!marked_dets.isEmpty()) {
      QStringList detnames = marked_dets.split(",");
      QStringListIterator itr(detnames);
      while (itr.hasNext()) {
        QString name = itr.next().trimmed();
        trimPyMarkers(name);
        for (int i = 0; i < 2; ++i) {
          markError(m_s2d_detlabels[i].value(name));
          warn_user = true;
        }
      }
    }
    if (warn_user) {
      raiseOneTimeMessage("Warning: Some detector distances do not match for "
                          "the assigned Sample/Can runs, see Geometry tab for "
                          "details.");
    }
  }
}

/**
 * Set SANS2D geometry info
 * @param workspace :: The workspace
 * @param wscode :: 0 for sample, 1 for can, others not defined
*/
void SANSRunWindow::setSANS2DGeometry(
    boost::shared_ptr<const Mantid::API::MatrixWorkspace> workspace,
    int wscode) {
  double unitconv = 1000.;

  Instrument_const_sptr instr = workspace->getInstrument();
  boost::shared_ptr<const Mantid::Geometry::IComponent> sample =
      instr->getSample();
  boost::shared_ptr<const Mantid::Geometry::IComponent> source =
      instr->getSource();
  double distance = source->getDistance(*sample) * unitconv;

  // Moderator-sample
  QLabel *dist_label(NULL);
  if (wscode == 0) {
    dist_label = m_uiForm.dist_sample_ms_s2d;
  } else if (wscode == 1) {
    dist_label = m_uiForm.dist_can_ms_s2d;
  } else {
    dist_label = m_uiForm.dist_bkgd_ms_s2d;
  }
  dist_label->setText(formatDouble(distance, "black", 'f', 1));

  // get the tuple of log values and convert to a list of
  QString code_to_run =
      QString("print ','.join([str(a) for a in "
              "i.ReductionSingleton().instrument.getDetValues('%1')])")
          .arg(QString::fromStdString(workspace->name()));

  QStringList logvalues = runReduceScriptFunction(code_to_run).split(",");

  QStringList dets_names;
  dets_names << "Front_Det_Z"
             << "Front_Det_X"
             << "Front_Det_Rot"
             << "Rear_Det_Z"
             << "Rear_Det_X";
  int index = 0;
  foreach (QString detname, dets_names) {
    QString distance = logvalues[index];
    try {
      double d = distance.toDouble();
      distance = QString::number(d, 'f', 1);
    } catch (...) {
      // if distance is not a double, for now just proceed
    }
    QLabel *lbl = m_s2d_detlabels[wscode].value(detname);
    if (lbl)
      lbl->setText(distance);
    index += 1;
  }
}

/**
 * Set LOQ geometry information
 * @param workspace :: The workspace to operate on
 * @param wscode :: ?????
 */
void SANSRunWindow::setLOQGeometry(
    boost::shared_ptr<const Mantid::API::MatrixWorkspace> workspace,
    int wscode) {
  double dist_ms(0.0), dist_mdb(0.0), dist_hab(0.0);
  // Sample
  componentLOQDistances(workspace, dist_ms, dist_mdb, dist_hab);

  QHash<QString, QLabel *> &labels = m_loq_detlabels[wscode];
  QLabel *detlabel = labels.value("moderator-sample");
  if (detlabel) {
    detlabel->setText(QString::number(dist_ms));
  }

  detlabel = labels.value("sample-main-detector-bank");
  if (detlabel) {
    detlabel->setText(QString::number(dist_mdb));
  }

  detlabel = labels.value("sample-HAB");
  if (detlabel) {
    detlabel->setText(QString::number(dist_hab));
  }
}

/**
 * Mark an error on a label
 * @param label :: A pointer to a QLabel instance
 */
void SANSRunWindow::markError(QLabel *label) {
  if (label) {
    label->setText("<font color=\"red\">" + label->text() + "</font>");
  }
}

//-------------------------------------
// Private SLOTS
//------------------------------------
/**
 * Select the base directory for the data
 */
void SANSRunWindow::selectDataDir() {
  MantidQt::API::ManageUserDirectories::openUserDirsDialog(this);
}

/**
 * Select and load the user file
 */
void SANSRunWindow::selectUserFile() {
  if (!browseForFile("Select a user file", m_uiForm.userfile_edit,
                     "Text files (*.txt)")) {
    return;
  }
  // possibly redudent code now
  runReduceScriptFunction("i.ReductionSingleton().user_file_path='" +
                          QFileInfo(m_uiForm.userfile_edit->text()).path() +
                          "'");

  if (!loadUserFile()) { // the load was successful
    return;
  }

  // path() returns the directory
  m_last_dir = QFileInfo(m_uiForm.userfile_edit->text()).path();
}

/**
 * Select and load a CSV file
 */
void SANSRunWindow::selectCSVFile() {
  if (!m_cfg_loaded) {
    showInformationBox("Please load the relevant user file.");
    return;
  }

  if (!browseForFile("Select CSV file", m_uiForm.csv_filename,
                     "CSV files (*.csv)")) {
    return;
  }

  if (!loadCSVFile()) {
    return;
  }
  // path() returns the directory
  m_last_dir = QFileInfo(m_uiForm.csv_filename->text()).path();
  if (m_cfg_loaded)
    setProcessingState(Ready);
}
/** Raises a browse dialog and inserts the selected file into the
*  save text edit box, outfile_edit
*/
void SANSRunWindow::saveFileBrowse() {
  QString title = "Save output workspace as";

  QSettings prevValues;
  prevValues.beginGroup("CustomInterfaces/SANSRunWindow/SaveOutput");
  // use their previous directory first and go to their default if that fails
  QString prevPath =
      prevValues.value("dir", QString::fromStdString(
                                  ConfigService::Instance().getString(
                                      "defaultsave.directory")))
          .toString();

  const QString filter = ";;AllFiles (*.*)";

  QString oFile = FileDialogHandler::getSaveFileName(
      this, title, prevPath + "/" + m_uiForm.outfile_edit->text());

  if (!oFile.isEmpty()) {
    m_uiForm.outfile_edit->setText(oFile);

    QString directory = QFileInfo(oFile).path();
    prevValues.setValue("dir", directory);
  }
}
/**
 * Flip the flag to confirm whether data is reloaded
 * @param force :: If true, the data is reloaded when reduce is clicked
 */
void SANSRunWindow::forceDataReload(bool force) { m_force_reload = force; }

/**
 * Browse for a file and set the text of the given edit box
 * @param box_title :: The title field for the display box
 * @param file_field :: QLineEdit box to use for the file path
 * @param file_filter :: An optional file filter
 */
bool SANSRunWindow::browseForFile(const QString &box_title,
                                  QLineEdit *file_field, QString file_filter) {
  QString box_text = file_field->text();
  QString start_path = box_text;
  if (box_text.isEmpty()) {
    start_path = m_last_dir;
  }
  file_filter += ";;AllFiles (*.*)";
  QString file_path =
      QFileDialog::getOpenFileName(this, box_title, start_path, file_filter);
  if (file_path.isEmpty() || QFileInfo(file_path).isDir())
    return false;
  file_field->setText(file_path);
  return true;
}
/**
 * Receive a load button click signal
 */
bool SANSRunWindow::handleLoadButtonClick() {
  // this function looks for and reports any errors to the user
  if (!entriesAreValid(LOAD)) {
    return false;
  }

  // Check if we have loaded the data_file
  if (!isUserFileLoaded()) {
    showInformationBox("Please load the relevant user file.");
    return false;
  }

  setProcessingState(Loading);
  m_uiForm.load_dataBtn->setText("Loading ...");

  if (m_force_reload)
    cleanup();

  bool is_loaded(true);
  if ((!m_uiForm.transmis->isEmpty()) && m_uiForm.direct->isEmpty()) {
    showInformationBox(
        "Error: Can run supplied without direct run, cannot continue.");
    setProcessingState(NoSample);
    m_uiForm.load_dataBtn->setText("Load Data");
    return false;
  }

  QString error;
  // set the detector just before loading so to correctly move the instrument
  runReduceScriptFunction("\ni.ReductionSingleton().instrument.setDetector('" +
                          m_uiForm.detbank_sel->currentText() + "')");
  QString sample = m_uiForm.scatterSample->getFirstFilename();
  try { // preliminarly error checking is over try to load that data
    is_loaded &= assignDetBankRun(*(m_uiForm.scatterSample), "AssignSample");
    readNumberOfEntries("get_sample().loader", m_uiForm.scatterSample);
    if (m_uiForm.scatCan->isEmpty()) {
      m_experCan = "";
    } else {
      is_loaded &= assignDetBankRun(*(m_uiForm.scatCan), "AssignCan");
      readNumberOfEntries("get_can().loader", m_uiForm.scatCan);
    }
    if ((!m_uiForm.transmis->isEmpty()) && (!m_uiForm.direct->isEmpty())) {
      is_loaded &= assignMonitorRun(*(m_uiForm.transmis), *(m_uiForm.direct),
                                    "TransmissionSample");
      readNumberOfEntries("samp_trans_load.trans", m_uiForm.transmis);
      readNumberOfEntries("samp_trans_load.direct", m_uiForm.direct);
    }

    // Quick check that there is a can direct run if a trans can is defined. If
    // not use the sample one
    if ((!m_uiForm.transCan->isEmpty()) && m_uiForm.dirCan->isEmpty()) {
      m_uiForm.dirCan->setFileTextWithSearch(m_uiForm.direct->getText());
      m_uiForm.dirCan->setEntryNum(m_uiForm.direct->getEntryNum());
    }
    if ((!m_uiForm.transCan->isEmpty()) && (!m_uiForm.dirCan->isEmpty())) {
      is_loaded &= assignMonitorRun(*(m_uiForm.transCan), *(m_uiForm.dirCan),
                                    "TransmissionCan");
      readNumberOfEntries("can_trans_load.trans", m_uiForm.transCan);
      readNumberOfEntries("can_trans_load.direct", m_uiForm.dirCan);
    }
  } catch (std::runtime_error &) { // the user should already have seen an error
                                   // message box pop up
    g_log.error() << "Problem loading file\n";
    is_loaded = false;
  }
  if (!is_loaded) {
    setProcessingState(NoSample);
    m_uiForm.load_dataBtn->setText("Load Data");
    return false;
  }

  // Sort out the log information
  setGeometryDetails();

  Mantid::API::Workspace_sptr baseWS =
      Mantid::API::AnalysisDataService::Instance().retrieve(
          m_experWksp.toStdString());
  // Enter information from sample workspace on to analysis and geometry tab
  Mantid::API::MatrixWorkspace_sptr sample_workspace =
      boost::dynamic_pointer_cast<Mantid::API::MatrixWorkspace>(baseWS);

  if (sample_workspace && (!sample_workspace->readX(0).empty())) {
    m_uiForm.tof_min->setText(
        QString::number(sample_workspace->readX(0).front()));
    m_uiForm.tof_max->setText(
        QString::number(sample_workspace->readX(0).back()));
  }

  // Set the geometry if the sample has been changed
  if (m_sample_file != sample) {
    const auto sample = sample_workspace->sample();
    const int geomId = sample.getGeometryFlag();

    if (geomId > 0 && geomId < 4) {
      m_uiForm.sample_geomid->setCurrentIndex(geomId - 1);

      using namespace boost;
      typedef tuple<QLineEdit *, function<double(const Sample *)>, std::string>
          GeomSampleInfo;

      std::vector<GeomSampleInfo> sampleInfoList;
      sampleInfoList.push_back(make_tuple(m_uiForm.sample_thick,
                                          &Sample::getThickness, "thickness"));
      sampleInfoList.push_back(
          make_tuple(m_uiForm.sample_width, &Sample::getWidth, "width"));
      sampleInfoList.push_back(
          make_tuple(m_uiForm.sample_height, &Sample::getHeight, "height"));

      // Populate the sample geometry fields, but replace any zero values with
      // 1.0, and
      // warn the user where this has occured.
      BOOST_FOREACH (auto info, sampleInfoList) {
        const auto value = info.get<1>()(&sample);
        if (value == 0.0)
          g_log.warning("The sample geometry " + info.get<2>() +
                        " was found to be zero, so using a default value of "
                        "1.0 instead.");

        info.get<0>()->setText(QString::number(value == 0.0 ? 1.0 : value));
      }
    } else {
      m_uiForm.sample_geomid->setCurrentIndex(2);
      m_uiForm.sample_thick->setText("1");
      m_uiForm.sample_width->setText("8");
      m_uiForm.sample_height->setText("8");
      // Warn user
      showInformationBox("Warning: Incorrect geometry flag encountered: " +
                         QString::number(geomId) + ". Using default values.");
    }
  }

  forceDataReload(false);

  for (int index = 1; index < m_uiForm.tabWidget->count(); ++index) {
    m_uiForm.tabWidget->setTabEnabled(index, true);
  }

  m_sample_file = sample;
  setProcessingState(Ready);
  m_uiForm.load_dataBtn->setText("Load Data");

  // Update the beam center position
  updateBeamCenterCoordinates();
  // Set the beam finder specific settings
  setBeamFinderDetails();
  return true;
}

/** Queries the number of periods from the Python object whose name was passed
*  @param RunStep name of the RunStep Python object
*  @param output where the number will be displayed
*/
void SANSRunWindow::readNumberOfEntries(
    const QString &RunStep, MantidWidgets::MWRunFiles *const output) {
  QString periods = runReduceScriptFunction("print i.ReductionSingleton()." +
                                            RunStep + ".periods_in_file");
  output->setNumberOfEntries(periods.toInt());
}
/** Construct the python code to perform the analysis using the
 * current settings
 * @param type :: The reduction type: 1D or 2D
 */
QString SANSRunWindow::readUserFileGUIChanges(const States type) {
  const bool invalidRearFlood = m_uiForm.enableRearFlood_ck->isChecked() &&
                                !m_uiForm.floodRearFile->isValid();
  const bool invalidFrontFlood = m_uiForm.enableFrontFlood_ck->isChecked() &&
                                 !m_uiForm.floodFrontFile->isValid();

  if (invalidRearFlood || invalidFrontFlood)
    throw std::runtime_error("Invalid flood file(s). Check the path shown in "
                             "the \"Reduction Settings\" tab.");

  // Construct a run script based upon the current values within the various
  // widgets
  QString exec_reduce;
  if (m_uiForm.detbank_sel->currentIndex() < 2)
    exec_reduce = "i.ReductionSingleton().instrument.setDetector('" +
                  m_uiForm.detbank_sel->currentText() + "')\n";
  else
    // currently, if currentIndex has MAIN,HAB,BOTH,MERGED options. If the user
    // selects BOTH or MERGED the reduction will start by the DefaultDetector
    // that is the low-angle detector(MAIN). This is important, because, when
    // loading
    // the data, the reducer needs to know what is the bank detector selected in
    // order
    // to correctly answer the question: get_beam_center. Added for #5942
    exec_reduce = "i.ReductionSingleton().instrument.setDefaultDetector()\n";

  const QString outType(type == OneD ? "1D" : "2D");
  exec_reduce += "i.ReductionSingleton().to_Q.output_type='" + outType + "'\n";
  // Analysis details
  exec_reduce +=
      "i.ReductionSingleton().user_settings.readLimitValues('L/R '+'" +
      // get rid of the 1 in the line below, a character is need at the moment
      // to give the correct number of characters
      m_uiForm.rad_min->text() + " '+'" + m_uiForm.rad_max->text() +
      " '+'1', i.ReductionSingleton())\n";

  setStringSetting("events.binning", m_uiForm.l_events_binning->text());

  QString logLin = m_uiForm.wav_dw_opt->currentText().toUpper();
  if (logLin.contains("LOG")) {
    logLin = "LOG";
  }
  if (logLin.contains("LIN")) {
    logLin = "LIN";
  }
  exec_reduce += "i.LimitsWav(" + m_uiForm.wav_min->text().trimmed() + "," +
                 m_uiForm.wav_max->text() + "," + m_uiForm.wav_dw->text() +
                 ",'" + logLin + "')\n";

  if (m_uiForm.q_dq_opt->currentIndex() == 2) {
    exec_reduce +=
        "i.ReductionSingleton().user_settings.readLimitValues('L/Q " +
        m_uiForm.q_rebin->text() + "', i.ReductionSingleton())\n";
  } else {
    exec_reduce +=
        "i.ReductionSingleton().user_settings.readLimitValues('L/Q " +
        m_uiForm.q_min->text() + " " + m_uiForm.q_max->text() + " " +
        m_uiForm.q_dq->text() + "/" +
        m_uiForm.q_dq_opt->itemData(m_uiForm.q_dq_opt->currentIndex())
            .toString() +
        "', i.ReductionSingleton())\n";
  }
  exec_reduce +=
      "i.LimitsQXY(0.0," + m_uiForm.qy_max->text().trimmed() + "," +
      m_uiForm.qy_dqy->text().trimmed() + ",'" +
      m_uiForm.qy_dqy_opt->itemData(m_uiForm.qy_dqy_opt->currentIndex())
          .toString() +
      "')\n";
  exec_reduce += "i.SetPhiLimit(" + m_uiForm.phi_min->text().trimmed() + "," +
                 m_uiForm.phi_max->text().trimmed();
  if (m_uiForm.mirror_phi->isChecked()) {
    exec_reduce += ", True";
  } else {
    exec_reduce += ", False";
  }
  exec_reduce += ")\n";

  QString floodRearFile =
      m_uiForm.enableRearFlood_ck->isChecked()
          ? m_uiForm.floodRearFile->getFirstFilename().trimmed()
          : "";
  QString floodFrontFile =
      m_uiForm.enableFrontFlood_ck->isChecked()
          ? m_uiForm.floodFrontFile->getFirstFilename().trimmed()
          : "";
  exec_reduce += "i.SetDetectorFloodFile('" + floodRearFile + "','REAR')\n";
  exec_reduce += "i.SetDetectorFloodFile('" + floodFrontFile + "','FRONT')\n";

  // Set the wavelength ranges, equal to those for the sample unless this box is
  // checked
  // Also check if the Trans Fit on/off tick is on or off. If Off then set the
  // trans_opt to off
  {
    QCheckBox *fit_ck;
    QCheckBox *use_ck;
    QComboBox *method_opt;
    QLineEdit *_min;
    QLineEdit *_max;
    QString selector = "BOTH";
    // if trans_selector_opt == BOTH (index 0) it executes only once.
    // if trans_selector_opt == SAMPLE (index 1) it executes twice.
    for (int i = 0; i < m_uiForm.trans_selector_opt->currentIndex() + 1; i++) {
      if (i == 0) {
        fit_ck = m_uiForm.transFitOnOff;
        use_ck = m_uiForm.transFit_ck;
        method_opt = m_uiForm.trans_opt;
        _min = m_uiForm.trans_min;
        _max = m_uiForm.trans_max;
        if (m_uiForm.trans_selector_opt->currentIndex() == 1)
          selector = "SAMPLE";
      } else {
        fit_ck = m_uiForm.transFitOnOff_can;
        use_ck = m_uiForm.transFit_ck_can;
        method_opt = m_uiForm.trans_opt_can;
        _min = m_uiForm.trans_min_can;
        _max = m_uiForm.trans_max_can;
        selector = "CAN";
      }

      QString lambda_min_option = "lambdamin=None";
      QString lambda_max_option = "lambdamax=None";
      QString mode_option; // = "mode='OFF'";
      QString selector_option = "selector='" + selector + "'";

      if (!fit_ck->isChecked())
        mode_option = "mode='Off'";
      else {
        mode_option = "mode='" + method_opt->currentText() + "'";
        if (use_ck->isChecked()) {
          lambda_min_option = "lambdamin='" + _min->text().trimmed() + "'";
          lambda_max_option = "lambdamax='" + _max->text().trimmed() + "'";
        }
      }
      exec_reduce += "i.TransFit(" + mode_option + ", " + lambda_min_option +
                     ", " + lambda_max_option + ", " + selector_option + ")\n";
    }
  }
  // Set the Front detector Rescale and Shift
  QString fdArguments = "scale=" + m_uiForm.frontDetRescale->text().trimmed() +
                        "," + "shift=" +
                        m_uiForm.frontDetShift->text().trimmed();
  if (m_uiForm.frontDetRescaleCB->isChecked())
    fdArguments += ", fitScale=True";
  if (m_uiForm.frontDetShiftCB->isChecked())
    fdArguments += ", fitShift=True";
  if (m_uiForm.frontDetQrangeOnOff->isChecked() &&
      !m_uiForm.frontDetQmin->text().isEmpty() &&
      !m_uiForm.frontDetQmax->text().isEmpty()) {
    fdArguments += ", qMin=" + m_uiForm.frontDetQmin->text().trimmed();
    fdArguments += ", qMax=" + m_uiForm.frontDetQmax->text().trimmed();
  }

  exec_reduce += "i.SetFrontDetRescaleShift(" + fdArguments + ")\n";

  // Gravity correction
  exec_reduce += "i.Gravity(";
  if (m_uiForm.gravity_check->isChecked()) {
    exec_reduce += "True";
  } else {
    exec_reduce += "False";
  }
  // Take into acount of the additional length
  exec_reduce += ", extra_length=" +
                 m_uiForm.gravity_extra_length_line_edit->text().trimmed() +
                 ")\n";

  // Sample offset
  exec_reduce += "i.SetSampleOffset('" + m_uiForm.smpl_offset->text() + "')\n";

  // Monitor spectrum
  exec_reduce +=
      "i.SetMonitorSpectrum('" + m_uiForm.monitor_spec->text().trimmed() + "',";
  exec_reduce += m_uiForm.monitor_interp->isChecked() ? "True" : "False";
  exec_reduce += ")\n";
  // the monitor to normalise the tranmission spectrum against
  exec_reduce +=
      "i.SetTransSpectrum('" + m_uiForm.trans_monitor->text().trimmed() + "',";
  exec_reduce += m_uiForm.trans_interp->isChecked() ? "True" : "False";
  exec_reduce += ")\n";

  // Set the Transmision settings
  writeTransmissionSettingsToPythonScript(exec_reduce);

  // Set the QResolution settings
  writeQResolutionSettingsToPythonScript(exec_reduce);

  // Set the BackgroundCorrection settings
  writeBackgroundCorrectionToPythonScript(exec_reduce);

  // set the user defined center (Geometry Tab)
  // this information is used just after loading the data in order to move to
  // the center
  // Introduced for #5942
  QString set_centre =
      QString(
          "i.SetCentre('%1','%2','rear') \ni.SetCentre('%3','%4','front')\n")
          .arg(m_uiForm.rear_beam_x->text())
          .arg(m_uiForm.rear_beam_y->text())
          .arg(m_uiForm.front_beam_x->text())
          .arg(m_uiForm.front_beam_y->text());
  exec_reduce += set_centre;

  // mask strings that the user has entered manually on to the GUI
  addUserMaskStrings(exec_reduce, "i.Mask", DefaultMask);

  // add slicing definition
  if (!m_uiForm.sliceEvent->isHidden())
    exec_reduce +=
        "i.SetEventSlices('" + m_uiForm.sliceEvent->text().trimmed() + "')\n";

  return exec_reduce;
}
/// Reads the sample geometry, these settings will override what is stored in
/// the run file
QString SANSRunWindow::readSampleObjectGUIChanges() {
  QString exec_reduce(
      "\ni.ReductionSingleton().get_sample().geometry.shape = ");
  exec_reduce += m_uiForm.sample_geomid->currentText().at(0);

  exec_reduce += "\ni.ReductionSingleton().get_sample().geometry.height = ";
  exec_reduce += m_uiForm.sample_height->text();

  exec_reduce += "\ni.ReductionSingleton().get_sample().geometry.width = ";
  exec_reduce += m_uiForm.sample_width->text();

  exec_reduce += "\ni.ReductionSingleton().get_sample().geometry.thickness = ";
  exec_reduce += m_uiForm.sample_thick->text();

  exec_reduce += "\n";

  return exec_reduce;
}
/**
 * Run the analysis script
 * @param typeStr :: The data reduction type, 1D or 2D
 */
void SANSRunWindow::handleReduceButtonClick(const QString &typeStr) {
  const States type = typeStr == "1D" ? OneD : TwoD;

  // Make sure that all settings are valid
  if (!areSettingsValid()) {
    return;
  }

  // new reduction is going to take place, remove the results from the last
  // reduction
  resetDefaultOutput();

  // The possiblities are batch mode or single run mode
  const RunMode runMode =
      m_uiForm.single_mode_btn->isChecked() ? SingleMode : BatchMode;
  if (runMode == SingleMode) {
    // Currently the components are moved with each reduce click. Check if a
    // load is necessary
    // This must be done before the script is written as we need to get correct
    // values from the
    // loaded raw data
    if (!handleLoadButtonClick()) {
      return;
    }
  }

  if (!entriesAreValid(RUN)) {
    return;
  }

  QString py_code;

  try {
    py_code = readUserFileGUIChanges(type);
  } catch (const std::runtime_error &e) {
    showInformationBox(e.what());
    return;
  }
  if (py_code.isEmpty()) {
    showInformationBox("Error: An error occurred while constructing the "
                       "reduction code, please check installation.");
    return;
  }

  const static QString PYTHON_SEP("C++handleReduceButtonClickC++");

  // copy the user setting to use as a base for future reductions after the one
  // that is about to start
  py_code += "\n_user_settings_copy = "
             "copy.deepcopy(i.ReductionSingleton().user_settings)";
  const QString verb = m_uiForm.verbose_check ? "True" : "False";
  py_code += "\ni.SetVerboseMode(" + verb + ")";
  // Need to check which mode we're in
  if (runMode == SingleMode) {
    py_code += readSampleObjectGUIChanges();

    // Provide a final check here to ensure that the settings are consistent. If
    // they are not consistent, the function
    // throws and the user has to fix these inconsistencies
    py_code += "\ni.are_settings_consistent()";

    py_code += reduceSingleRun();
    // output the name of the output workspace, this is returned up by the
    // runPythonCode() call below
    py_code += "\nprint '" + PYTHON_SEP + "'+reduced+'" + PYTHON_SEP + "'";
  } else {
    // Have we got anything to reduce?
    if (m_uiForm.batch_table->rowCount() == 0) {
      showInformationBox("Error: No run information specified.");
      return;
    }

    // check for the detectors combination option
    // transform the SANS Diagnostic gui option in: 'rear', 'front' , 'both',
    // 'merged', None WavRangeReduction option
    QString combineDetOption, combineDetGuiOption;
    combineDetGuiOption = m_uiForm.detbank_sel->currentText();
    if (combineDetGuiOption == "main-detector-bank" ||
        combineDetGuiOption == "rear-detector")
      combineDetOption = "'rear'";
    else if (combineDetGuiOption == "HAB" ||
             combineDetGuiOption == "front-detector")
      combineDetOption = "'front'";
    else if (combineDetGuiOption == "both")
      combineDetOption = "'both'";
    else if (combineDetGuiOption == "merged")
      combineDetOption = "'merged'";
    else
      combineDetOption = "None";

    QString csv_file(m_uiForm.csv_filename->text());
    if (m_dirty_batch_grid) {
      QString selected_file = MantidQt::API::FileDialogHandler::getSaveFileName(
          this, "Save as CSV", m_last_dir);
      csv_file = saveBatchGrid(selected_file);
    }
    py_code.prepend("import SANSBatchMode as batch\n");
    const int fileFormat = m_uiForm.file_opt->currentIndex();
    // create a instance of fit_settings, so it will not complain if the
    // reduction fails
    // when restoring the scale and fit.
    QString fit = QString("\nfit_settings={'scale':%1,'shift':%2}")
                      .arg(m_uiForm.frontDetRescale->text())
                      .arg(m_uiForm.frontDetShift->text());
    py_code += fit;
    py_code += "\nfit_settings = batch.BatchReduce('" + csv_file + "','" +
               m_uiForm.file_opt->itemData(fileFormat).toString() + "'";
    if (m_uiForm.plot_check->isChecked()) {
      py_code += ", plotresults=True";
    }

    py_code += ", saveAlgs={";
    QStringList algs(getSaveAlgs());
    for (QStringList::const_iterator it = algs.begin(); it != algs.end();
         ++it) { // write a Python dict object in the form { algorithm_name :
                 // file extension , ... ,}
      py_code += "'" + *it + "':'" + SaveWorkspaces::getSaveAlgExt(*it) + "',";
    }
    py_code += "}";

    if (m_uiForm.log_colette->isChecked()) {
      py_code += ", verbose=True";
    }
    py_code += ", reducer=i.ReductionSingleton().reference(),";

    py_code += "combineDet=";
    py_code += combineDetOption;
    py_code += ",";
    py_code += " save_as_zero_error_free=";
    py_code += m_uiForm.zeroErrorCheckBox->isChecked() ? "True" : "False";
    py_code += ")";
  }

  // Disable buttons so that interaction is limited while processing data
  setProcessingState(type);

  // std::cout << "\n\n" << py_code.toStdString() << "\n\n";
  QString pythonStdOut = runReduceScriptFunction(py_code);

  // update fields in GUI as a consequence of results obtained during reduction
  double scale, shift;
  if (runMode == SingleMode) {
    // update front rescale and fit values
    scale =
        runReduceScriptFunction("print "
                                "i.ReductionSingleton().instrument.getDetector("
                                "'FRONT').rescaleAndShift.scale")
            .trimmed()
            .toDouble();

    shift =
        runReduceScriptFunction("print "
                                "i.ReductionSingleton().instrument.getDetector("
                                "'FRONT').rescaleAndShift.shift")
            .trimmed()
            .toDouble();

  } else {
    scale = runReduceScriptFunction("print fit_settings['scale']")
                .trimmed()
                .toDouble();
    shift = runReduceScriptFunction("print fit_settings['shift']")
                .trimmed()
                .toDouble();
  }
  // update gui
  m_uiForm.frontDetRescale->setText(QString::number(scale, 'f', 8));
  m_uiForm.frontDetShift->setText(QString::number(shift, 'f', 8));
  // first process pythonStdOut
  QStringList pythonDiag = pythonStdOut.split(PYTHON_SEP);
  if (pythonDiag.count() > 1) {
    QString reducedWS = pythonDiag[1];
    reducedWS = reducedWS.split("\n")[0];
    resetDefaultOutput(reducedWS);
  }

  // Reset the objects by initialising a new reducer object
  if (runMode == SingleMode) // TODO: test if it is really necessary to reload
                             // the file settings.
  {
    py_code = "\ni.ReductionSingleton.clean(isis_reducer.ISISReducer)";
    py_code += "\ni." + getInstrumentClass();
    // restore the settings from the user file
    py_code += "\ni.ReductionSingleton().user_file_path='" +
               QFileInfo(m_uiForm.userfile_edit->text()).path() + "'";
    py_code += "\ni.ReductionSingleton().user_settings = _user_settings_copy";
    py_code += "\ni.ReductionSingleton().user_settings.execute(i."
               "ReductionSingleton())";

    std::cout << "\n\n" << py_code.toStdString() << "\n\n";

    runReduceScriptFunction(py_code);
  }
  // Mark that a reload is necessary to rerun the same reduction
  forceDataReload();
  // Reenable stuff
  setProcessingState(Ready);

  // If we used a temporary file in batch mode, remove it
  if (m_uiForm.batch_mode_btn->isChecked() && !m_tmp_batchfile.isEmpty()) {
    QFile tmp_file(m_tmp_batchfile);
    tmp_file.remove();
  }
}
/** Iterates through the validators and stops if it finds one that is shown and
* enabled
*  @param check the validator set to check
*  @return true if there are no validator problems if false if it finds one
*/
bool SANSRunWindow::entriesAreValid(const ValCheck check) {
  if (check == LOAD || check == ALL) {
    return entriesAreValid(m_loadValids) && runFilesAreValid();
  }
  if (check == RUN || check == ALL) {
    return entriesAreValid(m_validators);
  }
  return false;
}
bool SANSRunWindow::entriesAreValid(ValMap &vals) {
  for (ValMap::const_iterator it = vals.begin(); it != vals.end(); ++it) {
    // is the validator active denoting a problem? don't do anything if it's
    // been disabled
    if ((!it->first->isHidden()) &&
        (it->first->isEnabled())) { // the first in the pair is the widget whose
                                    // value we're having a problem with
      it->second.first->setFocus();
      // the second part of the pair is the tab it's in
      m_uiForm.tabWidget->setCurrentWidget(it->second.second);
      QMessageBox::warning(this, "Validation Error",
                           "There is a problem with one or more entries on the "
                           "form. These are marked\nwith an *");
      return false;
    }
  }
  // no problems have been found
  return true;
}
/** Loop through all the m_runFiles file widgets and check they are all in the
*  no error state
*  @return true if there are no red stars on any run widgets, false otherwise
*/
bool SANSRunWindow::runFilesAreValid() {
  std::vector<MWRunFiles *>::const_iterator it = m_runFiles.begin();
  for (; it != m_runFiles.end(); ++it) {
    if (!(*it)->isValid()) {
      m_uiForm.runNumbers->setFocus();
      m_uiForm.tabWidget->setCurrentWidget(*it);
      QMessageBox::warning(this, "Validation Error",
                           "There is a problem with one or more entries on the "
                           "form. These are marked\nwith an *");
      return false;
    }
  }
  // there are no problems
  return true;
}
/** Generates the code that can run a reduction chain (and then reset it)
*  @return Python code that can be passed to a Python interpreter
*/
QString SANSRunWindow::reduceSingleRun() const {
  QString reducer_code;
  if (m_uiForm.wav_dw_opt->currentText().toUpper().startsWith("RANGE")) {
    reducer_code += "\nreduced = i.CompWavRanges( ";
    reducer_code += "(" + m_uiForm.wavRanges->text() + ") ";
    reducer_code += ", plot=";
    reducer_code += m_uiForm.plot_check->isChecked() ? "True" : "False";
    if (m_uiForm.detbank_sel->currentIndex() >= 2) {
      reducer_code +=
          ", combineDet='" + m_uiForm.detbank_sel->currentText() + "'";
    }
    reducer_code += ", resetSetup=False)";
  } else {
    if (m_uiForm.detbank_sel->currentIndex() < 2) {
      reducer_code += "\nreduced = i.WavRangeReduction(full_trans_wav=False";
      reducer_code += ", resetSetup=False)";
    } else {
      reducer_code += "\nreduced = i.WavRangeReduction(full_trans_wav=False";
      reducer_code +=
          ", combineDet='" + m_uiForm.detbank_sel->currentText() + "'";
      reducer_code += ", resetSetup=False)";
    }

    if (m_uiForm.plot_check->isChecked()) {
      reducer_code += "\ni.PlotResult(reduced)";
    }
  }
  return reducer_code;
}

/** Returns the Python instrument class name to create for the current
  instrument
  @returns the Python class name corrosponding to the user selected instrument
*/
QString SANSRunWindow::getInstrumentClass() const {
  QString instrum = m_uiForm.inst_opt->currentText();
  instrum = instrum.isEmpty() ? "LOQ" : instrum;
  return instrum + "()";
}
void SANSRunWindow::handleRunFindCentre() {
  // Make sure that user file is valid
  if (!hasUserFileValidFileExtension()) {
    return;
  }

  // Set the log level of to at least notice:
  const auto initialLogLevel = g_centreFinderLog.getLevel();
  auto noticeLevelAsInt = static_cast<int>(Poco::Message::PRIO_NOTICE);
  auto hasToBeSwapped = initialLogLevel < noticeLevelAsInt ? true : false;
  if (hasToBeSwapped) {
    // Set to a notice setting
    g_centreFinderLog.setLevel(noticeLevelAsInt);
  }

  QLineEdit *beam_x;
  QLineEdit *beam_y;

  // this function looks for and reports any errors to the user
  if (!entriesAreValid()) {
    return;
  }

  if (m_uiForm.beamstart_box->currentIndex() == 1) {
    // Index == Start looking the position from the current one
    // check if the user provided the current position:
    // see wich radio is selected (REAR or FRONT) and confirm
    // that the position x and y are given.
    if ((m_uiForm.rear_radio->isChecked() &&
         (m_uiForm.rear_beam_x->text().isEmpty() ||
          m_uiForm.rear_beam_y->text().isEmpty())) ||
        (m_uiForm.front_radio->isChecked() &&
         (m_uiForm.front_beam_x->text().isEmpty() ||
          m_uiForm.front_beam_y->text().isEmpty()))) {
      showInformationBox(
          "Current centre postion is invalid, please check input.");
      return;
    }
  }

  /*
    A hidden feature. The handleLoadButtonClick method, set the detector
    based on the m_uiForm.detbank_sel, wich will influentiate the loading
    algorithm and the movement of the detector bank. So, we have to
    set the detector bank according to the selected Center.
   */
  QString coordinates_python_code;
  if (m_uiForm.rear_radio
          ->isChecked()) { // REAR selected -> detbank_sel <- REAR
    m_uiForm.detbank_sel->setCurrentIndex(0);
    beam_x = m_uiForm.rear_beam_x;
    beam_y = m_uiForm.rear_beam_y;
    coordinates_python_code =
        "print i.ReductionSingleton().get_beam_center('rear')[0];print "
        "i.ReductionSingleton().get_beam_center('rear')[1]";
  } else {
    coordinates_python_code =
        "print i.ReductionSingleton().get_beam_center('front')[0];print "
        "i.ReductionSingleton().get_beam_center('front')[1]";
    m_uiForm.detbank_sel->setCurrentIndex(
        1); // FRONT selected -> detbank_sel <- FRONT
    beam_x = m_uiForm.front_beam_x;
    beam_y = m_uiForm.front_beam_y;
  }

  // Start iteration
  g_centreFinderLog.notice("Loading data\n");
  handleLoadButtonClick();

  // Disable interaction
  setProcessingState(OneD);

  // This checks whether we have a sample run and that it has been loaded
  QString py_code(readUserFileGUIChanges(OneD));
  py_code += readSampleObjectGUIChanges();

  if (py_code.isEmpty()) {
    setProcessingState(Ready);
    return;
  }

  if (m_uiForm.beam_rmin->text().isEmpty()) {
    m_uiForm.beam_rmin->setText("60");
  }

  if (m_uiForm.beam_rmax->text().isEmpty()) {
    if (m_uiForm.inst_opt->currentText() == "LOQ") {
      m_uiForm.beam_rmax->setText("200");
    } else if (m_uiForm.inst_opt->currentText() == "SANS2D" ||
               m_uiForm.inst_opt->currentText() == "SANS2DTUBES") {
      m_uiForm.beam_rmax->setText("280");
    }
  }
  if (m_uiForm.beam_iter->text().isEmpty()) {
    m_uiForm.beam_iter->setText("15");
  }

  // FIXME: disable the flood file for the front detector. #6061
  if (m_uiForm.front_radio->isChecked())
    py_code += "i.SetDetectorFloodFile('')\n";

  // We need to load the FinDirectionEnum class
  py_code +=
      "from centre_finder import FindDirectionEnum as FindDirectionEnum \n";
  // Find centre function
  py_code += "i.FindBeamCentre(rlow=" + m_uiForm.beam_rmin->text() + ",rupp=" +
             m_uiForm.beam_rmax->text() + ",MaxIter=" +
             m_uiForm.beam_iter->text() + ",";

  if (m_uiForm.beamstart_box->currentIndex() == 0) {
    py_code += "xstart = None, ystart = None";
  } else {
    py_code += "xstart=float(" + beam_x->text() + ")/1000.,ystart=float(" +
               beam_y->text() + ")/1000.";
  }

  // define the number of interactions and close the FindBeamCentre method call.
  bool ok;
  QString tolerance_str(m_uiForm.toleranceLineEdit->text());
  double tolerance = tolerance_str.toDouble(&ok);
  if (ok)
    tolerance *= 1e-4; // transform in um
  if ((!ok || tolerance < 0) && !tolerance_str.isEmpty()) {
    QString info("You have chosen an invalid value for tolerance. Correct it "
                 "or leave it blank to use the default value.");
    QMessageBox::warning(this, "Wrong Input", info);
    m_uiForm.toleranceLineEdit->setFocus(Qt::OtherFocusReason);
    setProcessingState(Ready);
    return;
  }
  py_code += ", tolerance=" + QString::number(tolerance);

  // Set which part of the beam centre finder should be used
  auto updownIsRequired = m_uiForm.up_down_checkbox->isChecked();
  auto leftRightIsRequired = m_uiForm.left_right_checkbox->isChecked();
  if (updownIsRequired && leftRightIsRequired) {
    py_code += ", find_direction=FindDirectionEnum.ALL";
  } else if (updownIsRequired) {
    py_code += ", find_direction=FindDirectionEnum.UP_DOWN";
  } else if (leftRightIsRequired) {
    py_code += ", find_direction=FindDirectionEnum.LEFT_RIGHT";
  }
  py_code += ")";

  g_centreFinderLog.notice("Beam Centre Finder Start\n");
  m_uiForm.beamstart_box->setFocus();

  // Execute the code
  runReduceScriptFunction(py_code);

  QString coordstr = runReduceScriptFunction(coordinates_python_code);

  QString result("");
  if (coordstr.isEmpty()) {
    result = "No coordinates returned!";
  } else {
    // Remove all internal whitespace characters and replace with single space
    coordstr = coordstr.simplified();
    QStringList xycoords = coordstr.split(" ");
    if (xycoords.count() == 2) {
      double coord = xycoords[0].toDouble();
      beam_x->setText(QString::number(coord * 1000.));
      coord = xycoords[1].toDouble();
      beam_y->setText(QString::number(coord * 1000.));
      result = "Coordinates updated";
    } else {
      result = "Incorrect number of parameters returned from function, check "
               "script.";
    }
  }
  QString pyCode = "i.ReductionSingleton.clean(isis_reducer.ISISReducer)";
  pyCode += "\ni." + getInstrumentClass();
  pyCode += "\ni.ReductionSingleton().user_settings =";
  // Use python function to read the settings file and then extract the fields
  pyCode += "isis_reduction_steps.UserFile(r'" +
            m_uiForm.userfile_edit->text().trimmed() + "')";

  runReduceScriptFunction(pyCode);

  QString errors =
      runReduceScriptFunction("print "
                              "i.ReductionSingleton().user_settings.execute(i."
                              "ReductionSingleton())")
          .trimmed();

  g_centreFinderLog.notice() << result.toStdString() << "\n";

  // Set the centre logger back to the initial log level
  if (hasToBeSwapped) {
    g_centreFinderLog.setLevel(initialLogLevel);
  }

  // Reenable stuff
  setProcessingState(Ready);
}
/** Save the output workspace from a single run reduction (i.e. the
*  workspace m_outputWS) in all the user selected formats
*/
void SANSRunWindow::handleDefSaveClick() {
  const QString fileBase = m_uiForm.outfile_edit->text();
  if (fileBase.isEmpty()) {
    QMessageBox::warning(
        this, "Filename required",
        "A filename must be entered into the text box above to save this file");
  }

  // If we save with a zero-error-free correction we need to swap the
  QString workspaceNameBuffer = m_outputWS;
  QString clonedWorkspaceName = m_outputWS + "_cloned_temp";
  if (m_uiForm.zeroErrorCheckBox->isChecked()) {
    createZeroErrorFreeClone(m_outputWS, clonedWorkspaceName);
    if (AnalysisDataService::Instance().doesExist(
            clonedWorkspaceName.toStdString())) {
      m_outputWS = clonedWorkspaceName;
    }
  }

  const QStringList algs(getSaveAlgs());
  QString saveCommand;
  for (QStringList::const_iterator alg = algs.begin(); alg != algs.end();
       ++alg) {
    QString ext = SaveWorkspaces::getSaveAlgExt(*alg);
    QString fname = fileBase.endsWith(ext) ? fileBase : fileBase + ext;
    if ((*alg) == "SaveRKH")
      saveCommand +=
          (*alg) + "('" + m_outputWS + "','" + fname + "', Append=False)\n";
    else if ((*alg) == "SaveCanSAS1D") {
      saveCommand +=
          (*alg) + "('" + m_outputWS + "','" + fname + "', DetectorNames=";
      Workspace_sptr workspace_ptr =
          AnalysisDataService::Instance().retrieve(m_outputWS.toStdString());
      MatrixWorkspace_sptr matrix_workspace =
          boost::dynamic_pointer_cast<MatrixWorkspace>(workspace_ptr);
      if (matrix_workspace) {
        if (matrix_workspace->getInstrument()->getName() == "SANS2D")
          saveCommand += "'front-detector, rear-detector'";
        if (matrix_workspace->getInstrument()->getName() == "LOQ")
          saveCommand += "'HAB, main-detector-bank'";
        if (matrix_workspace->getInstrument()->getName() == "LARMOR")
          saveCommand += "'" + m_uiForm.detbank_sel->currentText() + "'";

        /* From v2, SaveCanSAS1D is able to save the Transmission workspaces
           related to the
           reduced data. The name of workspaces of the Transmission are
           available at the
           sample logs. This part add the parameters Transmission=trans_ws_name
           and
           TransmissionCan=trans_ws_name_can if they are available at the
           Workspace Sample log
           and still available inside MantidPlot. */
        const Mantid::API::Run &run = matrix_workspace->run();
        QStringList list;
        list << "Transmission"
             << "TransmissionCan";
        foreach (QString property, list) {
          if (run.hasProperty(property.toStdString())) {
            std::string trans_ws_name =
                run.getLogData(property.toStdString())->value();
            if (AnalysisDataService::Instance()
                    .isValid(trans_ws_name)
                    .empty()) {
              saveCommand += ", " + property + "=\"" +
                             QString::fromStdString(trans_ws_name) + "\"";
            }
          }
        }
      }
      // finish the saveCommand for SaveCanSAS1D
      saveCommand += ")\n";
    } else
      saveCommand += (*alg) + "('" + m_outputWS + "','" + fname + "')\n";
  }

  saveCommand += "print 'success'\n";
  QString result = runPythonCode(saveCommand).trimmed();

  // Revert changes and delete the zero-free workspace
  if (this->m_uiForm.zeroErrorCheckBox->isChecked()) {
    if (AnalysisDataService::Instance().doesExist(
            clonedWorkspaceName.toStdString())) {
      deleteZeroErrorFreeClone(clonedWorkspaceName);
    }
  }
  m_outputWS = workspaceNameBuffer;

  if (result != "success") {
    QMessageBox::critical(this, "Error saving workspace",
                          "Problem encountered saving workspace, does it still "
                          "exist. There may be more information in the results "
                          "console?");
  }
}
/**
 * Set up controls based on the users selection in the combination box
 * @param new_index :: The new index that has been set
 */
void SANSRunWindow::handleWavComboChange(int new_index) {
  QString userSel = m_uiForm.wav_dw_opt->itemText(new_index);

  if (userSel.toUpper().contains("LOG")) {
    m_uiForm.wav_step_lbl->setText("dW / W");
  } else {
    m_uiForm.wav_step_lbl->setText("step");
  }

  if (userSel.toUpper().startsWith("RANGE")) {
    m_uiForm.wav_stack->setCurrentIndex(1);
    m_uiForm.wavRanVal_lb->setEnabled(true);
  } else {
    m_uiForm.wav_stack->setCurrentIndex(0);
    m_uiForm.wavRanVal_lb->setEnabled(false);
  }
}
/**
 * A ComboBox option change
 * @param new_index :: The new index that has been set
 */
void SANSRunWindow::handleStepComboChange(int new_index) {
  if (!sender())
    return;

  QString origin = sender()->objectName();
  if (origin.startsWith("q_dq")) {
    if (new_index == 0) {
      m_uiForm.q_stack->setCurrentIndex(0);
      m_uiForm.q_step_lbl->setText("step");
    } else if (new_index == 1) {
      m_uiForm.q_stack->setCurrentIndex(0);
      m_uiForm.q_step_lbl->setText("dQ / Q");
    } else {
      m_uiForm.q_stack->setCurrentIndex(1);
    }
  } else {
    if (new_index == 0)
      m_uiForm.qy_step_lbl->setText("XY step");
    else
      m_uiForm.qy_step_lbl->setText("dQ / Q");
  }
}

/**
 * Called when the show mask button has been clicked
 */
void SANSRunWindow::handleShowMaskButtonClick() {
  QString analysis_script;
  addUserMaskStrings(analysis_script, "i.Mask", DefaultMask);
  analysis_script += "\ni.DisplayMask()";

  m_uiForm.showMaskBtn->setEnabled(false);
  m_uiForm.showMaskBtn->setText("Working...");

  runReduceScriptFunction(analysis_script);

  m_uiForm.showMaskBtn->setEnabled(true);
  m_uiForm.showMaskBtn->setText("Display mask");
}

/** Update the GUI and the Python objects with the instrument selection
 * @throw runtime_error if the instrument doesn't have exactly two detectors
 */
void SANSRunWindow::handleInstrumentChange() {
  const std::string facility = ConfigService::Instance().getFacility().name();
  if (facility != "ISIS") {
    QMessageBox::critical(
        this, "Unsupported facility",
        QString("Only the ISIS facility is supported by this interface.\n") +
            "Select ISIS as your default facility in "
            "View->Preferences...->Mantid to continue.");
    return;
  }

  // need this if facility changed to force update of technique at this point
  // m_uiForm.inst_opt->setTechniques(m_uiForm.inst_opt->getTechniques());

  if (m_uiForm.inst_opt->currentText() == "SANS2DTUBES")
    ConfigService::Instance().setString("default.instrument", "SANS2D");
  else
    ConfigService::Instance().setString(
        "default.instrument", m_uiForm.inst_opt->currentText().toStdString());

  // Hide the "SANS2D_EVENT" instrument, if present.
  const int sans2dEventIndex = m_uiForm.inst_opt->findText("SANS2D_EVENT");
  if (sans2dEventIndex != -1)
    m_uiForm.inst_opt->removeItem(sans2dEventIndex);

  // set up the required Python objects and delete what's out of date (perhaps
  // everything is cleaned here)
  const QString instClass(getInstrumentClass());

  // Only set the instrument if it isn't alread set to what has been selected.
  // This is useful on interface start up, where we have already loaded the user
  // file
  // and don't want to set the instrument twice.
  const QString currentInstName =
      runPythonCode(
          "print i.ReductionSingleton().get_instrument().versioned_name()")
          .trimmed();
  if (currentInstName != m_uiForm.inst_opt->currentText()) {
    QString pyCode("i.ReductionSingleton.clean(isis_reducer.ISISReducer)");
    pyCode += "\ni." + instClass;
    runReduceScriptFunction(pyCode);
  }

  // now update the GUI
  fillDetectNames(m_uiForm.detbank_sel);
  QString detect = runReduceScriptFunction(
      "print i.ReductionSingleton().instrument.cur_detector().name()");
  QString detectorSelection =
      runReduceScriptFunction(
          "print i.ReductionSingleton().instrument.det_selection")
          .trimmed();
  int ind = m_uiForm.detbank_sel->findText(detect);
  // We set the detector selection only if nothing is set yet.
  // Previously, we didn't handle merged and both at this point
  if (detectorSelection == m_constants.getPythonEmptyKeyword() ||
      detectorSelection.isEmpty()) {
    if (ind != -1) {
      m_uiForm.detbank_sel->setCurrentIndex(ind);
    }
  }

  m_uiForm.beam_rmin->setText("60");
  if (instClass == "LOQ()") {
    m_uiForm.beam_rmax->setText("200");

    m_uiForm.geom_stack->setCurrentIndex(0);

  } else if (instClass == "SANS2D()" || instClass == "SANS2DTUBES()") {
    m_uiForm.beam_rmax->setText("280");

    m_uiForm.geom_stack->setCurrentIndex(1);
  }
  // flag that the user settings file needs to be loaded for this instrument
  m_cfg_loaded = false;

  // disable the Geometry -> Set Centre widgets that can not be edited
  // for SANS2D experiments.
  QWidget *front_center_widgets[] = {
      m_uiForm.front_beam_x, m_uiForm.front_beam_y, m_uiForm.front_radio};
  bool loq_selected = (instClass == "LOQ()");
  for (int i = 0; i < 3; i++)
    front_center_widgets[i]->setEnabled(true);
  // Set the label of the radio buttons according to the
  // beamline usage:
  // REAR/FRONT -> SANS2D
  // MAIN/HAB -> LOQ
  if (loq_selected) {
    m_uiForm.front_radio->setText("&HAB");
    m_uiForm.rear_radio->setText("&Main");
  } else {
    m_uiForm.front_radio->setText("&Front");
    m_uiForm.rear_radio->setText("&Rear");
  }

  // LOQ does not have event mode collection
  // hence, hide the widgets related to slice event mode data.
  bool hide_events_gui = loq_selected;
  m_uiForm.slicePb->setHidden(hide_events_gui);
  m_uiForm.sliceEvent->setHidden(hide_events_gui);
  m_uiForm.l_events_label->setHidden(hide_events_gui);
  m_uiForm.l_events_binning->setHidden(hide_events_gui);

  // Provide LOQ Specific settings
  const auto isNowLOQ = m_uiForm.inst_opt->currentText() == "LOQ";
  applyLOQSettings(isNowLOQ);
}

/**
 * Apply or unapply LOQ-specific settings
 * @param isNowLOQ: if true then apply LOQ settings else unapply
 */
void SANSRunWindow::applyLOQSettings(bool isNowLOQ) {
  // M4 Transmission monitor
  m_uiForm.trans_M4_check_box->setDisabled(isNowLOQ);
}

/** Record if the user has changed the default filename, because then we don't
*  change it
*/
void SANSRunWindow::setUserFname() { m_userFname = true; }

/** Enables or disables the floodFile run widget
*  @param state :: Qt::CheckState enum value, Checked means enable otherwise
* disabled
*/
void SANSRunWindow::prepareFlood(int state) {
  if (sender() == m_uiForm.enableRearFlood_ck)
    m_uiForm.floodRearFile->setEnabled(state == Qt::Checked);
  if (sender() == m_uiForm.enableFrontFlood_ck)
    m_uiForm.floodFrontFile->setEnabled(state == Qt::Checked);
}
/**Enables  the default save button, saveDefault_Btn, if there is an output
* workspace
* stored in m_outputWS and text in outfile_edit
*/
void SANSRunWindow::enableOrDisableDefaultSave() {
  if (m_outputWS.isEmpty()) { // setEnabled(false) gets run below
  } else if (m_uiForm.outfile_edit->text()
                 .isEmpty()) { // setEnabled(false) gets run below
  } else {                     // ensure that one format box is checked
    for (SavFormatsConstIt i = m_savFormats.begin(); i != m_savFormats.end();
         ++i) {
      if (i.key()->isChecked()) {
        m_uiForm.saveDefault_btn->setEnabled(true);
        return;
      }
    }
  }
  m_uiForm.saveDefault_btn->setEnabled(false);
}
/** connected to the Multi-period check box it shows or hides the multi-period
* boxes
*  on the file widgets
*  @param tickState an enum (Qt::CheckState) that indicates if check box was
* ticked or not
*/
void SANSRunWindow::disOrEnablePeriods(const int tickState) {
  const bool enable = tickState == Qt::Checked;
  std::vector<MWRunFiles *>::const_iterator it = m_runFiles.begin();
  for (; it != m_runFiles.end(); ++it) {
    (*it)->doMultiEntry(enable);
  }
}

/**
* Enable or disable the controls that corrospond to batch or single run mode
*/
void SANSRunWindow::switchMode() {
  const RunMode modeId =
      m_uiForm.single_mode_btn->isChecked() ? SingleMode : BatchMode;

  if (modeId == SingleMode) {
    m_uiForm.mode_stack->setCurrentIndex(0);
    m_uiForm.load_dataBtn->setEnabled(true);
    m_uiForm.sampDetails_gb->setEnabled(true);
    m_uiForm.sampDetails_gb->setToolTip("The dimensions of the sample");
  } else if (modeId == BatchMode) {
    m_uiForm.mode_stack->setCurrentIndex(1);
    m_uiForm.load_dataBtn->setEnabled(false);
    m_uiForm.sampDetails_gb->setEnabled(false);
    m_uiForm.sampDetails_gb->setToolTip("Batch mode has been selected the "
                                        "sample geometry will be read from the "
                                        "sample workspace");
  }
}

/**
 * Paste to the batch table
 */
void SANSRunWindow::pasteToBatchTable() {
  if (!m_cfg_loaded) {
    showInformationBox("Please load the relevant user file before continuing.");
    return;
  }

  QClipboard *clipboard = QApplication::clipboard();
  QString copied_text = clipboard->text();
  if (copied_text.isEmpty())
    return;

  QStringList runlines = copied_text.split("\n");
  QStringListIterator sitr(runlines);
  int errors(0);
  while (sitr.hasNext()) {
    QString line = sitr.next().simplified();
    if (!line.isEmpty()) {
      errors += addBatchLine(line);
    }
  }
  if (errors > 0) {
    showInformationBox(
        "Warning: " + QString::number(errors) +
        " malformed lines detected in pasted text. Lines skipped.");
  }
  if (m_uiForm.batch_table->rowCount() > 0) {
    m_dirty_batch_grid = true;
    setProcessingState(Ready);
  }
}

/**
 * Clear the batch table
 */
void SANSRunWindow::clearBatchTable() {
  int row_count = m_uiForm.batch_table->rowCount();
  for (int i = row_count - 1; i >= 0; --i) {
    m_uiForm.batch_table->removeRow(i);
  }
  m_dirty_batch_grid = false;
  m_tmp_batchfile = "";
}

/**
 * Clear the logger field
 */
void SANSRunWindow::clearLogger() {
  m_uiForm.logging_field->clear();
  m_uiForm.tabWidget->setTabText(4, "Logging");
}

/**Respond to the Front detector Q range check box.
 * @param state :: equal to Qt::Checked or not
 */
void SANSRunWindow::updateFrontDetQrange(int state) {
  if (state == Qt::Checked) {
    m_uiForm.frontDetQmin->setEnabled(true);
    m_uiForm.frontDetQmax->setEnabled(true);
    runReduceScriptFunction("i.ReductionSingleton().instrument.getDetector('"
                            "FRONT').rescaleAndShift.qRangeUserSelected=True");
  } else {
    m_uiForm.frontDetQmin->setEnabled(false);
    m_uiForm.frontDetQmax->setEnabled(false);
    runReduceScriptFunction("i.ReductionSingleton().instrument.getDetector('"
                            "FRONT').rescaleAndShift.qRangeUserSelected=False");
  }
}

/**Respond to the "Use default transmission" check box being clicked. If
 * the box is checked the transmission fit wavelength maximum and minimum
 * boxs with be set to the defaults for the instrument and disabled.
 * Otherwise they are enabled
 * @param state :: equal to Qt::Checked or not
 */
void SANSRunWindow::updateTransInfo(int state) {
  QLineEdit *_min = m_uiForm.trans_min, *_max = m_uiForm.trans_max;

  if (sender() == m_uiForm.transFit_ck_can) {
    _min = m_uiForm.trans_min_can;
    _max = m_uiForm.trans_max_can;
  }

  if (state == Qt::Checked) {
    _min->setEnabled(true);
    _min->setText(runReduceScriptFunction(
                      "print i.ReductionSingleton().instrument.WAV_RANGE_MIN")
                      .trimmed());

    _max->setEnabled(true);
    _max->setText(runReduceScriptFunction(
                      "print i.ReductionSingleton().instrument.WAV_RANGE_MAX")
                      .trimmed());

  } else {
    _min->setEnabled(false);
    _min->setText("");

    _max->setEnabled(false);
    _max->setText("");
  }
}

/** A slot to validate entries for Python lists and tupples
*/
void SANSRunWindow::checkList() {
  // may be a need to generalise this
  QLineEdit *toValdate = m_uiForm.wavRanges;
  QLabel *validator = m_uiForm.wavRanVal_lb;
  const std::string input(toValdate->text().trimmed().toStdString());

  bool valid(false);
  // split up the comma separated list ignoring spaces
  Poco::StringTokenizer in(input, ",", Poco::StringTokenizer::TOK_TRIM);
  try {
    for (Poco::StringTokenizer::Iterator i = in.begin(), end = in.end();
         i != end; ++i) { // try a lexical cast, we don't need its result only
                          // if there was an error
      boost::lexical_cast<double>(*i);
    }
    // there were no errors
    if (!input.empty()) {
      valid = true;
    }
  } catch (boost::bad_lexical_cast &) { // there is a problem with the input
                                        // somewhere
    valid = false;
  }

  if (valid) {
    validator->hide();
  } else {
    validator->show();
  }
}

void SANSRunWindow::setLoggerTabTitleToWarn() {
  m_uiForm.tabWidget->setTabText(4, "Logging - WARNINGS");
}

/** Record the output workspace name, if there is no output
*  workspace pass an empty string or an empty argument list
*  @param wsName :: the name of the output workspace or empty for no output
*/
void SANSRunWindow::resetDefaultOutput(const QString &wsName) {
  m_outputWS = wsName;
  enableOrDisableDefaultSave();

  if (!m_userFname) {
    if (m_uiForm.detbank_sel->currentIndex() == 2) // both selected
      m_uiForm.outfile_edit->setText("");
    else
      m_uiForm.outfile_edit->setText(wsName);
  }
}
/** Passes information about the selected transmission runs to the Python
* objects
*  @param trans run widget box with the selected transmission (run with a sample
* present) file
*  @param direct run widget box with the selected direct (run with no sample
* present) file
*  @param assignFn this is different for can or sample
*/
bool SANSRunWindow::assignMonitorRun(MantidWidgets::MWRunFiles &trans,
                                     MantidWidgets::MWRunFiles &direct,
                                     const QString &assignFn) {
  // need something to place between names printed by Python that won't be
  // intepreted as the names or removed as white space
  const static QString PYTHON_SEP("C++assignMonitorRunC++");

  QString assignCom("i." + assignFn + "(r'" + trans.getFirstFilename() + "'");
  assignCom.append(", r'" + direct.getFirstFilename() + "'");

  int period = trans.getEntryNum();
  if (period != MWRunFiles::ALL_ENTRIES) {
    assignCom.append(", period_t=" + QString::number(period));
  }

  period = direct.getEntryNum();
  // we can only do single period reductions now
  if (period != MWRunFiles::ALL_ENTRIES) {
    assignCom.append(", period_d=" + QString::number(period));
  }
  assignCom.append(")");
  // assign the workspace name to a Python variable and read back some details
  QString pythonC = "t1, t2 = " + assignCom + ";print '" + PYTHON_SEP +
                    "',t1,'" + PYTHON_SEP + "',t2";
  QString ws_names = runReduceScriptFunction(pythonC);
  if (ws_names.startsWith("error", Qt::CaseInsensitive)) {
    throw std::runtime_error("Couldn't load a transmission file");
  }

  // read the informtion returned from Python
  QString trans_ws = ws_names.section(PYTHON_SEP, 1, 1).trimmed();
  QString direct_ws = ws_names.section(PYTHON_SEP, 2).trimmed();

  bool status = (!trans_ws.isEmpty()) && (!direct_ws.isEmpty());

  // if the workspaces have loaded
  if (status) { // save the workspace names
    m_workspaceNames.insert(trans_ws);
    m_workspaceNames.insert(direct_ws);
  }
  return status;
}
/**
 * Load a scatter sample file or can run via Python objects using the passed
 * Python command
 * @param[in] runFile name of file to load
 * @param[in] assignFn the Python command to run
 * @return true if there were no Python errors, false otherwise
 */
bool SANSRunWindow::assignDetBankRun(MantidWidgets::MWRunFiles &runFile,
                                     const QString &assignFn) {
  // need something to place between names printed by Python that won't be
  // intepreted as the names or removed as white space
  const static QString PYTHON_SEP("C++assignDetBankRunC++");

  QString assignCom("i." + assignFn + "(r'" + runFile.getFirstFilename() + "'");
  assignCom.append(", reload = True");
  int period = runFile.getEntryNum();

  if (period != MWRunFiles::ALL_ENTRIES) {
    assignCom.append(", period = " + QString::number(period));
  }

  assignCom.append(")");

  // assign the workspace name to a Python variable and read back some details

  QString run_info;
  run_info =
      QString(
          "i.SetCentre('%1','%2','rear') \ni.SetCentre('%3','%4','front')\n")
          .arg(m_uiForm.rear_beam_x->text())
          .arg(m_uiForm.rear_beam_y->text())
          .arg(m_uiForm.front_beam_x->text())
          .arg(m_uiForm.front_beam_y->text());
  run_info += "SCATTER_SAMPLE = " + assignCom;
  run_info += ";ws_name = SCATTER_SAMPLE if not isinstance(SCATTER_SAMPLE, "
              "tuple) else SCATTER_SAMPLE[0]";
  run_info += ";print '" + PYTHON_SEP + "',ws_name";
  run_info = runReduceScriptFunction(run_info);
  if (run_info.startsWith("error", Qt::CaseInsensitive)) {
    throw std::runtime_error("Couldn't load sample or can");
  }
  // read the informtion returned from Python
  QString base_workspace = run_info.section(PYTHON_SEP, 1, 1).trimmed();

  if (assignFn.contains("can", Qt::CaseInsensitive)) {
    m_experCan = base_workspace;
  } else {
    m_experWksp = base_workspace;
  }

  m_workspaceNames.insert(base_workspace);

  return !base_workspace.isEmpty();
}
/** Gets the detectors that the instrument has and fills the
*  combination box with these, there must exactly two detectors
*  @param output [out] this combination box will be cleared and filled with the
* new names
*  @throw runtime_error if there aren't exactly two detectors
*/
void SANSRunWindow::fillDetectNames(QComboBox *output) {
  QString detsTuple = runReduceScriptFunction(
      "print i.ReductionSingleton().instrument.listDetectors()");

  if (detsTuple.isEmpty()) { // this happens if the run Python signal hasn't yet
                             // been connected
    return;
  }

  QStringList dets = detsTuple.split("'", QString::SkipEmptyParts);
  // the tuple will be of the form ('det1', 'det2'), hence the split should
  // return 5 parts
  if (dets.count() != 5) {
    QMessageBox::critical(this, "Can't Load Instrument",
                          "The instrument must have only 2 detectors. Can't "
                          "proceed with this instrument");
    throw std::runtime_error("Invalid instrument setting, you should be able "
                             "to continue by selecting a valid instrument");
  }

  output->setItemText(0, dets[1]);
  output->setItemText(1, dets[3]);
}
/** Checks if the workspace is a group and returns the first member of group,
* throws
*  if nothing can be retrived
*  @param in [in] the group to examine
*  @param member [in] entry or period number of the requested workspace, these
* start at 1
*  @return the first member of the passed group
*  @throw NotFoundError if a workspace can't be returned
*/
Mantid::API::MatrixWorkspace_sptr
SANSRunWindow::getGroupMember(Mantid::API::Workspace_const_sptr in,
                              const int member) const {
  Mantid::API::WorkspaceGroup_const_sptr group =
      boost::dynamic_pointer_cast<const Mantid::API::WorkspaceGroup>(in);
  if (!group) {
    throw Mantid::Kernel::Exception::NotFoundError(
        "Problem retrieving workspace ", in->getName());
  }

  const std::vector<std::string> gNames = group->getNames();
  // currently the names array starts with the name of the group
  if (static_cast<int>(gNames.size()) < member + 1) {
    throw Mantid::Kernel::Exception::NotFoundError(
        "Workspace group" + in->getName() + " doesn't have " +
            boost::lexical_cast<std::string>(member) + " entries",
        member);
  }
  // throws NotFoundError if the workspace couldn't be found
  Mantid::API::Workspace_sptr base =
      Mantid::API::AnalysisDataService::Instance().retrieve(gNames[member]);
  Mantid::API::MatrixWorkspace_sptr memberWS =
      boost::dynamic_pointer_cast<Mantid::API::MatrixWorkspace>(base);
  if (!memberWS) {
    throw Mantid::Kernel::Exception::NotFoundError(
        "Problem getting period number " +
            boost::lexical_cast<std::string>(member) +
            " from group workspace " + base->getName(),
        member);
  }

  return memberWS;
}
/** Find which save formats have been selected by the user
*  @return save algorithm names
*/
QStringList SANSRunWindow::getSaveAlgs() {
  QStringList checked;
  for (SavFormatsConstIt i = m_savFormats.begin(); i != m_savFormats.end();
       ++i) {                   // the key is the check box
    if (i.key()->isChecked()) { // and value() is the name of the algorithm
                                // associated with that checkbox
      checked.append(i.value());
    }
  }
  return checked;
}
/**
 * Handle a delete notification from Mantid
 * @param p_dnf :: A Mantid delete notification
 */
void SANSRunWindow::handleMantidDeleteWorkspace(
    Mantid::API::WorkspacePostDeleteNotification_ptr p_dnf) {
  QString wkspName = QString::fromStdString(p_dnf->objectName());
  if (m_workspaceNames.find(wkspName) != m_workspaceNames.end()) {
    forceDataReload();
  }
}
/**
 * Format a double as a string
 * @param value :: The double to convert to a string
 * @param colour :: The colour
 * @param format :: The format char
 * @param precision :: The precision
 */
QString SANSRunWindow::formatDouble(double value, const QString &colour,
                                    char format, int precision) {
  return QString("<font color='") + colour + QString("'>") +
         QString::number(value, format, precision) + QString("</font>");
}

/**
 * Raise a message if current status allows
 * @param msg :: The message to include in the box
 * @param index :: The tab index to set as current
*/
void SANSRunWindow::raiseOneTimeMessage(const QString &msg, int index) {
  if (m_warnings_issued)
    return;
  if (index >= 0) {
    m_uiForm.tabWidget->setCurrentIndex(index);
  }
  showInformationBox(msg);
  m_warnings_issued = true;
}

/**
 * Rest the geometry details box
 */
void SANSRunWindow::resetGeometryDetailsBox() {
  QString blank("-");
  // LOQ
  m_uiForm.dist_mod_mon->setText(blank);

  // SANS2D
  m_uiForm.dist_mon_s2d->setText(blank);
  m_uiForm.dist_sample_ms_s2d->setText(blank);
  m_uiForm.dist_can_ms_s2d->setText(blank);
  m_uiForm.dist_bkgd_ms_s2d->setText(blank);

  for (int i = 0; i < 3; ++i) {
    // LOQ
    QMutableHashIterator<QString, QLabel *> litr(m_loq_detlabels[i]);
    while (litr.hasNext()) {
      litr.next();
      litr.value()->setText(blank);
    }
    // SANS2D
    QMutableHashIterator<QString, QLabel *> sitr(m_s2d_detlabels[i]);
    while (sitr.hasNext()) {
      sitr.next();
      sitr.value()->setText(blank);
    }
  }
}

void SANSRunWindow::cleanup() {
  Mantid::API::AnalysisDataServiceImpl &ads =
      Mantid::API::AnalysisDataService::Instance();
  std::set<std::string> workspaces = ads.getObjectNames();
  std::set<std::string>::const_iterator iend = workspaces.end();
  for (std::set<std::string>::const_iterator itr = workspaces.begin();
       itr != iend; ++itr) {
    QString name = QString::fromStdString(*itr);
    if (name.endsWith("_raw") || name.endsWith("_nxs")) {
      ads.remove(*itr);
    }
  }
}

/**
 * Add a csv line to the batch grid
 * @param csv_line :: Add a line of csv text to the grid
 * @param separator :: An optional separator, default = ","
*/
int SANSRunWindow::addBatchLine(QString csv_line, QString separator) {
  // Try to detect separator if one is not specified
  if (separator.isEmpty()) {
    if (csv_line.contains(",")) {
      separator = ",";
    } else {
      separator = " ";
    }
  }
  QStringList elements = csv_line.split(separator);
  // Insert new row
  int row = m_uiForm.batch_table->rowCount();
  m_uiForm.batch_table->insertRow(row);

  int nelements = elements.count() - 1;
  bool error(false);
  for (int i = 0; i < nelements;) {
    QString cola = elements.value(i);
    QString colb = elements.value(i + 1);
    if (m_allowed_batchtags.contains(cola)) {
      if (!m_allowed_batchtags.contains(colb)) {
        if (!colb.isEmpty() && !cola.contains("background")) {
          m_uiForm.batch_table->setItem(row, m_allowed_batchtags.value(cola),
                                        new QTableWidgetItem(colb));
        }
        i += 2;
      } else {
        ++i;
      }
    } else {
      error = true;
      break;
    }
  }
  if (error) {
    m_uiForm.batch_table->removeRow(row);
    return 1;
  }
  return 0;
}

/**
 * Save the batch file to a CSV file.
 * @param filename :: An optional filename. If none is given then a temporary
 * file is used and its name returned
*/
QString SANSRunWindow::saveBatchGrid(const QString &filename) {
  QString csv_filename = filename;
  if (csv_filename.isEmpty()) {
    // Generate a temporary filename
    QTemporaryFile tmp;
    tmp.open();
    csv_filename = tmp.fileName();
    tmp.close();
    m_tmp_batchfile = csv_filename;
  }

  QFile csv_file(csv_filename);
  if (!csv_file.open(QIODevice::WriteOnly | QIODevice::Text)) {
    showInformationBox("Error: Cannot write to CSV file \"" + csv_filename +
                       "\".");
    return "";
  }

  QTextStream out_strm(&csv_file);
  int nrows = m_uiForm.batch_table->rowCount();
  const QString separator(",");
  for (int r = 0; r < nrows; ++r) {
    for (int c = 0; c < 7; ++c) {
      out_strm << m_allowed_batchtags.key(c) << separator;
      if (QTableWidgetItem *item = m_uiForm.batch_table->item(r, c)) {
        out_strm << item->text();
      }
      if (c < 6)
        out_strm << separator;
    }
    out_strm << "\n";
  }
  csv_file.close();
  if (!filename.isEmpty()) {
    m_tmp_batchfile = "";
    m_dirty_batch_grid = false;
    m_uiForm.csv_filename->setText(csv_filename);
  } else {
    m_uiForm.csv_filename->clear();
  }
  return csv_filename;
}

/** Display the first data search and the number of data directorys to users and
*  update our input directory
*/
void SANSRunWindow::upDateDataDir() {
  const std::vector<std::string> &dirs =
      ConfigService::Instance().getDataSearchDirs();
  if (!dirs.empty()) { // use the first directory in the list
    QString dataDir = QString::fromStdString(dirs.front());
    // check for windows and its annoying path separator thing, windows' paths
    // can't contain /
    if (dataDir.contains('\\') && !dataDir.contains('/')) {
      dataDir.replace('\\', '/');
    }
    m_uiForm.loadDir_lb->setText(dataDir);

    m_uiForm.plusDirs_lb->setText(
        QString("+ ") + QString::number(dirs.size() - 1) + QString(" others"));
  } else {
    m_uiForm.loadDir_lb->setText("No input search directories defined");
    m_uiForm.plusDirs_lb->setText("");
  }
}
/** Update the input directory labels if the Mantid system input
*  directories have changed
*  @param pDirInfo :: a pointer to an object with the output directory name in
* it
*/
void SANSRunWindow::handleInputDirChange(
    Mantid::Kernel::ConfigValChangeNotification_ptr pDirInfo) {
  if (pDirInfo->key() == "datasearch.directories") {
    upDateDataDir();
  }
}

/** Slot when phi masking changed in GUI
*/
void SANSRunWindow::phiMaskingChanged() { updateMaskTable(); }

/** Slot when phi masking changed in GUI
    @param i unused argument required for combobox signal/slot
*/
void SANSRunWindow::phiMaskingChanged(int i) {
  Q_UNUSED(i);
  updateMaskTable();
}

void SANSRunWindow::transSelectorChanged(int currindex) {
  bool visible = false;
  if (currindex != 0)
    visible = true;

  QWidget *wid[] = {m_uiForm.trans_can_label, m_uiForm.transFitOnOff_can,
                    m_uiForm.transFit_ck_can, m_uiForm.trans_min_can,
                    m_uiForm.trans_max_can,   m_uiForm.trans_opt_can};
  for (size_t i = 0; i < 6; i++)
    wid[i]->setVisible(visible);
}

void SANSRunWindow::loadTransmissionSettings() {

  QString transMin =
      runReduceScriptFunction("print "
                              "i.ReductionSingleton().transmission_calculator."
                              "lambdaMin('SAMPLE')")
          .trimmed();
  if (transMin == "None") {
    m_uiForm.transFit_ck->setChecked(false);
  } else {
    m_uiForm.transFit_ck->setChecked(true);
    m_uiForm.trans_min->setText(transMin);
    m_uiForm.trans_max->setText(
        runReduceScriptFunction("print "
                                "i.ReductionSingleton().transmission_"
                                "calculator.lambdaMax('SAMPLE')")
            .trimmed());
  }

  QString text =
      runReduceScriptFunction("print "
                              "i.ReductionSingleton().transmission_calculator."
                              "fitMethod('SAMPLE')")
          .trimmed();
  int index = m_uiForm.trans_opt->findText(text, Qt::MatchFixedString);
  if (index >= 0) {
    m_uiForm.trans_opt->setCurrentIndex(index);
  }
  if (text == "OFF" || text == "None")
    m_uiForm.transFitOnOff->setChecked(false);
  else
    m_uiForm.transFitOnOff->setChecked(true);

  transMin = runReduceScriptFunction("print "
                                     "i.ReductionSingleton().transmission_"
                                     "calculator.lambdaMin('CAN')")
                 .trimmed();
  if (transMin == "None") {
    m_uiForm.transFit_ck_can->setChecked(false);
  } else {
    m_uiForm.transFit_ck_can->setChecked(true);
    m_uiForm.trans_min_can->setText(transMin);
    m_uiForm.trans_max_can->setText(
        runReduceScriptFunction("print "
                                "i.ReductionSingleton().transmission_"
                                "calculator.lambdaMax('CAN')")
            .trimmed());
  }
  text = runReduceScriptFunction("print "
                                 "i.ReductionSingleton().transmission_"
                                 "calculator.fitMethod('CAN')")
             .trimmed();
  index = m_uiForm.trans_opt_can->findText(text, Qt::MatchFixedString);
  if (index >= 0) {
    m_uiForm.trans_opt_can->setCurrentIndex(index);
  }
  if (text == "OFF" || text == "None")
    m_uiForm.transFitOnOff_can->setChecked(false);
  else
    m_uiForm.transFitOnOff_can->setChecked(true);

  bool separated =
      runReduceScriptFunction(
          "print i.ReductionSingleton().transmission_calculator.isSeparate()")
          .trimmed() == "True";

  m_uiForm.trans_selector_opt->setCurrentIndex(separated ? 1 : 0);
}

void SANSRunWindow::handleSlicePushButton() {
  if (!slicingWindow) {
    slicingWindow = new SANSEventSlicing(this);
    connect(slicingWindow, SIGNAL(runAsPythonScript(const QString &, bool)),
            this, SIGNAL(runAsPythonScript(const QString &, bool)));
    //    slicingWindow->setParent(this);
    slicingWindow->initializeLayout();
    slicingWindow->initializeLocalPython();
  }

  slicingWindow->show();
  slicingWindow->raise();
}

/**
 * Slot to open the help page of whichever tab the user is currently viewing.
 */
void SANSRunWindow::openHelpPage() {
  const auto helpPageUrl =
      m_helpPageUrls[static_cast<Tab>(m_uiForm.tabWidget->currentIndex())];
  QDesktopServices::openUrl(QUrl(helpPageUrl));
}

// Set the validators for inputs
void SANSRunWindow::setValidators() {
  // Validator policies
  if (!m_mustBeDouble) {
    m_mustBeDouble = new QDoubleValidator(this);
  }

  if (!m_doubleValidatorZeroToMax) {
    m_doubleValidatorZeroToMax = new QDoubleValidator(
        0.0, m_constants.getMaxDoubleValue(), m_constants.getDecimals(), this);
  }

  // Range is [0, max]
  if (!m_intValidatorZeroToMax) {
    m_intValidatorZeroToMax =
        new QIntValidator(0, m_constants.getMaxIntValue(), this);
  }

  // Run Numbers tab

  // ----------- Run Settings Tab---------------------------------
  m_uiForm.gravity_extra_length_line_edit->setValidator(m_mustBeDouble);
  m_uiForm.rad_min->setValidator(m_doubleValidatorZeroToMax);
  m_uiForm.rad_max->setValidator(m_mustBeDouble);

  m_uiForm.wav_min->setValidator(m_doubleValidatorZeroToMax);
  m_uiForm.wav_max->setValidator(m_doubleValidatorZeroToMax);
  m_uiForm.wav_dw->setValidator(m_doubleValidatorZeroToMax);

  m_uiForm.q_min->setValidator(m_doubleValidatorZeroToMax);
  m_uiForm.q_max->setValidator(m_doubleValidatorZeroToMax);
  m_uiForm.q_dq->setValidator(m_doubleValidatorZeroToMax);

  m_uiForm.qy_max->setValidator(m_doubleValidatorZeroToMax);
  m_uiForm.qy_dqy->setValidator(m_doubleValidatorZeroToMax);

  m_uiForm.trans_min->setValidator(m_doubleValidatorZeroToMax);
  m_uiForm.trans_max->setValidator(m_doubleValidatorZeroToMax);

  m_uiForm.trans_min_can->setValidator(m_doubleValidatorZeroToMax);
  m_uiForm.trans_max_can->setValidator(m_doubleValidatorZeroToMax);

  m_uiForm.monitor_spec->setValidator(m_intValidatorZeroToMax);
  m_uiForm.trans_monitor->setValidator(m_intValidatorZeroToMax);

  m_uiForm.trans_M3M4_line_edit->setValidator(m_mustBeDouble);
  m_uiForm.trans_radius_line_edit->setValidator(m_doubleValidatorZeroToMax);

  m_uiForm.phi_min->setValidator(m_mustBeDouble);
  m_uiForm.phi_max->setValidator(m_mustBeDouble);

  m_uiForm.frontDetRescale->setValidator(m_mustBeDouble);
  m_uiForm.frontDetShift->setValidator(m_mustBeDouble);
  m_uiForm.frontDetQmin->setValidator(m_doubleValidatorZeroToMax);
  m_uiForm.frontDetQmax->setValidator(m_doubleValidatorZeroToMax);

  m_uiForm.tof_min->setValidator(m_mustBeDouble);
  m_uiForm.tof_max->setValidator(m_mustBeDouble);
  m_uiForm.scale_factor->setValidator(m_mustBeDouble);

  // ----------- Geometry Tab-----------------------------------
  m_uiForm.rear_beam_x->setValidator(m_mustBeDouble);
  m_uiForm.rear_beam_y->setValidator(m_mustBeDouble);
  m_uiForm.front_beam_x->setValidator(m_mustBeDouble);
  m_uiForm.front_beam_y->setValidator(m_mustBeDouble);

  // Geometry
  m_uiForm.sample_thick->setValidator(m_doubleValidatorZeroToMax);
  m_uiForm.sample_height->setValidator(m_doubleValidatorZeroToMax);
  m_uiForm.sample_width->setValidator(m_doubleValidatorZeroToMax);
  m_uiForm.smpl_offset->setValidator(m_mustBeDouble);

  // Beam Centre Finder
  m_uiForm.beam_rmin->setValidator(m_doubleValidatorZeroToMax);
  m_uiForm.beam_rmax->setValidator(m_doubleValidatorZeroToMax);
  m_uiForm.toleranceLineEdit->setValidator(m_doubleValidatorZeroToMax);
  m_uiForm.beam_iter->setValidator(m_intValidatorZeroToMax);
}

/**
 * Create a zero-error free workspace clone of a reduced workspace, ie one which
 * has been through either
 * Q1D or Qxy
 * @param originalWorkspaceName :: The name of the original workspace which
 * might contain errors with 0 value.
 * @param clonedWorkspaceName :: The name of cloned workspace which should have
 * its zero erros removed.
 * @returns The name of the cloned workspace
 */
void SANSRunWindow::createZeroErrorFreeClone(QString &originalWorkspaceName,
                                             QString &clonedWorkspaceName) {
  if (workspaceExists(originalWorkspaceName) &&
      isValidWsForRemovingZeroErrors(originalWorkspaceName)) {
    // Run the python script which creates the cloned workspace
    QString pythonCode(
        "print i.CreateZeroErrorFreeClonedWorkspace(input_workspace_name='");
    pythonCode += originalWorkspaceName + "',";
    pythonCode += " output_workspace_name='" + clonedWorkspaceName + "')\n";
    pythonCode += "print '" + m_constants.getPythonSuccessKeyword() + "'\n";
    QString result(runPythonCode(pythonCode, false));
    result = result.simplified();
    if (result != m_constants.getPythonSuccessKeyword()) {
      result.replace(m_constants.getPythonSuccessKeyword(), "");
      g_log.warning("Error creating a zerror error free cloned workspace. Will "
                    "save original workspace. More info: " +
                    result.toStdString());
    }
  }
}

/**
 * Destroy a zero-error free workspace clone.
 * @param clonedWorkspaceName :: The name of cloned workspace which should have
 * its zero erros removed.
 */
void SANSRunWindow::deleteZeroErrorFreeClone(QString &clonedWorkspaceName) {
  if (workspaceExists(clonedWorkspaceName)) {
    // Run the python script which destroys the cloned workspace
    QString pythonCode(
        "print i.DeleteZeroErrorFreeClonedWorkspace(input_workspace_name='");
    pythonCode += clonedWorkspaceName + "')\n";
    pythonCode += "print '" + m_constants.getPythonSuccessKeyword() + "'\n";
    QString result(runPythonCode(pythonCode, false));
    result = result.simplified();
    if (result != m_constants.getPythonSuccessKeyword()) {
      result.replace(m_constants.getPythonSuccessKeyword(), "");
      g_log.warning(
          "Error deleting a zerror error free cloned workspace. More info: " +
          result.toStdString());
    }
  }
}

/**
 * Check if the workspace can have a zero error correction performed on it
 * @param wsName :: The name of the workspace.
 */
bool SANSRunWindow::isValidWsForRemovingZeroErrors(QString &wsName) {
  QString pythonCode(
      "\nprint i.IsValidWsForRemovingZeroErrors(input_workspace_name='");
  pythonCode += wsName + "')";
  pythonCode += "\nprint '" + m_constants.getPythonSuccessKeyword() + "'";
  QString result(runPythonCode(pythonCode, false));
  result = result.simplified();
  bool isValid = true;
  if (result != m_constants.getPythonSuccessKeyword()) {
    result.replace(m_constants.getPythonSuccessKeyword(), "");
    g_log.warning("Not a valid workspace for zero error replacement. Will save "
                  "original workspace. More info: " +
                  result.toStdString());
    isValid = false;
  }
  return isValid;
}

/**
 * Set the M3M4 check box and line edit field logic
 * @param setting :: the checked item
 * @param isNowChecked :: What is the current check-state of the setting?
 */
void SANSRunWindow::setM3M4Logic(TransSettings setting, bool isNowChecked) {
  switch (setting) {
  case TransSettings::M3:
    this->m_uiForm.trans_M4_check_box->setChecked(false);
    // Enable the M3M4 line edit field
    this->m_uiForm.trans_M3M4_line_edit->setEnabled(false);
    break;
  case TransSettings::M4:
    this->m_uiForm.trans_M3_check_box->setChecked(false);
    // Enable the M3M4 line edit field
    this->m_uiForm.trans_M3M4_line_edit->setEnabled(isNowChecked);
    break;
  default:
    return;
  }

  // Disable all ROI, Radius and Mask related options
  setRadiusAndMaskLogic(false);
  setROIAndMaskLogic(false);

  // Uncheck the both Radius and ROI
  this->m_uiForm.trans_radius_check_box->setChecked(false);
  this->m_uiForm.trans_roi_files_checkbox->setChecked(false);
}

/**
 * React to changes of the Up/Down checkbox
 */
void SANSRunWindow::onUpDownCheckboxChanged() {
  auto checked = m_uiForm.up_down_checkbox->isChecked();
  if (m_uiForm.rear_radio->isChecked()) {
    m_uiForm.rear_beam_y->setEnabled(checked);
  } else {
    m_uiForm.front_beam_y->setEnabled(checked);
  }
}

/**
 * React to changes of the Left/Right checkbox
 */
void SANSRunWindow::onLeftRightCheckboxChanged() {
  auto checked = m_uiForm.left_right_checkbox->isChecked();
  if (m_uiForm.rear_radio->isChecked()) {
    m_uiForm.rear_beam_x->setEnabled(checked);
  } else {
    m_uiForm.front_beam_x->setEnabled(checked);
  }
}
/**
 * Set beam stop logic for Radius, ROI and Mask
 * @param setting :: the checked item
 * @param isNowChecked :: What is the current check-state of the setting?
 */
void SANSRunWindow::setBeamStopLogic(TransSettings setting, bool isNowChecked) {
  if (setting == TransSettings::RADIUS) {
    setRadiusAndMaskLogic(isNowChecked);
    // If we are turning off the radius checkbox and have then ROI checkbox
    // enabled, then we don' want to turn off the mask
    if (this->m_uiForm.trans_roi_files_checkbox->isChecked() && !isNowChecked) {
      this->m_uiForm.trans_masking_line_edit->setEnabled(true);
    }
  } else if (setting == TransSettings::ROI) {
    setROIAndMaskLogic(isNowChecked);
    // If we are turning off the radius checkbox and have then ROI checkbox
    // enabled, then we don' want to turn off the mask
    if (this->m_uiForm.trans_radius_check_box->isChecked() && !isNowChecked) {
      this->m_uiForm.trans_masking_line_edit->setEnabled(true);
    }
  } else {
    return;
  }

  // Disable the M3M4 line edit field and uncheck the M3 and M4 box
  if (isNowChecked) {
    this->m_uiForm.trans_M3M4_line_edit->setEnabled(false);
    this->m_uiForm.trans_M3_check_box->setChecked(false);
    this->m_uiForm.trans_M4_check_box->setChecked(false);
  }
}

/**
 * Reads the transmission settings from the user file and sets it in the GUI
 */
void SANSRunWindow::setTransmissionSettingsFromUserFile() {
  // Reset all trans-related fields
  resetAllTransFields();

  // Read the Radius settings
  QString transmissionRadiusRequest("\nprint i.GetTransmissionRadiusInMM()");
  QString resultTransmissionRadius(
      runPythonCode(transmissionRadiusRequest, false));
  resultTransmissionRadius = resultTransmissionRadius.simplified();
  if (resultTransmissionRadius != m_constants.getPythonEmptyKeyword()) {
    this->m_uiForm.trans_radius_line_edit->setText(resultTransmissionRadius);
    this->m_uiForm.trans_radius_check_box->setChecked(true);
    setBeamStopLogic(TransSettings::RADIUS, true);
  }

  // Read the ROI settings
  QString transmissionROIRequest("\nprint i.GetTransmissionROI()");
  QString resultTransmissionROI(runPythonCode(transmissionROIRequest, false));
  resultTransmissionROI = resultTransmissionROI.simplified();
  if (resultTransmissionROI != m_constants.getPythonEmptyKeyword()) {
    resultTransmissionROI =
        runPythonCode("\nprint i.ConvertFromPythonStringList(to_convert=" +
                          resultTransmissionROI + ")",
                      false);
    this->m_uiForm.trans_roi_files_line_edit->setText(resultTransmissionROI);
    this->m_uiForm.trans_roi_files_checkbox->setChecked(true);
    setBeamStopLogic(TransSettings::ROI, true);
  }

  // Read the MASK settings
  QString transmissionMaskRequest("\nprint i.GetTransmissionMask()");
  QString resultTransmissionMask(runPythonCode(transmissionMaskRequest, false));
  resultTransmissionMask = resultTransmissionMask.simplified();
  if (resultTransmissionMask != m_constants.getPythonEmptyKeyword()) {
    resultTransmissionMask =
        runPythonCode("\nprint i.ConvertFromPythonStringList(to_convert=" +
                          resultTransmissionMask + ")",
                      false);
    this->m_uiForm.trans_masking_line_edit->setText(resultTransmissionMask);
  }

  // Read the Transmission Monitor Spectrum Shift
  QString transmissionMonitorSpectrumShiftRequest(
      "\nprint i.GetTransmissionMonitorSpectrumShift()");
  QString resultTransmissionMonitorSpectrumShift(
      runPythonCode(transmissionMonitorSpectrumShiftRequest, false));
  resultTransmissionMonitorSpectrumShift =
      resultTransmissionMonitorSpectrumShift.simplified();
  if (resultTransmissionMonitorSpectrumShift !=
      m_constants.getPythonEmptyKeyword()) {
    this->m_uiForm.trans_M3M4_line_edit->setText(
        resultTransmissionMonitorSpectrumShift);
  }

  // Read Transmission Monitor Spectrum, we expect either 3 or 4. If this is
  // selected, then this takes precedence over
  // the radius, roi and mask settings
  QString transmissionMonitorSpectrumRequest(
      "\nprint i.GetTransmissionMonitorSpectrum()");
  QString resultTransmissionMonitorSpectrum(
      runPythonCode(transmissionMonitorSpectrumRequest, false));
  resultTransmissionMonitorSpectrum =
      resultTransmissionMonitorSpectrum.simplified();
  if (resultTransmissionMonitorSpectrum !=
      m_constants.getPythonEmptyKeyword()) {
    if (resultTransmissionMonitorSpectrum == "3") {
      this->m_uiForm.trans_M3_check_box->setChecked(true);
      setM3M4Logic(TransSettings::M3, true);
    } else if (resultTransmissionMonitorSpectrum == "4") {
      this->m_uiForm.trans_M4_check_box->setChecked(true);
      setM3M4Logic(TransSettings::M4, true);
    } else {
      this->m_uiForm.trans_M3_check_box->setChecked(false);
      this->m_uiForm.trans_M4_check_box->setChecked(false);
      setM3M4Logic(TransSettings::M3, false);
      setM3M4Logic(TransSettings::M4, false);
      g_log.notice("No transmission monitor, transmission radius nor "
                   "trasmission ROI was set. The reducer will use the default "
                   "value.");
    }
  }

  // In case we don't have anything, have M3 checked.
  // This has appeared in LOQ.
  resetToM3IfNecessary();
}

/**
 * Initialize the transmission settings. We are setting up checkboxes
 * and want to make use of the clicked signal in order to distinguish
 * between user-induced and programmatic changes to the checkbox.
 */
void SANSRunWindow::initTransmissionSettings() {
  QObject::connect(m_uiForm.trans_M3_check_box, SIGNAL(clicked()), this,
                   SLOT(onTransmissionM3CheckboxChanged()));
  QObject::connect(m_uiForm.trans_M4_check_box, SIGNAL(clicked()), this,
                   SLOT(onTransmissionM4CheckboxChanged()));
  QObject::connect(m_uiForm.trans_radius_check_box, SIGNAL(clicked()), this,
                   SLOT(onTransmissionRadiusCheckboxChanged()));
  QObject::connect(m_uiForm.trans_roi_files_checkbox, SIGNAL(clicked()), this,
                   SLOT(onTransmissionROIFilesCheckboxChanged()));

  // Set the Tooltips
  const QString m3CB = "Selects the monitor spectrum 3\n"
                       "for the transmission calculation.";
  const QString m4CB = "Selects the monitor spectrum 4\n"
                       "for the transmission calculation.";
  const QString shift = "Sets the shift of the selected monitor in mm. This "
                        "shift is only applicable to M4";
  const QString radiusCB = "Selects a radius when using the beam stop\n"
                           "for the transmission calculation.";
  const QString radius =
      "Sets a radius in mm when using the beam stop out method\n"
      "for the transmission calculation.";
  const QString roiCB = "Selects a comma-separated list of ROI files\n"
                        "when using the beam stop out method for the\n"
                        "transmission calculation.";
  const QString roi = "Sets a comma-separated list of ROI files\n"
                      "when using the beam stop out method for the\n"
                      "transmission calculation.";
  const QString mask = "Sets a comma-separated list of Mask files\n"
                       "when using the beam stop out method for the\n"
                       "transmission calculation.";

  m_uiForm.trans_M3_check_box->setToolTip(m3CB);
  m_uiForm.trans_M4_check_box->setToolTip(m4CB);
  m_uiForm.trans_M3M4_line_edit->setToolTip(shift);
  m_uiForm.trans_radius_check_box->setToolTip(radiusCB);
  m_uiForm.trans_radius_line_edit->setToolTip(radius);
  m_uiForm.trans_roi_files_checkbox->setToolTip(roiCB);
  m_uiForm.trans_roi_files_line_edit->setToolTip(roi);
  m_uiForm.trans_masking_line_edit->setToolTip(mask);
}

/**
 * React to a change of the M3 transmission monitor spectrum checkbox
 */
void SANSRunWindow::onTransmissionM3CheckboxChanged() {
  setM3M4Logic(TransSettings::M3,
               this->m_uiForm.trans_M3_check_box->isChecked());
}

/**
 * React to a change of the M3 transmission monitor spectrum checkbox
 */
void SANSRunWindow::onTransmissionM4CheckboxChanged() {
  setM3M4Logic(TransSettings::M4,
               this->m_uiForm.trans_M4_check_box->isChecked());
}

/**
 * React to the change of the Radius checkbox
 */
void SANSRunWindow::onTransmissionRadiusCheckboxChanged() {
  setBeamStopLogic(TransSettings::RADIUS,
                   this->m_uiForm.trans_radius_check_box->isChecked());
}

/**
 * React to the change of the ROI file checkbox
 */
void SANSRunWindow::onTransmissionROIFilesCheckboxChanged() {
  setBeamStopLogic(TransSettings::ROI,
                   this->m_uiForm.trans_roi_files_checkbox->isChecked());
}

/**
 * Set the radius and the mask logic
 * @param isNowChecked :: The check state
 */
void SANSRunWindow::setRadiusAndMaskLogic(bool isNowChecked) {
  this->m_uiForm.trans_masking_line_edit->setEnabled(isNowChecked);
  this->m_uiForm.trans_radius_line_edit->setEnabled(isNowChecked);

  resetToM3IfNecessary();
}

/**
 * Set the ROI and the mask logic
 * @param isNowChecked :: The check state
 */
void SANSRunWindow::setROIAndMaskLogic(bool isNowChecked) {
  this->m_uiForm.trans_masking_line_edit->setEnabled(isNowChecked);
  this->m_uiForm.trans_roi_files_line_edit->setEnabled(isNowChecked);

  resetToM3IfNecessary();
}

/**
 * Write the transmission settings to a python code string. If there
 * is a transmission monitor set use it, otherwise check if there is
 * a radius or a ROI being set.
 * @param pythonCode :: The python code string
 */
void SANSRunWindow::writeTransmissionSettingsToPythonScript(
    QString &pythonCode) {
  auto m3 = m_uiForm.trans_M3_check_box->isChecked();
  auto m4 = m_uiForm.trans_M4_check_box->isChecked();

  if (m3 || m4) {
    // Handle M3/M4 settings and the TRANSPEC
    auto spectrum = m3 ? 3 : 4;
    pythonCode += "i.SetTransmissionMonitorSpectrum(trans_mon=" +
                  QString::number(spectrum) + ")\n";

    auto transSpec = m_uiForm.trans_M3M4_line_edit->text();
    if (!transSpec.isEmpty()) {
      pythonCode += "i.SetTransmissionMonitorSpectrumShift(trans_mon_shift=" +
                    transSpec + ")\n";
    }
  } else {
    // Handle Radius
    auto radius = m_uiForm.trans_radius_line_edit->text();
    if (m_uiForm.trans_radius_check_box->isChecked() && !radius.isEmpty()) {
      pythonCode +=
          "i.SetTransmissionRadiusInMM(trans_radius=" + radius + ")\n";
    }
    // Handle ROI
    auto roi = m_uiForm.trans_roi_files_line_edit->text();
    if (m_uiForm.trans_roi_files_checkbox->isChecked() && !roi.isEmpty()) {
      roi = "'" + roi.simplified() + "'";
      roi = runPythonCode(
          "\nprint i.ConvertToPythonStringList(to_convert=" + roi + ")", false);
      pythonCode += "i.SetTransmissionROI(trans_roi_files=" + roi + ")\n";
    }
    // Handle Mask
    auto mask = m_uiForm.trans_masking_line_edit->text();
    if (!mask.isEmpty()) {
      mask = "'" + mask.simplified() + "'";
      mask = runPythonCode("\nprint i.ConvertToPythonStringList(to_convert=" +
                               mask + ")",
                           false);
      pythonCode += "i.SetTransmissionMask(trans_mask_files=" + mask + ")\n";
    }

    // Unset a potential monitor setting which had been set by the user file.
    pythonCode += "i.UnsetTransmissionMonitorSpectrum()\n";
  }
}

/**
 * Set the enabled state for all trans-related fields
 */
void SANSRunWindow::resetAllTransFields() {
  bool state = false;
  m_uiForm.trans_radius_line_edit->setEnabled(state);
  m_uiForm.trans_radius_line_edit->clear();

  m_uiForm.trans_roi_files_line_edit->setEnabled(state);
  m_uiForm.trans_roi_files_line_edit->clear();

  m_uiForm.trans_masking_line_edit->setEnabled(state);
  m_uiForm.trans_masking_line_edit->clear();

  m_uiForm.trans_M3M4_line_edit->setEnabled(state);
  m_uiForm.trans_M3M4_line_edit->clear();

  m_uiForm.trans_M3_check_box->setChecked(state);
  m_uiForm.trans_M4_check_box->setChecked(state);
  m_uiForm.trans_roi_files_checkbox->setChecked(state);
  m_uiForm.trans_radius_check_box->setChecked(state);
}

/**
 * Enable the M3 checkbox if M3, M4, Radius and ROI are disabled.
 * We need to select one.
 */
void SANSRunWindow::resetToM3IfNecessary() {
  const auto isM3Disabled = !m_uiForm.trans_M3_check_box->isChecked();
  const auto isM4Disabled = !m_uiForm.trans_M4_check_box->isChecked();
  const auto isROIDisabled = !m_uiForm.trans_roi_files_checkbox->isChecked();
  const auto isRadiusDisabled = !m_uiForm.trans_radius_check_box->isChecked();

  if (isM3Disabled && isM4Disabled && isROIDisabled && isRadiusDisabled) {
    m_uiForm.trans_M3_check_box->setChecked(true);
  }
}

/**
 * Check tha the Settings are valid. We need to do this for inputs which cannot
 * be checked with simple validators
 */
bool SANSRunWindow::areSettingsValid() {
  bool isValid = true;
  QString message;
  // ------------ GUI INPUT CHECKS ------------

  // R_MAX -- can be only >0 or -1
  auto r_max = m_uiForm.rad_max->text().simplified().toDouble();
  if ((r_max < 0.0) && (r_max != -1)) {
    isValid = false;
    message += "R_max issue: Only values >= 0 and -1 are allowed.\n";
  }

  // WAVELENGTH
  checkWaveLengthAndQValues(isValid, message, m_uiForm.wav_min,
                            m_uiForm.wav_max, m_uiForm.wav_dw_opt,
                            "Wavelength");

  // QX
  checkWaveLengthAndQValues(isValid, message, m_uiForm.q_min, m_uiForm.q_max,
                            m_uiForm.q_dq_opt, "Qx");

  // TRANS SAMPLE
  if (m_uiForm.transFit_ck->isChecked())
    checkWaveLengthAndQValues(isValid, message, m_uiForm.trans_min,
                              m_uiForm.trans_max, m_uiForm.trans_opt, "Trans");

  // TRANS CAN
  if (m_uiForm.trans_selector_opt->currentText().toUpper().contains(
          "SEPARATE")) {
    checkWaveLengthAndQValues(isValid, message, m_uiForm.trans_min_can,
                              m_uiForm.trans_max_can, m_uiForm.trans_opt_can,
                              "Trans Can");
  }

  // Geometry
  if (m_uiForm.sample_thick->text().simplified().toDouble() == 0.0) {
    isValid = false;
    message += "Sample height issue: Only values > 0 are allowed.\n";
  }

  if (m_uiForm.sample_height->text().simplified().toDouble() == 0.0) {
    isValid = false;
    message += "Sample height issue: Only values > 0 are allowed.\n";
  }

  if (m_uiForm.sample_width->text().simplified().toDouble() == 0.0) {
    isValid = false;
    message += "Sample width issue: Only values > 0 are allowed.\n";
  }

  // Print the error message if there are any
  if (!message.isEmpty()) {
    QString warning = "Please correct these settings before proceeding:\n";
    warning += message;
    QMessageBox::warning(this, "Inconsistent input", warning);
  }

  return isValid;
}

/**
 * Check the wavelength and Q values
 * @param isValid: flag by reference to set the check if invalid
 * @param message: the message to display
 * @param min: the min line edit field
 * @param max: the max line edit field
 * @param selection: the combo box which is being querried
 * @param type: message type
 */
void SANSRunWindow::checkWaveLengthAndQValues(bool &isValid, QString &message,
                                              QLineEdit *min, QLineEdit *max,
                                              QComboBox *selection,
                                              QString type) {
  auto min_value = min->text().simplified().toDouble();
  auto max_value = max->text().simplified().toDouble();

  // Make sure that min<=max
  if (min_value > max_value) {
    isValid = false;
    message += type;
    message += " issue: The min value is larger than the max value. \n";
  }

  // Make sure that when selecting log, then we don't have 0 values
  if (selection->currentText().toUpper().contains("LOG") &&
      (min_value == 0.0 || max_value == 0.0)) {
    isValid = false;
    message += type;
    message += " issue: Trying to use Logarithmic steps and values which are "
               "<= 0.0. \n";
  }
}

/**
 *  Update the beam centre coordinates
 */
void SANSRunWindow::updateBeamCenterCoordinates() {
  // Centre coordinates
  // from the ticket #5942 both detectors have center coordinates
  double dbl_param =
      runReduceScriptFunction(
          "print i.ReductionSingleton().get_beam_center('rear')[0]")
          .toDouble();
  // get the scale factor1 for the beam centre to scale it correctly
  double dbl_paramsf =
      runReduceScriptFunction(
          "print i.ReductionSingleton().get_beam_center_scale_factor1()")
          .toDouble();
  m_uiForm.rear_beam_x->setText(QString::number(dbl_param * dbl_paramsf));
  // get scale factor2 for the beam centre to scale it correctly
  dbl_paramsf =
      runReduceScriptFunction(
          "print i.ReductionSingleton().get_beam_center_scale_factor2()")
          .toDouble();
  dbl_param = runReduceScriptFunction(
                  "print i.ReductionSingleton().get_beam_center('rear')[1]")
                  .toDouble();
  m_uiForm.rear_beam_y->setText(QString::number(dbl_param * dbl_paramsf));
  // front
  dbl_param = runReduceScriptFunction(
                  "print i.ReductionSingleton().get_beam_center('front')[0]")
                  .toDouble();
  m_uiForm.front_beam_x->setText(QString::number(dbl_param * 1000.0));
  dbl_param = runReduceScriptFunction(
                  "print i.ReductionSingleton().get_beam_center('front')[1]")
                  .toDouble();
  m_uiForm.front_beam_y->setText(QString::number(dbl_param * 1000.0));
}

/**
 * Set the beam finder details
 */
void SANSRunWindow::setBeamFinderDetails() {
  // The instrument name
  auto instrumentName = m_uiForm.inst_opt->currentText();

  // Set the labels according to the instrument
  auto requiresAngle = runReduceScriptFunction(
                           "print i.is_current_workspace_an_angle_workspace()")
                           .simplified();
  QString labelPosition;
  if (requiresAngle == m_constants.getPythonTrueKeyword()) {
    labelPosition = "Current ( " + QString(QChar(0x03B2)) + " , y ) [";
    labelPosition.append(QChar(0xb0));
    labelPosition += ",mm]";
  } else {
    labelPosition = "Current ( x , y ) [mm,mm]";
  }
  m_uiForm.beam_centre_finder_groupbox->setTitle(labelPosition);
}

/**
 * Retrieves the Q resolution settings and apply them to the GUI
 */
void SANSRunWindow::retrieveQResolutionSettings() {
  // Set if the QResolution should be used at all
  QString getUseage = "i.get_q_resultution_use()\n";
  QString resultUsage(runPythonCode(getUseage, false));
  resultUsage = resultUsage.simplified();
  if (resultUsage == m_constants.getPythonTrueKeyword()) {
    m_uiForm.q_resolution_group_box->setChecked(true);
  } else if (resultUsage == m_constants.getPythonFalseKeyword()) {
    m_uiForm.q_resolution_group_box->setChecked(false);
  } else {
    g_log.warning(resultUsage.toStdString());
    g_log.warning("Not a valid setting for the useage of QResolution");
    m_uiForm.q_resolution_group_box->setChecked(false);
  }

  // Set the Collimation length
  auto resultCollimationLength =
      retrieveQResolutionGeometry("i.get_q_resolution_collimation_length()\n");
  m_uiForm.q_resolution_collimation_length_input->setText(
      resultCollimationLength);

  // Set the Delta R value
  auto resultDeltaR =
      retrieveQResolutionGeometry("i.get_q_resolution_delta_r()\n");
  m_uiForm.q_resolution_delta_r_input->setText(resultDeltaR);

  // Set the moderator file
  QString getModeratorFile = "i.get_q_resolution_moderator()\n";
  QString resultModeratorFile = runPythonCode(getModeratorFile, false);
  if (resultModeratorFile == m_constants.getPythonEmptyKeyword()) {
    resultModeratorFile = "";
  }
  m_uiForm.q_resolution_moderator_input->setText(resultModeratorFile);

  // Set the geometry, ie if rectangular or circular aperture
  retrieveQResolutionAperture();
}

/**
 * Retrieve the QResolution setting for the aperture. Select the aperture
 * type depending on the available values, ie if there are H1, W1, H2, W2
 * specified,
 * then we are dealing with are rectangular aperture, else with a circular
 */
void SANSRunWindow::retrieveQResolutionAperture() {
  // Get the H1, W1, H2, W2
  auto h1 = retrieveQResolutionGeometry("i.get_q_resolution_h1()\n");
  auto w1 = retrieveQResolutionGeometry("i.get_q_resolution_w1()\n");
  auto h2 = retrieveQResolutionGeometry("i.get_q_resolution_h2()\n");
  auto w2 = retrieveQResolutionGeometry("i.get_q_resolution_w2()\n");

  // If at least one of them is empty, then use circular, otherwise use
  // rectangular
  auto useCircular =
      h1.isEmpty() || w1.isEmpty() || h2.isEmpty() || w2.isEmpty();
  if (useCircular) {
    setupQResolutionCircularAperture();
  } else {
    setupQResolutionRectangularAperture(h1, w1, h2, w2);
  }
}

/**
 * Gets the geometry settings and checks if they are empty or not
 * @param command: the python command to execute
 * @returns either a length (string) in mm or an empty string
 */
QString SANSRunWindow::retrieveQResolutionGeometry(QString command) {
  QString result(runPythonCode(command, false));
  result = result.simplified();
  if (result == m_constants.getPythonEmptyKeyword()) {
    result = "";
  }
  return result;
}

/**
 * Setup the GUI for use with a circular aperture
 */
void SANSRunWindow::setupQResolutionCircularAperture() {
  // Get the apertures of the diameter
  auto a1 = retrieveQResolutionGeometry("i.get_q_resolution_a1()\n");
  auto a2 = retrieveQResolutionGeometry("i.get_q_resolution_a2()\n");

  setQResolutionApertureType(QResoluationAperture::CIRCULAR, "A1 [mm]",
                             "A2 [mm]", a1, a2,
                             m_constants.getQResolutionA1ToolTipText(),
                             m_constants.getQResolutionA2ToolTipText(), true);
}

/**
 * Setup the GUI for use with a rectangular aperture
 * @param h1: the height of the first aperture
 * @param w1: the width of the first aperture
 * @param h2: the height of the second aperture
 * @param w2: the width of the second aperture
 */
void SANSRunWindow::setupQResolutionRectangularAperture(QString h1, QString w1,
                                                        QString h2,
                                                        QString w2) {
  // Set the QResolution Aperture
  setQResolutionApertureType(QResoluationAperture::RECTANGULAR, "H1 [mm]",
                             "H2 [mm]", h1, h2,
                             m_constants.getQResolutionH1ToolTipText(),
                             m_constants.getQResolutionH2ToolTipText(), false);

  // Set the W1 and W2 values
  m_uiForm.q_resolution_w1_input->setText(w1);
  m_uiForm.q_resolution_w2_input->setText(w2);

  // Set the ToolTip for a1
  m_uiForm.q_resolution_a1_h1_input->setToolTip(
      m_constants.getQResolutionH1ToolTipText());
  m_uiForm.q_resolution_a1_h1_label->setToolTip(
      m_constants.getQResolutionH1ToolTipText());

  // Set the ToolTip for a2
  m_uiForm.q_resolution_a2_h2_input->setToolTip(
      m_constants.getQResolutionH2ToolTipText());
  m_uiForm.q_resolution_a2_h2_label->setToolTip(
      m_constants.getQResolutionH2ToolTipText());
}

/**
 * Setup the GUI for use iwth a rectangular aperture
 */
void SANSRunWindow::setupQResolutionRectangularAperture() {
  auto h1 = retrieveQResolutionGeometry("i.get_q_resolution_h1()\n");
  auto w1 = retrieveQResolutionGeometry("i.get_q_resolution_w1()\n");
  auto h2 = retrieveQResolutionGeometry("i.get_q_resolution_h2()\n");
  auto w2 = retrieveQResolutionGeometry("i.get_q_resolution_w2()\n");

  setupQResolutionRectangularAperture(h1, w1, h2, w2);
}

/**
 * Set the QResolution aperture GUI
 * @param apertureType: the type of the aperture
 * @param a1H1Label: the label for the a1/h1 input
 * @param a2H2Label: the label for the a2/h2 input
 * @param a1H1: the a1H1 value
 * @param a2H2: the a2H2 value
 * @param toolTipA1H1: the tooltip text for the first aperture parameter
 * @param toolTipA2H2: the tooltip text for the second aperture parameter
 * @param w1W2Disabled: if the w1W2Inputs should be disabled
 */
void SANSRunWindow::setQResolutionApertureType(
    QResoluationAperture apertureType, QString a1H1Label, QString a2H2Label,
    QString a1H1, QString a2H2, QString toolTipA1H1, QString toolTipA2H2,
    bool w1W2Disabled) {
  // Set the labels
  m_uiForm.q_resolution_a1_h1_label->setText(a1H1Label);
  m_uiForm.q_resolution_a2_h2_label->setText(a2H2Label);

  // Set the values
  m_uiForm.q_resolution_a1_h1_input->setText(a1H1);
  m_uiForm.q_resolution_a2_h2_input->setText(a2H2);

  // Ensure that the W1 and W2 boxes are not accesible
  m_uiForm.q_resolution_w1_label->setDisabled(w1W2Disabled);
  m_uiForm.q_resolution_w2_label->setDisabled(w1W2Disabled);
  m_uiForm.q_resolution_w1_input->setDisabled(w1W2Disabled);
  m_uiForm.q_resolution_w2_input->setDisabled(w1W2Disabled);

  // Set the QCheckBox to the correct value
  m_uiForm.q_resolution_combo_box->setCurrentIndex(apertureType);

  // Set the ToolTip for a1/a2
  m_uiForm.q_resolution_a1_h1_input->setToolTip(toolTipA1H1);
  m_uiForm.q_resolution_a1_h1_label->setToolTip(toolTipA1H1);

  // Set the ToolTip for a2
  m_uiForm.q_resolution_a2_h2_input->setToolTip(toolTipA2H2);
  m_uiForm.q_resolution_a2_h2_label->setToolTip(toolTipA2H2);
}

/**
 * Write the GUI changes for the QResolution settings to the python code string
 * @param pythonCode: A reference to the python code
 */
void SANSRunWindow::writeQResolutionSettingsToPythonScript(
    QString &pythonCode) {
  // Clear the current settings
  pythonCode += "i.reset_q_resolution_settings()\n";
  const QString lineEnding1 = ")\n";
  const QString lineEnding2 = "')\n";
  // Set usage of QResolution
  auto usageGUI = m_uiForm.q_resolution_group_box->isChecked();
  QString useage = usageGUI ? m_constants.getPythonTrueKeyword()
                            : m_constants.getPythonFalseKeyword();
  pythonCode += "i.set_q_resolution_use(use=" + useage + ")\n";

  // Set collimation length
  auto collimationLength =
      m_uiForm.q_resolution_collimation_length_input->text().simplified();
  writeQResolutionSettingsToPythonScriptSingleEntry(
      collimationLength,
      "i.set_q_resolution_collimation_length(collimation_length=", lineEnding1,
      pythonCode);
  // Set the moderator file
  auto moderatorFile =
      m_uiForm.q_resolution_moderator_input->text().simplified();
  writeQResolutionSettingsToPythonScriptSingleEntry(
      moderatorFile, "i.set_q_resolution_moderator(file_name='", lineEnding2,
      pythonCode);
  // Set the delta r value
  auto deltaR = m_uiForm.q_resolution_delta_r_input->text().simplified();
  writeQResolutionSettingsToPythonScriptSingleEntry(
      deltaR, "i.set_q_resolution_delta_r(delta_r=", lineEnding1, pythonCode);
  // Set the aperture properties depending on the aperture type
  auto a1H1 = m_uiForm.q_resolution_a1_h1_input->text().simplified();
  auto a2H2 = m_uiForm.q_resolution_a2_h2_input->text().simplified();
  if (m_uiForm.q_resolution_combo_box->currentIndex() ==
      QResoluationAperture::CIRCULAR) {
    writeQResolutionSettingsToPythonScriptSingleEntry(
        a1H1, "i.set_q_resolution_a1(a1=", lineEnding1, pythonCode);
    writeQResolutionSettingsToPythonScriptSingleEntry(
        a2H2, "i.set_q_resolution_a2(a2=", lineEnding1, pythonCode);
  } else if (m_uiForm.q_resolution_combo_box->currentIndex() ==
             QResoluationAperture::RECTANGULAR) {
    writeQResolutionSettingsToPythonScriptSingleEntry(
        a1H1, "i.set_q_resolution_h1(h1=", lineEnding1, pythonCode);
    writeQResolutionSettingsToPythonScriptSingleEntry(
        a2H2, "i.set_q_resolution_h2(h2=", lineEnding1, pythonCode);
    // Set the W1 and W2 parameters
    auto w1 = m_uiForm.q_resolution_w1_input->text().simplified();
    writeQResolutionSettingsToPythonScriptSingleEntry(
        w1, "i.set_q_resolution_w1(w1=", lineEnding1, pythonCode);
    auto w2 = m_uiForm.q_resolution_w2_input->text().simplified();
    writeQResolutionSettingsToPythonScriptSingleEntry(
        w2, "i.set_q_resolution_w2(w2=", lineEnding1, pythonCode);
  } else {
    g_log.error("SANSRunWindow: Tried to select a QResolution aperture which "
                "does not seem to exist");
  }
}

/**
 * Write a single line of python code for Q Resolution
 * @param value: The value to set
 * @param code_entry: tye python method to run
 * @param lineEnding: the line ending
 * @param py_code: the code segment to which we want to append
 */
void SANSRunWindow::writeQResolutionSettingsToPythonScriptSingleEntry(
    QString value, QString code_entry, const QString lineEnding,
    QString &py_code) const {
  if (!value.isEmpty()) {
    py_code += code_entry + value + lineEnding;
  }
}

/**
 * Handle a chagne of the QResolution aperture selection
 * @param aperture: the current index
 */
void SANSRunWindow::handleQResolutionApertureChange(int aperture) {
  if (aperture == QResoluationAperture::CIRCULAR) {
    setupQResolutionCircularAperture();
  } else if (aperture == QResoluationAperture::RECTANGULAR) {
    setupQResolutionRectangularAperture();
  } else {
    g_log.error("SANSRunWindow: Tried to select a QResolution aperture which "
                "does not seem to exist");
  }
}

/**
 * Initialize the QResolution settings
 */
void SANSRunWindow::initQResolutionSettings() {
  // Connect the change of the change of the aperture
  QObject::connect(m_uiForm.q_resolution_combo_box,
                   SIGNAL(currentIndexChanged(int)), this,
                   SLOT(handleQResolutionApertureChange(int)));

  // Set the Tooltips for Moderator
  const QString moderator("The full path to the moderator file.");
  m_uiForm.q_resolution_moderator_input->setToolTip(moderator);
  m_uiForm.q_resolution_moderator_label->setToolTip(moderator);

  // Set the ToolTip for the Collimation length
  const QString collimationLength("The collimation length in m.");
  m_uiForm.q_resolution_collimation_length_input->setToolTip(collimationLength);
  m_uiForm.q_resolution_collimation_length_label->setToolTip(collimationLength);

  // Set the ToolTip for Delta R
  const QString deltaR("The delta r in mm.");
  m_uiForm.q_resolution_delta_r_input->setToolTip(deltaR);
  m_uiForm.q_resolution_delta_r_label->setToolTip(deltaR);

  // Set the ToolTip for w1
  const QString w1("The width of the first aperture in mm.");
  m_uiForm.q_resolution_w1_input->setToolTip(w1);
  m_uiForm.q_resolution_w1_label->setToolTip(w1);

  // Set the ToolTip for w2
  const QString w2("The width of the second aperture in mm.");
  m_uiForm.q_resolution_w2_input->setToolTip(w2);
  m_uiForm.q_resolution_w2_label->setToolTip(w2);

  // Set the dropdown menu
  const QString aperture("Select if a circular or rectangular aperture \n"
                         "should be used");
  m_uiForm.q_resolution_combo_box->setToolTip(aperture);

  // Set the ToolTip for a1
  m_uiForm.q_resolution_a1_h1_input->setToolTip(
      m_constants.getQResolutionA1ToolTipText());
  m_uiForm.q_resolution_a1_h1_label->setToolTip(
      m_constants.getQResolutionA1ToolTipText());

  // Set the ToolTip for a2
  m_uiForm.q_resolution_a2_h2_input->setToolTip(
      m_constants.getQResolutionA2ToolTipText());
  m_uiForm.q_resolution_a2_h2_label->setToolTip(
      m_constants.getQResolutionA2ToolTipText());
}

/**
<<<<<<< HEAD
 * Initialize the background corrections, ie reset all fields 
 */
void SANSRunWindow::initializeBackgroundCorrection() {
  m_uiForm.sansBackgroundCorrectionWidget->resetEntries();
}

/**
 * Retrieve background correction settings and set them in the UI
 */
void SANSRunWindow::retrieveBackgroundCorrection() {
  // Get all settings from the python side
  auto timeDetector = retrieveBackgroundCorrectionSetting(true, false);
  auto timeMonitor = retrieveBackgroundCorrectionSetting(true, true);
  auto uampDetector = retrieveBackgroundCorrectionSetting(false, false);
  auto uampMonitor = retrieveBackgroundCorrectionSetting(false, true);

  // Apply the settings to the background correction widget
  m_uiForm.sansBackgroundCorrectionWidget->setDarkRunSettingForTimeDetectors(
      timeDetector);
  m_uiForm.sansBackgroundCorrectionWidget->setDarkRunSettingForTimeMonitors(
      timeMonitor);
  m_uiForm.sansBackgroundCorrectionWidget->setDarkRunSettingForUampDetectors(
      uampDetector);
  m_uiForm.sansBackgroundCorrectionWidget->setDarkRunSettingForUampMonitors(
      uampMonitor);
}

/**
 * Get a single background correction setting
 * @param isTime: if is time or uamp
 * @param isMon: if is monitor or detector
 * @returns a settings object
 */
SANSBackgroundCorrectionSettings
SANSRunWindow::retrieveBackgroundCorrectionSetting(bool isTime, bool isMon) {
  std::map<QString, QString> commandMap = {
      {"run_number", ""}, {"is_mean", ""}, {"is_mon", ""}, {"mon_number", ""}};

  auto createPythonScript = [](bool isTime, bool isMon, QString component) {
    return "i.get_background_correction(is_time = " +
           convertBoolToPythonBoolString(isTime) + ", is_mon=" +
           convertBoolToPythonBoolString(isMon) + ", component='" + component +
           "')";
  };

  for (auto &command : commandMap) {
    auto element =
        runPythonCode(createPythonScript(isTime, isMon, command.first));
    element = element.simplified();
    if (element != m_constants.getPythonEmptyKeyword()) {
      command.second = element;
    }
  }

  QString runNumber = commandMap["run_number"];
  bool useMean = convertPythonBoolStringToBool(commandMap["is_mean"]);
  bool useMon = convertPythonBoolStringToBool(commandMap["is_mon"]);
  QString monNumber = commandMap["mon_number"];

  return SANSBackgroundCorrectionSettings(runNumber, useMean, useMon,
                                          monNumber);
}

/**
 * Sends the background correction user setting
 * @param pythonCode: the python code to attaceh the new commands
 */
void SANSRunWindow::writeBackgroundCorrectionToPythonScript(
    QString &pythonCode) {
  // Clear the stored settings. Else we will overwrite settings
  runPythonCode("i.clear_background_correction()");

  // Get the settings
  auto timeDetectors = m_uiForm.sansBackgroundCorrectionWidget
                           ->getDarkRunSettingForTimeDetectors();
  auto timeMonitors = m_uiForm.sansBackgroundCorrectionWidget
                          ->getDarkRunSettingForTimeMonitors();

  auto uampDetectors = m_uiForm.sansBackgroundCorrectionWidget
                           ->getDarkRunSettingForUampDetectors();
  auto uampMonitors = m_uiForm.sansBackgroundCorrectionWidget
                          ->getDarkRunSettingForUampMonitors();

  addBackgroundCorrectionToPythonScript(pythonCode, timeDetectors, true);
  addBackgroundCorrectionToPythonScript(pythonCode, timeMonitors, true);

  addBackgroundCorrectionToPythonScript(pythonCode, uampDetectors, false);
  addBackgroundCorrectionToPythonScript(pythonCode, uampMonitors, false);
}

/**
 * Add specific background correction setting to python script
 * @param pythonCode: the python code to attaceh the new commands
 * @param setting: a background correction settings object
 * @param isTimeBased: flag if it is time-based
 */
void SANSRunWindow::addBackgroundCorrectionToPythonScript(
    QString &pythonCode,
    MantidQt::CustomInterfaces::SANSBackgroundCorrectionSettings setting,
    bool isTimeBased) {

  QString newSetting =
      "i.set_background_correction(run_number='" + setting.getRunNumber() +
      "'," + "is_time_based=" + convertBoolToPythonBoolString(isTimeBased) +
      "," + "is_mon=" + convertBoolToPythonBoolString(setting.getUseMon()) +
      "," + "is_mean=" + convertBoolToPythonBoolString(setting.getUseMean()) +
      "," + "mon_numbers = '" + setting.getMonNumber() + "')\n";

  pythonCode += newSetting;
}
=======
 * Check if the user file has a valid extension
 */
bool SANSRunWindow::hasUserFileValidFileExtension() {
  auto userFile = m_uiForm.userfile_edit->text().trimmed();
  QString checkValidity = "i.has_user_file_valid_extension('" + userFile +"')\n";

  QString resultCheckValidity(runPythonCode(checkValidity, false));
  resultCheckValidity = resultCheckValidity.simplified();
  auto isValid = false;
  if (resultCheckValidity == m_constants.getPythonTrueKeyword()) {
    isValid = true;
  }

  if (!isValid) {
    QMessageBox::critical(this, "User File extension issue",
                                "The specified user file does not seem to have a \n"
				"valid file extension. Make sure that the user file \n" 
				"has a .txt extension.");
  }

  return isValid;
}

/**
 * Check if the user file is valid.
 @returns false if it is not valid else true
 */
bool SANSRunWindow::isValidUserFile() {
  // Make sure that user file is valid
  if (!hasUserFileValidFileExtension()) {
    m_cfg_loaded = false;
    return false;
  }

  const std::string facility = ConfigService::Instance().getFacility().name();
  if (facility != "ISIS") {
    return false;
  }

  QString filetext = m_uiForm.userfile_edit->text().trimmed();
  if (filetext.isEmpty()) {
    QMessageBox::warning(this, "Error loading user file",
      "No user file has been specified");
    m_cfg_loaded = false;
    return false;
  }

  QFile user_file(filetext);
  if (!user_file.open(QIODevice::ReadOnly)) {
    QMessageBox::critical(this, "Error loading user file",
      "Could not open user file \"" + filetext + "\"");
    m_cfg_loaded = false;
    return false;
  }
  user_file.close();

  return true;
}

>>>>>>> 9f756ea6

} // namespace CustomInterfaces
} // namespace MantidQt<|MERGE_RESOLUTION|>--- conflicted
+++ resolved
@@ -4920,7 +4920,6 @@
 }
 
 /**
-<<<<<<< HEAD
  * Initialize the background corrections, ie reset all fields 
  */
 void SANSRunWindow::initializeBackgroundCorrection() {
@@ -5031,7 +5030,8 @@
 
   pythonCode += newSetting;
 }
-=======
+
+/**
  * Check if the user file has a valid extension
  */
 bool SANSRunWindow::hasUserFileValidFileExtension() {
@@ -5091,7 +5091,6 @@
   return true;
 }
 
->>>>>>> 9f756ea6
 
 } // namespace CustomInterfaces
 } // namespace MantidQt