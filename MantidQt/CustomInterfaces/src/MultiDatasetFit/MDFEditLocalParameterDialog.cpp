#include "MantidQtCustomInterfaces/MultiDatasetFit/MDFEditLocalParameterDialog.h"
#include "MantidQtCustomInterfaces/MultiDatasetFit/MultiDatasetFit.h"
#include "MantidQtCustomInterfaces/MultiDatasetFit/MDFLocalParameterItemDelegate.h"

#include <QMenu>
#include <QClipboard>
#include <QMessageBox>
#include <limits>

namespace {
QString makeNumber(double d) { return QString::number(d, 'g', 16); }
const int valueColumn = 0;
const int roleColumn = 1;
}

namespace MantidQt {
namespace CustomInterfaces {
namespace MDF {

/**
 * Constructor when used as part of MultiDatasetFit interface
 * @param multifit :: [input] Pointer to parent MultiDatasetFit interface
 * @param parName :: [input] Name of parameter to edit in this dialog
 */
EditLocalParameterDialog::EditLocalParameterDialog(MultiDatasetFit *multifit,
                                                   const QString &parName)
    : QDialog(multifit), m_parName(parName) {
  m_uiForm.setupUi(this);
<<<<<<< HEAD
  const int n = multifit->getNumberOfSpectra();
  QStringList wsNames;
  std::vector<size_t> wsIndices;
=======
  m_uiForm.logValueSelector->setCheckboxShown(true);
  connect(m_uiForm.logValueSelector, SIGNAL(logOptionsEnabled(bool)), this,
          SIGNAL(logOptionsChecked(bool)));

  QHeaderView *header = m_uiForm.tableWidget->horizontalHeader();
  header->setResizeMode(0, QHeaderView::Stretch);
  connect(m_uiForm.tableWidget, SIGNAL(cellChanged(int, int)), this,
          SLOT(valueChanged(int, int)));
  m_uiForm.lblParameterName->setText("Parameter: " + parName);

  // Populate list of logs
  auto *logCombo = m_uiForm.logValueSelector->getLogComboBox();
  for (const auto &logName : multifit->getLogNames()) {
    logCombo->addItem(QString::fromStdString(logName));
  }

  auto n = multifit->getNumberOfSpectra();
>>>>>>> b39ab154
  for (int i = 0; i < n; ++i) {
    double value = multifit->getLocalParameterValue(parName, i);
    m_values.push_back(value);
    bool fixed = multifit->isLocalParameterFixed(parName, i);
    m_fixes.push_back(fixed);
    auto tie = multifit->getLocalParameterTie(parName, i);
    m_ties.push_back(tie);
    wsNames.append(multifit->getWorkspaceName(i));
    wsIndices.push_back(multifit->getWorkspaceIndex(i));
  }
  doSetup(parName, wsNames, wsIndices);
}

/**
 * Constructor when used outside of MultiDatasetFit interface
 * @param parent :: [input] Parent widget of this dialog
 * @param funcBrowser :: [input] Function browser this is working with
 * @param parName :: [input] Name of parameter to edit in this dialog
 * @param wsNames :: [input] Names of workspaces being fitted
 * @param wsIndices :: [input] Indices of which spectrum in each workspace is
 * fitted
 */
EditLocalParameterDialog::EditLocalParameterDialog(
    QWidget *parent, MantidWidgets::IFunctionBrowser *funcBrowser,
    const QString &parName, const QStringList &wsNames,
    const std::vector<size_t> &wsIndices)
    : QDialog(parent), m_parName(parName) {
  m_uiForm.setupUi(this);
  const int n = funcBrowser->getNumberOfDatasets();
  for (int i = 0; i < n; ++i) {
    const double value = funcBrowser->getLocalParameterValue(parName, i);
    m_values.push_back(value);
    const bool fixed = funcBrowser->isLocalParameterFixed(parName, i);
    m_fixes.push_back(fixed);
    const auto tie = funcBrowser->getLocalParameterTie(parName, i);
    m_ties.push_back(tie);
  }
  doSetup(parName, wsNames, wsIndices);
}

/**
 * Common setup method used by both constructors
 * Prerequisite: one of the constructors must have filled m_values, m_fixes,
 * m_ties and set up the UI first
 * @param parName :: [input] Name of parameter to edit in this dialog
 * @param wsNames :: [input] Names of workspaces being fitted
 * @param wsIndices :: [input] Indices of which spectrum in each workspace is
 * fitted
 */
void EditLocalParameterDialog::doSetup(const QString &parName,
                                       const QStringList &wsNames,
                                       const std::vector<size_t> &wsIndices) {
  QHeaderView *header = m_uiForm.tableWidget->horizontalHeader();
  header->setResizeMode(0, QHeaderView::Stretch);
  connect(m_uiForm.tableWidget, SIGNAL(cellChanged(int, int)), this,
          SLOT(valueChanged(int, int)));
  m_uiForm.lblParameterName->setText("Parameter: " + parName);
  assert(wsNames.size() == static_cast<int>(wsIndices.size()));
  for (int i = 0; i < wsNames.size(); i++) {
    m_uiForm.tableWidget->insertRow(i);
    auto cell = new QTableWidgetItem(makeNumber(m_values[i]));
    m_uiForm.tableWidget->setItem(i, valueColumn, cell);
    auto headerItem = new QTableWidgetItem(wsNames[i] + " (" +
                                           QString::number(wsIndices[i]) + ")");
    m_uiForm.tableWidget->setVerticalHeaderItem(i, headerItem);
    cell = new QTableWidgetItem("");
    auto flags = cell->flags();
    flags ^= Qt::ItemIsEditable;
    flags ^= Qt::ItemIsSelectable;
    flags ^= Qt::ItemIsEnabled;
    cell->setFlags(flags);
    m_uiForm.tableWidget->setItem(i, roleColumn, cell);
    updateRoleColumn(i);
  }
  auto deleg = new LocalParameterItemDelegate(this);
  m_uiForm.tableWidget->setItemDelegateForColumn(valueColumn, deleg);
  connect(deleg, SIGNAL(setAllValues(double)), this,
          SLOT(setAllValues(double)));
  connect(deleg, SIGNAL(fixParameter(int, bool)), this,
          SLOT(fixParameter(int, bool)));
  connect(deleg, SIGNAL(setAllFixed(bool)), this, SLOT(setAllFixed(bool)));
  connect(deleg, SIGNAL(setTie(int, QString)), this,
          SLOT(setTie(int, QString)));
  connect(deleg, SIGNAL(setTieAll(QString)), this, SLOT(setTieAll(QString)));
  connect(deleg, SIGNAL(setValueToLog(int)), this, SLOT(setValueToLog(int)));
  connect(deleg, SIGNAL(setAllValuesToLog()), this, SLOT(setAllValuesToLog()));

  m_uiForm.tableWidget->installEventFilter(this);
}

/// Slot. Called when a value changes.
/// @param row :: Row index of the changed cell.
/// @param col :: Column index of the changed cell.
void EditLocalParameterDialog::valueChanged(int row, int col) {
  if (col == valueColumn) {
    QString text = m_uiForm.tableWidget->item(row, col)->text();
    try {
      bool ok = false;
      double value = text.toDouble(&ok);
      if (ok) {
        m_values[row] = value;
      } else {
        m_ties[row] = text;
      }
    } catch (std::exception &) {
      // restore old value
      m_uiForm.tableWidget->item(row, col)->setText(makeNumber(m_values[row]));
    }
  }
}

/// Set all parameters to the same value.
/// @param value :: A new value.
void EditLocalParameterDialog::setAllValues(double value) {
  int n = m_values.size();
  for (int i = 0; i < n; ++i) {
    m_values[i] = value;
    m_uiForm.tableWidget->item(i, valueColumn)->setText(makeNumber(value));
    updateRoleColumn(i);
  }
}

/// Get the list of new parameter values.
QList<double> EditLocalParameterDialog::getValues() const { return m_values; }

/// Get a list with the "fixed" attribute.
QList<bool> EditLocalParameterDialog::getFixes() const { return m_fixes; }

/// Get a list of the ties.
QStringList EditLocalParameterDialog::getTies() const { return m_ties; }

/// Fix/unfix a single parameter.
/// @param index :: Index of a paramter to fix or unfix.
/// @param fix :: Fix (true) or unfix (false).
void EditLocalParameterDialog::fixParameter(int index, bool fix) {
  m_fixes[index] = fix;
  m_ties[index] = "";
  updateRoleColumn(index);
}

/// Set a new tie for a parameter
/// @param index :: Index of a paramter to tie.
/// @param tie :: A tie string.
void EditLocalParameterDialog::setTie(int index, QString tie) {
  m_ties[index] = tie;
  m_fixes[index] = false;
  updateRoleColumn(index);
}

/// Set the same tie to all parameters.
/// @param tie :: A tie string.
void EditLocalParameterDialog::setTieAll(QString tie) {
  for (int i = 0; i < m_ties.size(); ++i) {
    m_ties[i] = tie;
    m_fixes[i] = false;
    updateRoleColumn(i);
  }
  redrawCells();
}

/// Fix/unfix all parameters.
/// @param fix :: Fix (true) or unfix (false).
void EditLocalParameterDialog::setAllFixed(bool fix) {
  if (m_fixes.empty())
    return;
  for (int i = 0; i < m_fixes.size(); ++i) {
    m_fixes[i] = fix;
    m_ties[i] = "";
    updateRoleColumn(i);
  }
  redrawCells();
}

/// Event filter for managing the context menu.
bool EditLocalParameterDialog::eventFilter(QObject *obj, QEvent *ev) {
  if (obj == m_uiForm.tableWidget && ev->type() == QEvent::ContextMenu) {
    showContextMenu();
  }
  return QDialog::eventFilter(obj, ev);
}

/// Show the context menu.
void EditLocalParameterDialog::showContextMenu() {
  auto selection = m_uiForm.tableWidget->selectionModel()->selectedColumns();

  bool hasSelection = false;

  for (auto index = selection.begin(); index != selection.end(); ++index) {
    if (index->column() == valueColumn)
      hasSelection = true;
  }

  if (!hasSelection)
    return;

  QMenu *menu = new QMenu(this);
  {
    QAction *action = new QAction("Copy", this);
    action->setToolTip("Copy data to clipboard.");
    connect(action, SIGNAL(triggered()), this, SLOT(copy()));
    menu->addAction(action);
  }
  {
    QAction *action = new QAction("Paste", this);
    action->setToolTip("Paste data from clipboard.");
    connect(action, SIGNAL(triggered()), this, SLOT(paste()));
    auto text = QApplication::clipboard()->text();
    action->setEnabled(!text.isEmpty());
    menu->addAction(action);
  }

  menu->exec(QCursor::pos());
}

/// Copy all parameter values to the clipboard.
/// Values will be separated by '\n'
void EditLocalParameterDialog::copy() {
  QStringList text;
  auto n = m_values.size();
  for (int i = 0; i < n; ++i) {
    text << makeNumber(m_values[i]);
  }
  QApplication::clipboard()->setText(text.join("\n"));
}

/// Paste a list of values from the clipboard.
void EditLocalParameterDialog::paste() {
  auto text = QApplication::clipboard()->text();
  auto vec = text.split(QRegExp("\\s|,"), QString::SkipEmptyParts);
  auto n = qMin(vec.size(), m_uiForm.tableWidget->rowCount());
  // prepare for pasting data
  auto deleg = static_cast<LocalParameterItemDelegate *>(
      m_uiForm.tableWidget->itemDelegateForColumn(valueColumn));
  deleg->prepareForPastedData();
  // insert data into table
  for (int i = 0; i < n; ++i) {
    auto str = vec[i];
    bool ok;
    m_values[i] = str.toDouble(&ok);
    if (!ok)
      str = "0";
    m_uiForm.tableWidget->item(i, valueColumn)->setText(str);
  }
}

/// Force the table to redraw its cells.
void EditLocalParameterDialog::redrawCells() {
  for (int i = 0; i < m_values.size(); ++i) {
    // it's the only way I am able to make the table to repaint itself
    auto text = makeNumber(m_values[i]);
    m_uiForm.tableWidget->item(i, valueColumn)->setText(text + " ");
    m_uiForm.tableWidget->item(i, valueColumn)->setText(text);
  }
}

/// Update the text in the role column
void EditLocalParameterDialog::updateRoleColumn(int index) {
  auto cell = m_uiForm.tableWidget->item(index, roleColumn);
  if (m_fixes[index]) {
    cell->setText("fixed");
    cell->setForeground(QBrush(Qt::red));
  } else if (!m_ties[index].isEmpty()) {
    cell->setText("tied");
    cell->setForeground(QBrush(Qt::blue));
  } else {
    cell->setText("fitted");
    cell->setForeground(QBrush(Qt::darkGreen));
  }
}

/// Check if there are any other fixed parameters
bool EditLocalParameterDialog::areOthersFixed(int i) const {
  for (int j = 0; j < m_fixes.size(); ++j) {
    if (j != i && m_fixes[j])
      return true;
  }
  return false;
}

/// Check if all other parameters are fixed
bool EditLocalParameterDialog::areAllOthersFixed(int i) const {
  for (int j = 0; j < m_fixes.size(); ++j) {
    if (j != i && !m_fixes[j])
      return false;
  }
  return true;
}

/// Check if there are any other tied parameters
bool EditLocalParameterDialog::areOthersTied(int i) const {
  for (int j = 0; j < m_fixes.size(); ++j) {
    if (j != i && !m_ties[j].isEmpty())
      return true;
  }
  return false;
}

/// Set value to log value
/// @param i :: [input] Index of parameter to set
void EditLocalParameterDialog::setValueToLog(int i) {
  assert(i < m_values.size());
  const auto *multifit = static_cast<MultiDatasetFit *>(this->parent());
  assert(multifit);

  const auto &logName = m_uiForm.logValueSelector->getLog();
  const auto &function = m_uiForm.logValueSelector->getFunction();

  double value = std::numeric_limits<double>::quiet_NaN();
  try {
    value = multifit->getLogValue(logName, function, i);
  } catch (const std::invalid_argument &err) {
    const auto &message =
        QString("Failed to get log value:\n\n %1").arg(err.what());
    multifit->logWarning(message.toStdString());
    QMessageBox::critical(this, "MantidPlot - Error", message);
  }
  m_values[i] = value;
  m_uiForm.tableWidget->item(i, valueColumn)->setText(makeNumber(value));
  updateRoleColumn(i);
}

/// Set value of each parameter to log value from respective workspace
void EditLocalParameterDialog::setAllValuesToLog() {
  const int nValues = m_values.size();
  for (int i = 0; i < nValues; ++i) {
    setValueToLog(i);
  }
}

/// Returns whether log checkbox is ticked or not
/// @returns True if log options are enabled
bool EditLocalParameterDialog::isLogCheckboxTicked() const {
  return m_uiForm.logValueSelector->isCheckboxTicked();
}

} // MDF
} // CustomInterfaces
} // MantidQt<|MERGE_RESOLUTION|>--- conflicted
+++ resolved
@@ -26,29 +26,10 @@
                                                    const QString &parName)
     : QDialog(multifit), m_parName(parName) {
   m_uiForm.setupUi(this);
-<<<<<<< HEAD
   const int n = multifit->getNumberOfSpectra();
   QStringList wsNames;
   std::vector<size_t> wsIndices;
-=======
-  m_uiForm.logValueSelector->setCheckboxShown(true);
-  connect(m_uiForm.logValueSelector, SIGNAL(logOptionsEnabled(bool)), this,
-          SIGNAL(logOptionsChecked(bool)));
-
-  QHeaderView *header = m_uiForm.tableWidget->horizontalHeader();
-  header->setResizeMode(0, QHeaderView::Stretch);
-  connect(m_uiForm.tableWidget, SIGNAL(cellChanged(int, int)), this,
-          SLOT(valueChanged(int, int)));
-  m_uiForm.lblParameterName->setText("Parameter: " + parName);
-
-  // Populate list of logs
-  auto *logCombo = m_uiForm.logValueSelector->getLogComboBox();
-  for (const auto &logName : multifit->getLogNames()) {
-    logCombo->addItem(QString::fromStdString(logName));
-  }
-
-  auto n = multifit->getNumberOfSpectra();
->>>>>>> b39ab154
+
   for (int i = 0; i < n; ++i) {
     double value = multifit->getLocalParameterValue(parName, i);
     m_values.push_back(value);
@@ -101,11 +82,21 @@
 void EditLocalParameterDialog::doSetup(const QString &parName,
                                        const QStringList &wsNames,
                                        const std::vector<size_t> &wsIndices) {
+  m_uiForm.logValueSelector->setCheckboxShown(true);
+  connect(m_uiForm.logValueSelector, SIGNAL(logOptionsEnabled(bool)), this,
+          SIGNAL(logOptionsChecked(bool)));
   QHeaderView *header = m_uiForm.tableWidget->horizontalHeader();
   header->setResizeMode(0, QHeaderView::Stretch);
   connect(m_uiForm.tableWidget, SIGNAL(cellChanged(int, int)), this,
           SLOT(valueChanged(int, int)));
   m_uiForm.lblParameterName->setText("Parameter: " + parName);
+  
+  // Populate list of logs
+  auto *logCombo = m_uiForm.logValueSelector->getLogComboBox();
+  for (const auto &logName : multifit->getLogNames()) {
+    logCombo->addItem(QString::fromStdString(logName));
+  }
+  
   assert(wsNames.size() == static_cast<int>(wsIndices.size()));
   for (int i = 0; i < wsNames.size(); i++) {
     m_uiForm.tableWidget->insertRow(i);
