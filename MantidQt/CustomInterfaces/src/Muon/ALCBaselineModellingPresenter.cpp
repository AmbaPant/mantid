--- conflicted
+++ resolved
@@ -176,11 +176,8 @@
 
 void ALCBaselineModellingPresenter::updateBaselineCurve() {
   if (IFunction_const_sptr fittedFunc = m_model->fittedFunction()) {
-<<<<<<< HEAD
+
     const auto &xValues = m_model->data()->x(0);
-=======
-    auto &xValues = m_model->data()->x(0);
->>>>>>> 5b7b9a79
     m_view->setBaselineCurve(
         *(ALCHelper::curveDataFromFunction(fittedFunc, xValues.rawData())));
   } else {
