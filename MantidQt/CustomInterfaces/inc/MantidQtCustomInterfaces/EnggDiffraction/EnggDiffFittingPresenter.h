#ifndef MANTIDQTCUSTOMINTERFACES_ENGGDIFFRACTION_ENGGDIFFFITTINGPRESENTER_H_
#define MANTIDQTCUSTOMINTERFACES_ENGGDIFFRACTION_ENGGDIFFFITTINGPRESENTER_H_

#include "MantidAPI/ITableWorkspace_fwd.h"
#include "MantidAPI/MatrixWorkspace_fwd.h"
#include "MantidQtCustomInterfaces/DllConfig.h"
#include "MantidQtCustomInterfaces/EnggDiffraction/IEnggDiffFittingPresenter.h"
#include "MantidQtCustomInterfaces/EnggDiffraction/IEnggDiffFittingView.h"
#include "MantidQtCustomInterfaces/EnggDiffraction/IEnggDiffractionCalibration.h"
#include "MantidQtCustomInterfaces/EnggDiffraction/IEnggDiffractionParam.h"

#include <string>
#include <vector>

#include <QObject>

class QThread;

namespace MantidQt {
namespace CustomInterfaces {

/**
Presenter for the fitting tab/widget of the enggineering diffraction
GUI (presenter as in the MVP Model-View-Presenter pattern).

Copyright &copy; 2016 ISIS Rutherford Appleton Laboratory, NScD
Oak Ridge National Laboratory & European Spallation Source

This file is part of Mantid.

Mantid is free software; you can redistribute it and/or modify
it under the terms of the GNU General Public License as published by
the Free Software Foundation; either version 3 of the License, or
(at your option) any later version.

Mantid is distributed in the hope that it will be useful,
but WITHOUT ANY WARRANTY; without even the implied warranty of
MERCHANTABILITY or FITNESS FOR A PARTICULAR PURPOSE.  See the
GNU General Public License for more details.

You should have received a copy of the GNU General Public License
along with this program.  If not, see <http://www.gnu.org/licenses/>.

File change history is stored at: <https://github.com/mantidproject/mantid>
Code Documentation is available at: <http://doxygen.mantidproject.org>
*/
// needs to be dll-exported for the tests
class MANTIDQT_CUSTOMINTERFACES_DLL EnggDiffFittingPresenter
    : public QObject,
      public IEnggDiffFittingPresenter,
      public IEnggDiffractionCalibration,
      public IEnggDiffractionParam {
  // Q_OBJECT for 'connect' with thread/worker
  Q_OBJECT

public:
  EnggDiffFittingPresenter(
      IEnggDiffFittingView *view,
      boost::shared_ptr<IEnggDiffractionCalibration> mainCalib,
      boost::shared_ptr<IEnggDiffractionParam> mainParam);
  ~EnggDiffFittingPresenter() override;

  void notify(IEnggDiffFittingPresenter::Notification notif) override;

  /// From the IEnggDiffractionCalibration interface
  //@{
  std::vector<GSASCalibrationParms> currentCalibration() const override;
  //@}

  /// From the IEnggDiffractionCalibration interface
  //@{
  Poco::Path outFilesUserDir(const std::string &addToDir) override;
  //@}

  /// the fitting hard work that a worker / thread will run
  void doFitting(const std::string &focusedRunNo,
                 const std::string &expectedPeaks);

  void runLoadAlg(const std::string focusedFile,
                  Mantid::API::MatrixWorkspace_sptr &focusedWS);

  void runFittingAlgs(std::string FocusedFitPeaksTableName,
                      std::string FocusedWSName);

  std::string
  functionStrFactory(Mantid::API::ITableWorkspace_sptr &paramTableWS,
                     std::string tableName, size_t row, std::string &startX,
                     std::string &endX);

  void plotFocusedFile(bool plotSinglePeaks);

  void plotFitPeaksCurves();

  void runSaveDiffFittingAsciiAlg(const std::string &tableWorkspace,
                                  std::string &filePath);

  void runEvaluateFunctionAlg(const std::string &bk2BkExpFunction,
                              const std::string &InputName,
                              const std::string &OutputName,
                              const std::string &startX,
                              const std::string &endX);

  void runCropWorkspaceAlg(std::string workspaceName);

  void runAppendSpectraAlg(std::string workspace1Name,
                           std::string workspace2Name);

  void runRebinToWorkspaceAlg(std::string workspaceName);

  void convertUnits(std::string workspaceName);
  void runConvertUnitsAlg(std::string workspaceName);
  void runAlignDetectorsAlg(std::string workspaceName);

  void setDifcTzero(Mantid::API::MatrixWorkspace_sptr wks) const;
  void getDifcTzero(Mantid::API::MatrixWorkspace_const_sptr wks, double &difc,
                    double &difa, double &tzero) const;

  void runCloneWorkspaceAlg(std::string inputWorkspace,
                            const std::string &outputWorkspace);

  void setDataToClonedWS(std::string &current_WS, const std::string &cloned_WS);

  void setBankItems();

  void setRunNoItems(const std::vector<std::string> &runNumVector,
                     bool multiRun);

  void setDefaultBank(const std::vector<std::string> &splittedBaseName,
                      const std::string &selectedFile);

protected:
  void processStart();
  void processLoad();
  void processFitPeaks();
  void processFitAllPeaks();
  void processShutDown();
  void processLogMsg();

  /// clean shut down of model, view, etc.
  void cleanup();

protected slots:

  void fittingFinished();
  void fittingRunNoChanged();

private:
  bool isDigit(const std::string text) const;

  // Methods related single peak fits
  virtual void
  startAsyncFittingWorker(const std::vector<std::string> &focusedRunNo,
                          const std::string &expectedPeaks);

  std::string getBaseNameFromStr(const std::string filePath) const;

  std::string validateFittingexpectedPeaks(std::string &expectedPeaks) const;

  void inputChecksBeforeFitting(const std::string &focusedRunNo,
                                const std::string &expectedPeaks);

<<<<<<< HEAD
  bool findFilePathFromBaseName(const std::string &directoryToSearch,
                                 const std::string &baseFileNamesToFind,
                                 std::string &foundFullFilePath);
=======
  void updateFittingDirVec(const std::string &focusDir,
                           const std::string &runNumberVec,
                           std::vector<std::string> &fittingRunNoDirVec,
                           std::vector<std::string> &foundRunNumber);
>>>>>>> 65c10ea9

  std::vector<std::string>
  splitFittingDirectory(const std::string &selectedfPath);


  std::vector<std::string> enableMultiRun(std::string firstRun, std::string lastRun);

  void browsePeaksToFit();

  void addPeakToList();

  void savePeakList();

  std::string readPeaksFile(std::string fileDir);

  void fittingWriteFile(const std::string &fileDir);

  std::vector<std::string> getAllBrowsedFilePaths(const std::string inputFullPath,
                   std::vector<std::string> &foundFullFilePaths);

  std::vector<std::string> processMultiRun(const std::string userInput);

  void processSingleRun(const std::string &userInputBasename,
                        std::vector<std::string> &runnoDirVector,
                        const std::vector<std::string> &splitBaseName);
<<<<<<< HEAD

  void processFullPathInput(const Poco::Path &pocoFilePath, const std::vector<std::string> &splitBaseName);
=======
>>>>>>> 65c10ea9

  // whether to use AlignDetectors to convert units
  static const bool g_useAlignDetectors;

  static int g_fitting_runno_counter;

  // name of the workspace with the focused ws being used for fitting
  static const std::string g_focusedFittingWSName;

  // input run number - used for output file name
  std::vector<std::string> g_multi_run;

  /// true if the last fitting completed successfully
  bool m_fittingFinishedOK;

  // directories of all the run numbers when multi-run option
  std::vector<std::string> g_multi_run_directories;

  QThread *m_workerThread;

  /// interface for the 'current' calibration
  boost::shared_ptr<IEnggDiffractionCalibration> m_mainCalib;

  /// interface for the 'current' calibration
  boost::shared_ptr<IEnggDiffractionParam> m_mainParam;

  /// Associated view for this presenter (MVP pattern)
  IEnggDiffFittingView *const m_view;
};

} // namespace CustomInterfaces
} // namespace MantidQt
#endif // MANTIDQTCUSTOMINTERFACES_ENGGDIFFRACTION_ENGGDIFFFITTINGPRESENTER_H_<|MERGE_RESOLUTION|>--- conflicted
+++ resolved
@@ -159,20 +159,12 @@
   void inputChecksBeforeFitting(const std::string &focusedRunNo,
                                 const std::string &expectedPeaks);
 
-<<<<<<< HEAD
   bool findFilePathFromBaseName(const std::string &directoryToSearch,
                                  const std::string &baseFileNamesToFind,
                                  std::string &foundFullFilePath);
-=======
-  void updateFittingDirVec(const std::string &focusDir,
-                           const std::string &runNumberVec,
-                           std::vector<std::string> &fittingRunNoDirVec,
-                           std::vector<std::string> &foundRunNumber);
->>>>>>> 65c10ea9
 
   std::vector<std::string>
   splitFittingDirectory(const std::string &selectedfPath);
-
 
   std::vector<std::string> enableMultiRun(std::string firstRun, std::string lastRun);
 
@@ -194,11 +186,8 @@
   void processSingleRun(const std::string &userInputBasename,
                         std::vector<std::string> &runnoDirVector,
                         const std::vector<std::string> &splitBaseName);
-<<<<<<< HEAD
 
   void processFullPathInput(const Poco::Path &pocoFilePath, const std::vector<std::string> &splitBaseName);
-=======
->>>>>>> 65c10ea9
 
   // whether to use AlignDetectors to convert units
   static const bool g_useAlignDetectors;
