
.. algorithm::

.. summary::

.. relatedalgorithms::

.. properties::

Description
-----------

This algorithm calibrates the detector pixels and creates a
:ref:`diffraction calibration workspace
<DiffractionCalibrationWorkspace>`. Unlike
:ref:`algm-CalibrateRectangularDetectors` the peak fitting and
calibration is done in TOF not d spacing. The peak d values are
converted to TOF based on either the old calibration or the instrument
geometry. The ``InputWorkspace`` contains the data from a standard
sample. The results are then fitted with up to (in order) difc, t_zero and difa,
these values are details in :ref:`algm-AlignDetectors`.

The peak fitting properties are explained in more detail in
:ref:`algm-FitPeaks`. This is used to perform a refinement of peaks
using as much information as is provided as possible. Each input
spectrum is calibrated separately following the same basic steps:

1. The ``PeakPositions`` are used to determine fit windows in combination with ``PeakWindow``. The windows are half the distance between the provided peak positions, with a maximum size of ``PeakWindow``.
2. The positions and windows are converted to time-of-flight for the spectrum using either the previous calibration information or the spectrum's geometry.
3. For each peak, the background is estimated from the first and last ten points in the fit window.
4. For each peak, the nominal center is selected by locating the highest point near the expected position. The height is used as the initial guess as well.
5. For each peak, the width is estimated by multiplying the peak center position with ``PeakWidthPercent`` or by calculating the second moment of the data in the window.
6. For each peak, the peak fit parameters are refined.
7. All of the fitted peak centers are used to fit the calibration constants, weighted by peak height.

If more than one constant is requested, the result that has the lowest
`reduced chi-squared value
<https://en.wikipedia.org/wiki/Reduced_chi-squared_statistic>`_ is
returned. This favors using less parameters.

A mask workspace is created, named "OutputCalibrationTable" + '_mask',
with uncalibrated pixels masked.

The resulting calibration table can be saved with
:ref:`algm-SaveDiffCal`, loaded with :ref:`algm-LoadDiffCal` and
applied to a workspace with :ref:`algm-AlignDetectors`. There are also
<<<<<<< HEAD
three workspaces placed in the ``DiagnosticWorkspace`` group. They
contain the fitted positions in dspace( ``_dspacing``), peak widths
(``_width``), peak heights (``_height``), raw peak fit values (``_fitparam``),
evaluated fit functions (``_fitparam``), and instrument resolution
(delta-d/d ``_resolution``). Since multiple peak shapes can be used,
=======
three workspaces placed in the ``DiagnosticWorkspace`` group. They are:

* evaluated fit functions (``_fitted``)
* raw peak fit values (``_fitparam``)
* contain the fitted positions in dspace( ``_dspacing``)
* peak widths (``_width``)
* peak heights (``_height``)
* instrument resolution (delta-d/d ``_resolution``)

Since multiple peak shapes can be used,
>>>>>>> 83792e13
see the documentation for the individual `fit functions
<../fitfunctions/index.html>`_ to see how they relate to the effective
values displayed in the diagnostic tables. For ``Gaussian`` and
``Lorentzian``, the widths and resolution are converted to values that
can be directly compared with the results of
:ref:`algm-EstimateResolutionDiffraction`.

Usage
-----

**Example - PDCalibration**

.. code-block:: python

   # If you have a old calibration it can be used as the starting point
   oldCal = 'NOM_calibrate_d72460_2016_05_23.h5'

   # list of d values for diamond
   dvalues = (0.3117,0.3257,0.3499,0.4205,0.4645,0.4768,0.4996,0.5150,0.5441,0.5642,0.5947,0.6307,.6866,.7283,.8185,.8920,1.0758,1.2615,2.0599)

   LoadEventNexus(Filename='NOM_72460', OutputWorkspace='NOM_72460')
   PDCalibration(InputWorkspace='NOM_72460',
                 TofBinning=[300,-.001,16666.7],
<<<<<<< HEAD
                 PreviousCalibrationTable=oldCal,
=======
                 PreviousCalibrationFile=oldCal,
>>>>>>> 83792e13
                 PeakPositions=dvalues,
                 PeakWidthPercent=.008,
                 OutputCalibrationTable='cal',
                 DiagnosticWorkspaces='diag')

   # Print the result
   print("The calibrated difc at detid {detid} is {difc}".format(**mtd['cal'].row(40000)))

Output:

.. code-block:: none

  The calibrated difc at detid 40896 is 5523.060327692842

.. categories::

.. sourcelink::<|MERGE_RESOLUTION|>--- conflicted
+++ resolved
@@ -44,13 +44,6 @@
 The resulting calibration table can be saved with
 :ref:`algm-SaveDiffCal`, loaded with :ref:`algm-LoadDiffCal` and
 applied to a workspace with :ref:`algm-AlignDetectors`. There are also
-<<<<<<< HEAD
-three workspaces placed in the ``DiagnosticWorkspace`` group. They
-contain the fitted positions in dspace( ``_dspacing``), peak widths
-(``_width``), peak heights (``_height``), raw peak fit values (``_fitparam``),
-evaluated fit functions (``_fitparam``), and instrument resolution
-(delta-d/d ``_resolution``). Since multiple peak shapes can be used,
-=======
 three workspaces placed in the ``DiagnosticWorkspace`` group. They are:
 
 * evaluated fit functions (``_fitted``)
@@ -61,7 +54,6 @@
 * instrument resolution (delta-d/d ``_resolution``)
 
 Since multiple peak shapes can be used,
->>>>>>> 83792e13
 see the documentation for the individual `fit functions
 <../fitfunctions/index.html>`_ to see how they relate to the effective
 values displayed in the diagnostic tables. For ``Gaussian`` and
@@ -85,11 +77,7 @@
    LoadEventNexus(Filename='NOM_72460', OutputWorkspace='NOM_72460')
    PDCalibration(InputWorkspace='NOM_72460',
                  TofBinning=[300,-.001,16666.7],
-<<<<<<< HEAD
-                 PreviousCalibrationTable=oldCal,
-=======
                  PreviousCalibrationFile=oldCal,
->>>>>>> 83792e13
                  PeakPositions=dvalues,
                  PeakWidthPercent=.008,
                  OutputCalibrationTable='cal',
