--- conflicted
+++ resolved
@@ -1,23 +1,4 @@
 # Rules for matplotlib cpp library
-<<<<<<< HEAD
-set ( LIB_SRCS
-  src/Artist.cpp
-  src/Axes.cpp
-  src/BackendQt.cpp
-  src/Colors.cpp
-  src/ColorbarWidget.cpp
-  src/Colormap.cpp
-  src/ColorConverter.cpp
-  src/Cycler.cpp
-  src/Figure.cpp
-  src/FigureCanvasQt.cpp
-  src/Line2D.cpp
-  src/MantidColorMap.cpp
-  src/Plot.cpp
-  src/ScalarMappable.cpp
-  src/Zoomer.cpp
-)
-=======
 set(LIB_SRCS
     src/Artist.cpp
     src/Axes.cpp
@@ -26,50 +7,32 @@
     src/ColorbarWidget.cpp
     src/Colormap.cpp
     src/ColorConverter.cpp
+    src/Figure.cpp
     src/Cycler.cpp
-    src/Figure.cpp
     src/FigureCanvasQt.cpp
     src/Line2D.cpp
     src/MantidColorMap.cpp
+    src/ScalarMappable.cpp
     src/Plot.cpp
-    src/ScalarMappable.cpp
     src/Zoomer.cpp)
->>>>>>> 72f19359
 
 set(MOC_HEADERS
     inc/MantidQtWidgets/MplCpp/ColorbarWidget.h
     inc/MantidQtWidgets/MplCpp/FigureCanvasQt.h)
 
-<<<<<<< HEAD
-set (NOMOC_HEADERS
-  inc/MantidQtWidgets/MplCpp/Artist.h
-  inc/MantidQtWidgets/MplCpp/Axes.h
-  inc/MantidQtWidgets/MplCpp/Colors.h
-  inc/MantidQtWidgets/MplCpp/Colormap.h
-  inc/MantidQtWidgets/MplCpp/ColorConverter.h
-  inc/MantidQtWidgets/MplCpp/Cycler.h
-  inc/MantidQtWidgets/MplCpp/Figure.h
-  inc/MantidQtWidgets/MplCpp/Line2D.h
-  inc/MantidQtWidgets/MplCpp/MantidColorMap.h
-  inc/MantidQtWidgets/MplCpp/Plot.h
-  inc/MantidQtWidgets/MplCpp/ScalarMappable.h
-  inc/MantidQtWidgets/MplCpp/Zoomer.h
-)
-=======
 set(NOMOC_HEADERS
     inc/MantidQtWidgets/MplCpp/Artist.h
     inc/MantidQtWidgets/MplCpp/Axes.h
     inc/MantidQtWidgets/MplCpp/Colors.h
+    inc/MantidQtWidgets/MplCpp/ColorConverter.h
     inc/MantidQtWidgets/MplCpp/Colormap.h
-    inc/MantidQtWidgets/MplCpp/ColorConverter.h
     inc/MantidQtWidgets/MplCpp/Cycler.h
     inc/MantidQtWidgets/MplCpp/Figure.h
     inc/MantidQtWidgets/MplCpp/Line2D.h
     inc/MantidQtWidgets/MplCpp/MantidColorMap.h
-    inc/MantidQtWidgets/MplCpp/Plot.h
     inc/MantidQtWidgets/MplCpp/ScalarMappable.h
     inc/MantidQtWidgets/MplCpp/Zoomer.h)
->>>>>>> 72f19359
+    inc/MantidQtWidgets/MplCpp/Plot.h
 
 set(UI_FILES
     inc/MantidQtWidgets/MplCpp/Colorbar.ui)
@@ -77,41 +40,6 @@
 find_package(BoostPython REQUIRED)
 
 # Target
-<<<<<<< HEAD
-mtd_add_qt_library (TARGET_NAME MantidQtWidgetsMplCpp
-  QT_VERSION 5
-  SRC
-    ${LIB_SRCS}
-  MOC
-    ${MOC_HEADERS}
-  NOMOC
-    ${NOMOC_HEADERS}
-  UI
-    ${UI_FILES}
-  DEFS
-    IN_MANTIDQT_MPLCPP
-  INCLUDE_DIRS
-    inc
-    ${Boost_INCLUDE_DIRS}
-    ${PYTHON_INCLUDE_PATH}
-    ${PYTHON_NUMPY_INCLUDE_DIR}
-  LINK_LIBS
-    ${TCMALLOC_LIBRARIES_LINKTIME}
-    ${Boost_LIBRARIES}
-    ${PYTHON_LIBRARIES}
-    PythonInterfaceCore
-  MTD_QT_LINK_LIBS
-    MantidQtWidgetsCommon
-  INSTALL_DIR
-    ${LIB_DIR}
-    ${WORKBENCH_LIB_DIR}
-  OSX_INSTALL_RPATH
-    @loader_path/../MacOS
-    @loader_path/../Libraries
-  LINUX_INSTALL_RPATH
-    "\$ORIGIN/../${LIB_DIR}"
-)
-=======
 mtd_add_qt_library(TARGET_NAME MantidQtWidgetsMplCpp
                    QT_VERSION 5
                    SRC ${LIB_SRCS}
@@ -141,7 +69,6 @@
                      @loader_path/../Libraries
                    LINUX_INSTALL_RPATH
                      "\$ORIGIN/../${LIB_DIR}")
->>>>>>> 72f19359
 
 # Testing
 add_subdirectory(test)