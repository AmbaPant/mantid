--- conflicted
+++ resolved
@@ -3,10 +3,7 @@
 #include "MantidGeometry/Instrument/ComponentInfo.h"
 #include "MantidGeometry/Instrument/DetectorInfo.h"
 #include "MantidKernel/Logger.h"
-<<<<<<< HEAD
 #include "MantidQtWidgets/InstrumentView/InstrumentRenderer.h"
-=======
->>>>>>> 3078bbc5
 #include "MantidQtWidgets/InstrumentView/UnwrappedDetector.h"
 
 #include <QApplication>
@@ -29,27 +26,7 @@
     : UnwrappedSurface(rootActor), m_pos(origin), m_zaxis(axis),
       m_manual_u_correction(false) {}
 
-<<<<<<< HEAD
 void RotationSurface::findAxes() {
-=======
-/**
- * Initialize the surface.
- */
-void RotationSurface::init() {
-  // the actor calls this->callback for each detector
-  m_unwrappedDetectors.clear();
-
-  // if u-correction is applied manually then m_u_min and m_u_max
-  // have valid values and have to be saved
-  double manual_u_min = m_u_min;
-  double manual_u_max = m_u_max;
-
-  size_t ndet = m_instrActor->ndetectors();
-  m_unwrappedDetectors.resize(ndet);
-  if (ndet == 0)
-    return;
-
->>>>>>> 3078bbc5
   // First detector defines the surface's x axis
   if (m_xaxis.nullVector()) {
     Mantid::Kernel::V3D pos = m_instrActor->getDetPos(0) - m_pos;
