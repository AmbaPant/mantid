--- conflicted
+++ resolved
@@ -274,11 +274,6 @@
     m_instrumentActor.reset(new InstrumentActor(m_workspaceName, autoscaling, scaleMin, scaleMax));
   }
 
-<<<<<<< HEAD
-=======
-  updateIntegrationWidget(resetGeometry);
-
->>>>>>> d06f64f6
   auto surface = getSurface();
   if (resetGeometry || !surface) {
     if (setDefaultView) {
@@ -620,7 +615,6 @@
  * @param init : boolean set to true if the integration widget is still being initialized
  */
 void InstrumentWidget::updateIntegrationWidget(bool init) {
-<<<<<<< HEAD
   // discrete integration range is only used if all the bins are common and integers, as a convention
   bool isDiscrete =
       m_instrumentActor->getWorkspace()->isCommonBins() && m_instrumentActor->getWorkspace()->isIntegerBins();
@@ -631,9 +625,6 @@
                                : m_instrumentActor->maxBinValue();
 
   m_xIntegration->setTotalRange(minRange, maxRange);
-=======
-  m_xIntegration->setTotalRange(m_instrumentActor->minWkspBinValue(), m_instrumentActor->maxWkspBinValue());
->>>>>>> d06f64f6
 
   if (!init) {
     // setRange needs the initialization of the instrument viewer to run, but is only needed when replacing a workspace,
