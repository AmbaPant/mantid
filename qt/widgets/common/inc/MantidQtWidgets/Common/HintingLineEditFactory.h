--- conflicted
+++ resolved
@@ -6,10 +6,6 @@
 
 #include "MantidAPI/AlgorithmManager.h"
 #include "MantidQtWidgets/Common/HintStrategy.h"
-<<<<<<< HEAD
-=======
-#include "MantidQtWidgets/Common/HintingLineEdit.h"
->>>>>>> bc8701f2
 #include <memory>
 
 namespace MantidQt {
@@ -41,14 +37,9 @@
 class HintingLineEditFactory : public QStyledItemDelegate {
 public:
   HintingLineEditFactory(QAbstractItemDelegate *cellPainterDelegate,
-<<<<<<< HEAD
-                         std::unique_ptr<HintStrategy> hintStrategy)
-      : m_strategy(std::move(hintStrategy)),
-=======
                          std::unique_ptr<HintStrategy> hintStrategy,
                          QObject *parent = nullptr)
       : QStyledItemDelegate(parent), m_strategy(std::move(hintStrategy)),
->>>>>>> bc8701f2
         m_cellPainterDelegate(cellPainterDelegate){};
 
   QWidget *createEditor(QWidget *parent, const QStyleOptionViewItem &option,
@@ -57,7 +48,8 @@
     Q_UNUSED(index);
 
     auto editor = new HintingLineEdit(parent, m_strategy->createHints());
-    editor->setFrame(true);
+    editor->setFrame(false);
+
     return editor;
   }
 
