--- conflicted
+++ resolved
@@ -60,12 +60,6 @@
 
   void subscribe(JobTreeViewSubscriber &subscriber) override;
 
-<<<<<<< HEAD
-  void removeRowAt(RowLocation const &location);
-  void removeRows(std::vector<RowLocation> rowsToRemove);
-  void removeAllRows();
-  bool isOnlyChildOfRoot(RowLocation const &index) const;
-=======
   RowLocation insertChildRowOf(RowLocation const &parent, int beforeRow,
                                std::vector<Cell> const &rowText) override;
   RowLocation insertChildRowOf(RowLocation const &parent,
@@ -73,9 +67,9 @@
   RowLocation appendChildRowOf(RowLocation const &parent) override;
   RowLocation appendChildRowOf(RowLocation const &parentLocation,
                                std::vector<Cell> const &rowText) override;
->>>>>>> 51ad569b
 
   void removeRowAt(RowLocation const &location) override;
+  void removeAllRows() override
   void removeRows(std::vector<RowLocation> rowsToRemove) override;
   bool isOnlyChildOfRoot(RowLocation const &location) const override;
 
