// Mantid Repository : https://github.com/mantidproject/mantid
//
// Copyright &copy; 2018 ISIS Rutherford Appleton Laboratory UKRI,
//     NScD Oak Ridge National Laboratory, European Spallation Source
//     & Institut Laue - Langevin
// SPDX - License - Identifier: GPL - 3.0 +
#ifndef DOUBLEDIALOGEDITORFACTORY_H
#define DOUBLEDIALOGEDITORFACTORY_H

#include "DoubleEditorFactory.h"
#include "ParameterPropertyManager.h"

class QCheckBox;
class QLineEdit;
class QPushButton;

/**
 * Partially implemented string editor. It has a QLineEdit for manual editing
 * and a button [...] next to it
 * to call a dialog for more complex editing. Clicking the button calls virtual
 * runDialog() method.
 * Concrete classes must implement it.
 */
class DoubleDialogEditor : public QWidget {
  Q_OBJECT
public:
  DoubleDialogEditor(QtProperty *property, QWidget *parent, bool hasOption = false, bool isOptionSet = false);
signals:
  void buttonClicked(QtProperty * /*_t1*/);
  void closeEditor();

protected slots:
  /// Implementations must open a dialog to edit the editor's text. If editing
  /// is successful
  /// setText() and updateProperty() methods must be called.
  void runDialog();
  void optionToggled(bool);
  void updateProperty();
  void setText(const QString &txt);
  QString getText() const;

private:
  bool eventFilter(QObject * /*obj*/, QEvent * /*evt*/) override;
  DoubleEditor *m_editor;
  QPushButton *m_button;
  QCheckBox *m_checkBox;
  QtProperty *m_property;
  bool m_hasOption;
  bool m_isOptionSet;
};

/**
 * An abstract editor factory to be used with QtPropertyBrowser. Implementations
 * need to
 * implement QWidget *createEditor(QtStringPropertyManager *manager, QtProperty
 * *property,QWidget *parent)
 * method which creates a specific editor. The underlying type of the edited
 * property must be string.
 */
class EXPORT_OPT_MANTIDQT_COMMON DoubleDialogEditorFactory
    : public QtAbstractEditorFactory<ParameterPropertyManager> {
  Q_OBJECT
public:
<<<<<<< HEAD
  DoubleDialogEditorFactory(QObject *parent = nullptr, bool hasOption = false)
      : QtAbstractEditorFactory<ParameterPropertyManager>(parent), m_hasOption(hasOption) {}
  QWidget *createEditorForManager(ParameterPropertyManager *,
    QtProperty *property,
    QWidget *parent) override;
=======
  DoubleDialogEditorFactory(QObject *parent = nullptr)
      : QtAbstractEditorFactory<ParameterPropertyManager>(parent) {}
  QWidget *createEditorForManager(ParameterPropertyManager * /*manager*/,
                                  QtProperty *property,
                                  QWidget *parent) override {
    auto editor = new DoubleDialogEditor(property, parent);
    connect(editor, SIGNAL(buttonClicked(QtProperty *)), this,
            SIGNAL(buttonClicked(QtProperty *)));
    connect(editor, SIGNAL(closeEditor()), this, SIGNAL(closeEditor()),
            Qt::QueuedConnection);
    return editor;
  }
>>>>>>> c2aaf5a8
signals:
  void buttonClicked(QtProperty * /*_t1*/);
  void closeEditor();

protected:
<<<<<<< HEAD
  void connectPropertyManager(ParameterPropertyManager *) override {}
  void disconnectPropertyManager(ParameterPropertyManager *) override {}
  bool m_hasOption;
=======
  void connectPropertyManager(ParameterPropertyManager * /*manager*/) override {
  }
  void
  disconnectPropertyManager(ParameterPropertyManager * /*manager*/) override {}
>>>>>>> c2aaf5a8
};

#endif // DOUBLEDIALOGEDITORFACTORY_H<|MERGE_RESOLUTION|>--- conflicted
+++ resolved
@@ -61,41 +61,21 @@
     : public QtAbstractEditorFactory<ParameterPropertyManager> {
   Q_OBJECT
 public:
-<<<<<<< HEAD
   DoubleDialogEditorFactory(QObject *parent = nullptr, bool hasOption = false)
       : QtAbstractEditorFactory<ParameterPropertyManager>(parent), m_hasOption(hasOption) {}
   QWidget *createEditorForManager(ParameterPropertyManager *,
     QtProperty *property,
     QWidget *parent) override;
-=======
-  DoubleDialogEditorFactory(QObject *parent = nullptr)
-      : QtAbstractEditorFactory<ParameterPropertyManager>(parent) {}
-  QWidget *createEditorForManager(ParameterPropertyManager * /*manager*/,
-                                  QtProperty *property,
-                                  QWidget *parent) override {
-    auto editor = new DoubleDialogEditor(property, parent);
-    connect(editor, SIGNAL(buttonClicked(QtProperty *)), this,
-            SIGNAL(buttonClicked(QtProperty *)));
-    connect(editor, SIGNAL(closeEditor()), this, SIGNAL(closeEditor()),
-            Qt::QueuedConnection);
-    return editor;
-  }
->>>>>>> c2aaf5a8
 signals:
   void buttonClicked(QtProperty * /*_t1*/);
   void closeEditor();
 
 protected:
-<<<<<<< HEAD
-  void connectPropertyManager(ParameterPropertyManager *) override {}
-  void disconnectPropertyManager(ParameterPropertyManager *) override {}
-  bool m_hasOption;
-=======
   void connectPropertyManager(ParameterPropertyManager * /*manager*/) override {
   }
   void
   disconnectPropertyManager(ParameterPropertyManager * /*manager*/) override {}
->>>>>>> c2aaf5a8
+  bool m_hasOption;
 };
 
 #endif // DOUBLEDIALOGEDITORFACTORY_H