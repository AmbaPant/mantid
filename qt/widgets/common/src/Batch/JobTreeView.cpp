#include "MantidQtWidgets/Common/Batch/JobTreeView.h"
#include "MantidQtWidgets/Common/Batch/AssertOrThrow.h"
#include "MantidQtWidgets/Common/Batch/BuildSubtreeItems.h"
#include "MantidQtWidgets/Common/Batch/CellDelegate.h"
#include "MantidQtWidgets/Common/Batch/ExtractSubtrees.h"
#include "MantidQtWidgets/Common/Batch/FindSubtreeRoots.h"
#include "MantidQtWidgets/Common/Batch/QtBasicNavigation.h"
#include "MantidQtWidgets/Common/Batch/StrictQModelIndices.h"
#include "MantidQtWidgets/Common/HintingLineEditFactory.h"
#include <QKeyEvent>
#include <QStandardItemModel>
#include <algorithm>
#include <iostream>
namespace MantidQt {
namespace MantidWidgets {
namespace Batch {

JobTreeView::JobTreeView(QStringList const &columnHeadings,
                         Cell const &emptyCellStyle, QWidget *parent)
    : QTreeView(parent), m_mainModel(0, columnHeadings.size(), this),
      m_adaptedMainModel(m_mainModel, emptyCellStyle),
      m_filteredModel(RowLocationAdapter(m_mainModel), this),
      m_lastEdited(QModelIndex()) {

  setModel(&m_mainModel);
  setHeaderLabels(columnHeadings);
  setSelectionMode(QAbstractItemView::ExtendedSelection);
  setItemDelegate(new CellDelegate(this, *this, m_filteredModel, m_mainModel));
  setContextMenuPolicy(Qt::ActionsContextMenu);
  enableFiltering();
}

void JobTreeView::commitData(QWidget *editor) {
  auto cellTextBefore =
      m_adaptedMainModel.cellFromCellIndex(m_lastEdited).contentText();
  QTreeView::commitData(editor);
  auto cellText =
      m_adaptedMainModel.cellFromCellIndex(m_lastEdited).contentText();
  if (cellText != cellTextBefore) {
    resizeColumnToContents(m_lastEdited.column());
    m_hasEditorOpen = false;
    m_notifyee->notifyCellTextChanged(rowLocation().atIndex(m_lastEdited),
                                      m_lastEdited.column(), cellTextBefore,
                                      cellText);
  }
}

void JobTreeView::filterRowsBy(std::unique_ptr<RowPredicate> predicate) {
  m_filteredModel.setPredicate(std::move(predicate));
  expandAll();
}

void JobTreeView::filterRowsBy(RowPredicate *predicate) {
  m_filteredModel.setPredicate(std::unique_ptr<RowPredicate>(predicate));
  expandAll();
}

void JobTreeView::resetFilter() {
  m_filteredModel.resetPredicate();
  m_notifyee->notifyFilterReset();
}

bool JobTreeView::hasFilter() const { return m_filteredModel.isReset(); }

bool JobTreeView::edit(const QModelIndex &index, EditTrigger trigger,
                       QEvent *event) {
  m_lastEdited = mapToMainModel(fromFilteredModel(index));
  m_hasEditorOpen = true;
  return QTreeView::edit(index, trigger, event);
}

Cell JobTreeView::deadCell() const { return g_deadCell; }

boost::optional<std::vector<Subtree>> JobTreeView::selectedSubtrees() const {
  auto selected = selectedRowLocations();
  std::sort(selected.begin(), selected.end());

  auto selectedRows = std::vector<Row>();
  selectedRows.reserve(selected.size());

  std::transform(selected.cbegin(), selected.cend(),
                 std::back_inserter(selectedRows),
                 [&](RowLocation const &location) -> Row {
                   return Row(location, cellsAt(location));
                 });

  auto extractSubtrees = ExtractSubtrees();
  return extractSubtrees(selectedRows);
}

boost::optional<std::vector<RowLocation>>
JobTreeView::selectedSubtreeRoots() const {
  auto findSubtreeRoots = FindSubtreeRoots();
  return findSubtreeRoots(selectedRowLocations());
}

bool JobTreeView::hasNoSelectedDescendants(QModelIndex const &index) const {
  for (auto row = 0; row < m_filteredModel.rowCount(index); ++row) {
    auto childIndex = m_filteredModel.index(row, 0, index);
    if (selectionModel()->isSelected(childIndex))
      return false;
    else if (!hasNoSelectedDescendants(childIndex))
      return false;
  }
  return true;
}

void JobTreeView::appendAllUnselectedDescendants(
    QModelIndexList &descendantsList, QModelIndex const &index) const {
  for (auto row = 0; row < m_filteredModel.rowCount(index); ++row) {
    auto childIndex = m_filteredModel.index(row, 0, index);
    if (!selectionModel()->isSelected(childIndex))
      descendantsList.append(childIndex);
    appendAllUnselectedDescendants(descendantsList, childIndex);
  }
}

void JobTreeView::setHintsForColumn(
    int column, std::unique_ptr<HintStrategy> hintStrategy) {
  setItemDelegateForColumn(
      column,
      new HintingLineEditFactory(itemDelegate(), std::move(hintStrategy)));
}

void JobTreeView::setHintsForColumn(int column, HintStrategy *hintStrategy) {
  setHintsForColumn(column, std::unique_ptr<HintStrategy>(hintStrategy));
}

QModelIndexList
JobTreeView::findImplicitlySelected(QModelIndexList const &selectedRows) const {
  auto implicitlySelected = QModelIndexList();
  for (auto &&row : selectedRows) {
    if (isExpanded(row)) {
      if (hasNoSelectedDescendants(row))
        appendAllUnselectedDescendants(implicitlySelected, row);
    } else {
      appendAllUnselectedDescendants(implicitlySelected, row);
    }
  }
  return implicitlySelected;
}

std::vector<RowLocation> JobTreeView::selectedRowLocations() const {
  auto selection = selectionModel()->selectedRows();
  selection.append(findImplicitlySelected(selection));

  std::vector<RowLocation> rowSelection;
  rowSelection.reserve(selection.size());
  std::transform(
      selection.begin(), selection.end(), std::back_inserter(rowSelection),
      [&](QModelIndex const &index) -> RowLocation {
        auto indexForMainModel = mapToMainModel(fromFilteredModel(index));
        return rowLocation().atIndex(indexForMainModel);
      });
  return rowSelection;
}

void JobTreeView::removeSelectedRequested() {
  m_notifyee->notifyRemoveRowsRequested(selectedRowLocations());
}

void JobTreeView::copySelectedRequested() {
  m_notifyee->notifyCopyRowsRequested();
}

void JobTreeView::cutSelectedRequested() {
  m_notifyee->notifyCutRowsRequested();
}

void JobTreeView::pasteSelectedRequested() {
  m_notifyee->notifyPasteRowsRequested();
}

void JobTreeView::removeRows(std::vector<RowLocation> rowsToRemove) {
  std::sort(rowsToRemove.begin(), rowsToRemove.end());
  for (auto rowIt = rowsToRemove.crbegin(); rowIt < rowsToRemove.crend();
       ++rowIt)
    removeRowAt(*rowIt);
}

Cell JobTreeView::cellAt(RowLocation location, int column) const {
  auto const cellIndex = rowLocation().indexAt(location, column);
  return m_adaptedMainModel.cellFromCellIndex(cellIndex);
}

bool JobTreeView::isBeingEdited(
    QModelIndexForFilteredModel const &cellIndex) const {
  return hasEditorOpen() && fromFilteredModel(currentIndex()) == cellIndex;
}

void JobTreeView::closeEditorIfOpenAtCell(
    QModelIndexForFilteredModel const &cellIndex) {
  if (cellIndex.isValid() && isBeingEdited(cellIndex))
    closePersistentEditor(cellIndex.untyped());
}

void JobTreeView::closeEditorIfCellIsUneditable(
    QModelIndexForMainModel const &cellIndex, Cell const &cell) {
  if (!cell.isEditable())
    closeEditorIfOpenAtCell(mapToFilteredModel(cellIndex));
}

void JobTreeView::setCellAt(RowLocation location, int column,
                            Cell const &cell) {
  auto const cellIndex = rowLocation().indexAt(location, column);
  m_adaptedMainModel.setCellAtCellIndex(cellIndex, cell);
  closeEditorIfCellIsUneditable(cellIndex, cell);
}

std::vector<Cell> JobTreeView::cellsAt(RowLocation const &location) const {
  return m_adaptedMainModel.cellsAtRow(rowLocation().indexAt(location));
}

void JobTreeView::closeAnyOpenEditorsOnUneditableCells(
    QModelIndexForMainModel const &firstCellOnRow,
    std::vector<Cell> const &cells) {
  m_adaptedMainModel.enumerateCellsInRow(
      firstCellOnRow, m_mainModel.columnCount(),
      [&](QModelIndexForMainModel const &cellIndex, int column) -> void {
        closeEditorIfCellIsUneditable(cellIndex, cells[column]);
      });
}

void JobTreeView::setCellsAt(RowLocation const &location,
                             std::vector<Cell> const &cells) {
  auto firstCellOnRow = rowLocation().indexAt(location);
  m_adaptedMainModel.setCellsAtRow(firstCellOnRow, cells);
  closeAnyOpenEditorsOnUneditableCells(firstCellOnRow, cells);
}

void JobTreeView::replaceSubtreeAt(RowLocation const &rootToRemove,
                                   Subtree const &toInsert) {
  auto const insertionParent = rootToRemove.parent();
  auto insertionIndex = rootToRemove.rowRelativeToParent();
  removeRowAt(rootToRemove);
  insertSubtreeAt(insertionParent, insertionIndex, toInsert);
}

void JobTreeView::insertSubtreeAt(RowLocation const &parent, int index,
                                  Subtree const &subtree) {
  auto build = BuildSubtreeItems(m_adaptedMainModel, rowLocation());
  build(parent, index, subtree);
}

void JobTreeView::appendSubtreesAt(RowLocation const &parent,
                                   std::vector<Subtree> subtrees) {
  for (auto &&subtree : subtrees)
    appendSubtreeAt(parent, subtree);
}

void JobTreeView::appendSubtreeAt(RowLocation const &parent,
                                  Subtree const &subtree) {
  auto parentIndex = rowLocation().indexAt(parent);
  insertSubtreeAt(parent, m_mainModel.rowCount(parentIndex.untyped()), subtree);
}

void JobTreeView::replaceRows(std::vector<RowLocation> replacementPoints,
                              std::vector<Subtree> replacements) {
  assertOrThrow(replacementPoints.size() > 0,
                "replaceRows: Passed an empty list of replacement points."
                "At least one replacement point is required.");
  auto replacementPoint = replacementPoints.cbegin();
  auto replacement = replacements.cbegin();

  for (; replacementPoint != replacementPoints.cend() &&
         replacement != replacements.cend();
       ++replacementPoint, ++replacement) {
    replaceSubtreeAt(*replacementPoint, *replacement);
  }

  if (replacementPoints.size() > replacements.size())
    for (; replacementPoint != replacementPoints.cend(); ++replacementPoint)
      removeRowAt(*replacementPoint);
  else if (replacementPoints.size() < replacements.size())
    for (; replacement != replacements.cend(); ++replacement)
      appendSubtreeAt(replacementPoints.back().parent(), *replacement);
}

void JobTreeView::setHeaderLabels(QStringList const &columnHeadings) {
  m_mainModel.setHorizontalHeaderLabels(columnHeadings);

  for (auto i = 0; i < model()->columnCount(); ++i)
    resizeColumnToContents(i);
}

void JobTreeView::subscribe(JobTreeViewSubscriber &subscriber) {
  m_notifyee = &subscriber;
}

bool JobTreeView::hasEditorOpen() const { return m_lastEdited.isValid(); }

bool JobTreeView::rowRemovalWouldBeIneffective(
    QModelIndexForMainModel const &indexToRemove) const {
  return areOnSameRow(
             mapToMainModel(fromFilteredModel(currentIndex())).untyped(),
             indexToRemove.untyped()) &&
         hasEditorOpen();
}

QModelIndex
JobTreeView::siblingIfExistsElseParent(QModelIndex const &index) const {
  if (hasRowAbove(index)) {
    return above(index);
  } else if (hasRowBelow(index)) {
    return below(index);
  } else {
    return index.parent();
  }
}

bool JobTreeView::isOnlyChild(QModelIndexForMainModel const &index) const {
  auto parentIndex = index.parent();
  return m_mainModel.rowCount(parentIndex.untyped()) == 1;
}

bool JobTreeView::isOnlyChildOfRoot(RowLocation const &index) const {
  return isOnlyChildOfRoot(rowLocation().indexAt(index));
}

bool JobTreeView::isOnlyChildOfRoot(
    QModelIndexForMainModel const &index) const {
  return !index.parent().isValid() && isOnlyChild(index);
}

void JobTreeView::removeRowAt(RowLocation const &location) {
  auto indexToRemove = rowLocation().indexAt(location);
  assertOrThrow(indexToRemove.isValid(),
                "removeRowAt: Attempted to remove the invisible root item.");
  assertOrThrow(!isOnlyChildOfRoot(indexToRemove),
                "Attempted to delete the only child of the invisible root"
                " for the main model. Try removeAllRows() instead.");
  if (rowRemovalWouldBeIneffective(indexToRemove)) {
    // implies that indexToRemove corresponds to an index in the filtered model.
    auto rowIndexToSwitchTo =
        siblingIfExistsElseParent(mapToFilteredModel(indexToRemove).untyped());
    if (rowIndexToSwitchTo.isValid()) {
      setCurrentIndex(rowIndexToSwitchTo);
    } else {
      resetFilter();
      rowIndexToSwitchTo = siblingIfExistsElseParent(
          mapToFilteredModel(indexToRemove).untyped());
      setCurrentIndex(rowIndexToSwitchTo);
    }
  }
  m_adaptedMainModel.removeRowFrom(indexToRemove);
}

<<<<<<< HEAD
void JobTreeView::removeAllRows() { m_adaptedMainModel.removeAllRows(); }

void JobTreeView::insertChildRowOf(RowLocation const &parent, int beforeRow) {
  m_adaptedMainModel.insertEmptyChildRow(rowLocation().indexAt(parent),
                                         beforeRow);
=======
RowLocation JobTreeView::insertChildRowOf(RowLocation const &parent,
                                          int beforeRow) {
  return rowLocation().atIndex(m_adaptedMainModel.insertEmptyChildRow(
      rowLocation().indexAt(parent), beforeRow));
>>>>>>> 007586b9
}

RowLocation JobTreeView::insertChildRowOf(RowLocation const &parent,
                                          int beforeRow,
                                          std::vector<Cell> const &cells) {
  assertOrThrow(static_cast<int>(cells.size()) <= m_mainModel.columnCount(),
                "Attempted to add row with more cells than columns. Increase "
                "the number of columns by increasing the number of headings.");
  return rowLocation().atIndex(m_adaptedMainModel.insertChildRow(
      rowLocation().indexAt(parent), beforeRow,
      paddedCellsToWidth(cells, g_deadCell, m_mainModel.columnCount())));
}

Cell const JobTreeView::g_deadCell =
    Cell("", "white", 0, "transparent", 0, false);

RowLocation JobTreeView::appendChildRowOf(RowLocation const &parent) {
  return rowLocation().atIndex(
      m_adaptedMainModel.appendEmptyChildRow(rowLocation().indexAt(parent)));
}

RowLocation JobTreeView::appendChildRowOf(RowLocation const &parent,
                                          std::vector<Cell> const &cells) {
  auto parentIndex = rowLocation().indexAt(parent);
  return rowLocation().atIndex(m_adaptedMainModel.appendChildRow(
      parentIndex,
      paddedCellsToWidth(cells, g_deadCell, m_mainModel.columnCount())));
}

void JobTreeView::editAt(QModelIndexForFilteredModel const &index) {
  if (isEditable(index.untyped())) {
    QTreeView::clearSelection();
    setCurrentIndex(index.untyped());
    edit(index.untyped());
  }
}

void JobTreeView::clearSelection() { QTreeView::clearSelection(); }

void JobTreeView::expandAll() { QTreeView::expandAll(); }

void JobTreeView::collapseAll() { QTreeView::collapseAll(); }

QModelIndexForFilteredModel
JobTreeView::expanded(QModelIndexForFilteredModel const &index) {
  auto expandAt = index.untyped();
  while (expandAt.isValid()) {
    setExpanded(expandAt, true);
    expandAt = m_filteredModel.parent(expandAt);
  }
  return index;
}

QtTreeCursorNavigation JobTreeView::navigation() const {
  return QtTreeCursorNavigation(&m_filteredModel);
}

RowLocationAdapter JobTreeView::rowLocation() const {
  return RowLocationAdapter(m_mainModel);
}

std::pair<QModelIndexForFilteredModel, bool>
JobTreeView::findOrMakeCellBelow(QModelIndexForFilteredModel const &index) {
  if (hasRowBelow(index.untyped())) {
    return std::make_pair(fromFilteredModel(below(index.untyped())), false);
  } else {
    auto indexForModel = mapToMainModel(index);
    resetFilter();
    auto newIndex = m_adaptedMainModel.appendEmptySiblingRow(indexForModel);
    return std::make_pair(mapToFilteredModel(newIndex), true);
  }
}

QModelIndexForMainModel JobTreeView::mapToMainModel(
    QModelIndexForFilteredModel const &filteredModelIndex) const {
  return QModelIndexForMainModel(
      m_filteredModel.mapToSource(filteredModelIndex.untyped()));
}

QModelIndexForFilteredModel JobTreeView::mapToFilteredModel(
    QModelIndexForMainModel const &mainModelIndex) const {
  return QModelIndexForFilteredModel(
      m_filteredModel.mapFromSource(mainModelIndex.untyped()));
}

void JobTreeView::appendAndEditAtChildRow() {
  resetFilter();
  auto const parent = mapToMainModel(fromFilteredModel(currentIndex()));
  auto const child = m_adaptedMainModel.appendEmptyChildRow(parent);
  editAt(expanded(mapToFilteredModel(child)));
  m_notifyee->notifyRowInserted(rowLocation().atIndex(child));
}

void JobTreeView::appendAndEditAtRowBelow() {
  auto current = currentIndex();
  auto const below = findOrMakeCellBelow(fromFilteredModel(current));
  auto index = below.first;
  auto isNew = below.second;

  editAt(index);
  if (isNew)
    m_notifyee->notifyRowInserted(rowLocation().atIndex(mapToMainModel(index)));
}

void JobTreeView::editAtRowAbove() {
  if (hasRowAbove(currentIndex()))
    editAt(fromFilteredModel(above(currentIndex())));
}

void JobTreeView::enableFiltering() {
  m_filteredModel.setDynamicSortFilter(false);
  m_filteredModel.setSourceModel(&m_mainModel);
  setModel(&m_filteredModel);
}

void JobTreeView::keyPressEvent(QKeyEvent *event) {
  if (event->key() == Qt::Key_Return) {
    if (event->modifiers() & Qt::ControlModifier) {
      appendAndEditAtChildRow();
    } else if (event->modifiers() & Qt::ShiftModifier) {
      editAtRowAbove();
    } else {
      appendAndEditAtRowBelow();
    }
  } else if (event->key() == Qt::Key_Delete) {
    removeSelectedRequested();
  } else if (event->key() == Qt::Key_C) {
    if (event->modifiers() & Qt::ControlModifier) {
      copySelectedRequested();
    }
  } else if (event->key() == Qt::Key_V) {
    if (event->modifiers() & Qt::ControlModifier) {
      pasteSelectedRequested();
    }
  } else if (event->key() == Qt::Key_X) {
    if (event->modifiers() & Qt::ControlModifier) {
      cutSelectedRequested();
    }
  } else {
    QTreeView::keyPressEvent(event);
  }
}

QModelIndexForMainModel
JobTreeView::fromMainModel(QModelIndex const &mainModelIndex) const {
  return ::MantidQt::MantidWidgets::Batch::fromMainModel(mainModelIndex,
                                                         m_mainModel);
}

QModelIndexForFilteredModel
JobTreeView::fromFilteredModel(QModelIndex const &filteredModelIndex) const {
  return ::MantidQt::MantidWidgets::Batch::fromFilteredModel(filteredModelIndex,
                                                             m_filteredModel);
}

bool JobTreeView::isEditable(QModelIndex const &index) const {
  return index.flags() & Qt::ItemIsEditable;
}

QtTreeCursorNavigationResult
JobTreeView::moveNextUntilEditable(QModelIndex const &startingPoint) {
  auto result = navigation().moveCursorNext(startingPoint);
  while (!result.first && result.second.isValid() && !isEditable(result.second))
    result = navigation().moveCursorNext(result.second);
  return result;
}

QModelIndex
JobTreeView::movePreviousUntilEditable(QModelIndex const &startingPoint) {
  auto currentIndex = navigation().moveCursorPrevious(startingPoint);
  while (currentIndex.isValid() && !isEditable(currentIndex))
    currentIndex = navigation().moveCursorPrevious(currentIndex);
  return currentIndex;
}

QModelIndex JobTreeView::moveCursor(CursorAction cursorAction,
                                    Qt::KeyboardModifiers modifiers) {
  if (cursorAction == QAbstractItemView::MoveNext)
    return applyNavigationResult(moveNextUntilEditable(currentIndex()));
  else if (cursorAction == QAbstractItemView::MovePrevious)
    return movePreviousUntilEditable(currentIndex());
  else
    return QTreeView::moveCursor(cursorAction, modifiers);
}

QModelIndex
JobTreeView::applyNavigationResult(QtTreeCursorNavigationResult const &result) {
  auto shouldMakeNewRowBelow = result.first;
  if (shouldMakeNewRowBelow) {
    // `newCellIndex` is the model index of the cell in the new row with a
    // column which matches
    // the column currently selected by the user. To correctly get the
    // RowLocation we need the
    // model index of the first cell in the new row.
    auto newCellIndex = m_adaptedMainModel.appendEmptySiblingRow(
        mapToMainModel(fromFilteredModel(result.second)));
    auto newRowIndex = fromMainModel(firstCellOnRowOf(newCellIndex.untyped()));

    // Resetting the filter ensures that the new row is visible and has a
    // corresponding index in
    // the filtered model.
    resetFilter();

    auto newRowLocation = rowLocation().atIndex(newRowIndex);
    m_notifyee->notifyRowInserted(newRowLocation);

    // The subscriber is entitled to remove the row at `newRowIndex` when we
    // call
    // `notifyRowInserted` hence we have to assume they did and try to get the
    // index again.
    auto maybeIndexOfNewRow = rowLocation().indexIfExistsAt(newRowLocation);
    if (maybeIndexOfNewRow.is_initialized()) {
      return expanded(mapToFilteredModel(maybeIndexOfNewRow.get())).untyped();
    } else {
      return QModelIndex();
    }
  } else {
    return result.second;
  }
}

} // namespace Batch
} // namespace MantidWidgets
} // namespace MantidQt<|MERGE_RESOLUTION|>--- conflicted
+++ resolved
@@ -345,18 +345,12 @@
   m_adaptedMainModel.removeRowFrom(indexToRemove);
 }
 
-<<<<<<< HEAD
 void JobTreeView::removeAllRows() { m_adaptedMainModel.removeAllRows(); }
 
-void JobTreeView::insertChildRowOf(RowLocation const &parent, int beforeRow) {
-  m_adaptedMainModel.insertEmptyChildRow(rowLocation().indexAt(parent),
-                                         beforeRow);
-=======
 RowLocation JobTreeView::insertChildRowOf(RowLocation const &parent,
                                           int beforeRow) {
   return rowLocation().atIndex(m_adaptedMainModel.insertEmptyChildRow(
       rowLocation().indexAt(parent), beforeRow));
->>>>>>> 007586b9
 }
 
 RowLocation JobTreeView::insertChildRowOf(RowLocation const &parent,
