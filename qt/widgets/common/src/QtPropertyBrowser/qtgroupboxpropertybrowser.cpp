--- conflicted
+++ resolved
@@ -110,11 +110,7 @@
     return;
   if (!m_widgetToItem.contains(editor))
     return;
-<<<<<<< HEAD
-  m_widgetToItem[editor]->widget = 0;
-=======
   m_widgetToItem[editor]->widget = nullptr;
->>>>>>> 9519fe64
   m_widgetToItem.remove(editor);
 }
 
@@ -124,13 +120,8 @@
     WidgetItem *item = itItem.next();
 
     WidgetItem *par = item->parent;
-<<<<<<< HEAD
-    QWidget *w = 0;
-    QGridLayout *l = 0;
-=======
     QWidget *w = nullptr;
     QGridLayout *l = nullptr;
->>>>>>> 9519fe64
     int oldRow = -1;
     if (!par) {
       w = q_ptr;
@@ -180,13 +171,8 @@
   WidgetItem *newItem = new WidgetItem();
   newItem->parent = parentItem;
 
-<<<<<<< HEAD
-  QGridLayout *layout = 0;
-  QWidget *parentWidget = 0;
-=======
   QGridLayout *layout = nullptr;
   QWidget *parentWidget = nullptr;
->>>>>>> 9519fe64
   int row = -1;
   if (!afterItem) {
     row = 0;
@@ -214,13 +200,8 @@
     if (!parentItem->groupBox) {
       m_recreateQueue.removeAll(parentItem);
       WidgetItem *par = parentItem->parent;
-<<<<<<< HEAD
-      QWidget *w = 0;
-      QGridLayout *l = 0;
-=======
       QWidget *w = nullptr;
       QGridLayout *l = nullptr;
->>>>>>> 9519fe64
       int oldRow = -1;
       if (!par) {
         w = q_ptr;
@@ -239,11 +220,7 @@
       if (parentItem->label) {
         l->removeWidget(parentItem->label);
         delete parentItem->label;
-<<<<<<< HEAD
-        parentItem->label = 0;
-=======
         parentItem->label = nullptr;
->>>>>>> 9519fe64
       }
       if (parentItem->widget) {
         l->removeWidget(parentItem->widget);
@@ -253,11 +230,7 @@
       } else if (parentItem->widgetLabel) {
         l->removeWidget(parentItem->widgetLabel);
         delete parentItem->widgetLabel;
-<<<<<<< HEAD
-        parentItem->widgetLabel = 0;
-=======
         parentItem->widgetLabel = nullptr;
->>>>>>> 9519fe64
       }
       if (parentItem->line) {
         parentItem->line->setFrameShape(QFrame::HLine);
@@ -334,11 +307,7 @@
     removeRow(parentItem->layout, row);
   } else {
     WidgetItem *par = parentItem->parent;
-<<<<<<< HEAD
-    QGridLayout *l = 0;
-=======
     QGridLayout *l = nullptr;
->>>>>>> 9519fe64
     int oldRow = -1;
     if (!par) {
       l = m_mainLayout;
@@ -352,31 +321,18 @@
 
     if (parentItem->widget) {
       parentItem->widget->hide();
-<<<<<<< HEAD
-      parentItem->widget->setParent(0);
-    } else if (parentItem->widgetLabel) {
-      parentItem->widgetLabel->hide();
-      parentItem->widgetLabel->setParent(0);
-=======
       parentItem->widget->setParent(nullptr);
     } else if (parentItem->widgetLabel) {
       parentItem->widgetLabel->hide();
       parentItem->widgetLabel->setParent(nullptr);
->>>>>>> 9519fe64
     } else {
       // parentItem->widgetLabel = new QLabel(w);
     }
     l->removeWidget(parentItem->groupBox);
     delete parentItem->groupBox;
-<<<<<<< HEAD
-    parentItem->groupBox = 0;
-    parentItem->line = 0;
-    parentItem->layout = 0;
-=======
     parentItem->groupBox = nullptr;
     parentItem->line = nullptr;
     parentItem->layout = nullptr;
->>>>>>> 9519fe64
     if (!m_recreateQueue.contains(parentItem))
       m_recreateQueue.append(parentItem);
     updateLater();
