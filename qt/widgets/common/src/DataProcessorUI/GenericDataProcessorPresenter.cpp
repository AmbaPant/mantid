--- conflicted
+++ resolved
@@ -231,15 +231,9 @@
 namespace {
 std::vector<std::string> toStdStringVector(std::set<QString> in) {
   auto out = std::vector<std::string>();
-<<<<<<< HEAD
   std::transform(in.cbegin(), in.cend(), std::back_inserter(out),
                  [](QString const &inStr)
                      -> std::string { return inStr.toStdString(); });
-=======
-  std::transform(
-      in.cbegin(), in.cend(), std::back_inserter(out),
-      [](QString const &inStr) -> std::string { return inStr.toStdString(); });
->>>>>>> bc8701f2
   return out;
 }
 } // namespace
