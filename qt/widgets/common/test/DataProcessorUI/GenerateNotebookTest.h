--- conflicted
+++ resolved
@@ -138,14 +138,10 @@
     auto notebook = Mantid::Kernel::make_unique<GenerateNotebook>(
         m_wsName, m_instrument, reflWhitelist(),
         std::map<QString, PreprocessingAlgorithm>(), reflProcessor(),
-<<<<<<< HEAD
         PostprocessingStep("", reflPostprocessor(),
                            std::map<QString, QString>()),
         std::map<QString, QString>(), "");
-=======
-        reflPostprocessor(), std::map<QString, QString>(), "", "");
->>>>>>> c64594f3
-
+ 
     auto generatedNotebook = notebook->generateNotebook(TreeData());
 
     auto notebookLines = splitIntoLines(generatedNotebook);
