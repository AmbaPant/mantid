# Mantid Repository : https://github.com/mantidproject/mantid
#
# Copyright &copy; 2019 ISIS Rutherford Appleton Laboratory UKRI,
#     NScD Oak Ridge National Laboratory, European Spallation Source
#     & Institut Laue - Langevin
# SPDX - License - Identifier: GPL - 3.0 +
#    This file is part of the mantid workbench.
#
#
from __future__ import (absolute_import, unicode_literals)

import unittest

import six

<<<<<<< HEAD
from mantidqt.utils.qt.test import GuiTest
=======
from mantidqt.utils.qt.testing import GuiTest
>>>>>>> aff05cdc
from mantidqt.widgets.codeeditor.interpreter import PythonFileInterpreter

if six.PY2:
    import mock
else:
    from unittest import mock


class PythonFileInterpreterTest(GuiTest):

    def test_construction(self):
        w = PythonFileInterpreter()
        self.assertTrue("Status: Idle", w.status.currentMessage())

    def test_empty_code_does_nothing_on_exec(self):
        w = PythonFileInterpreter()
        w._presenter.model.execute_async = mock.MagicMock()
        w.execute_async()
        w._presenter.model.execute_async.assert_not_called()
        self.assertTrue("Status: Idle", w.status.currentMessage())

    def test_constructor_populates_editor_with_content(self):
        w = PythonFileInterpreter(content='# my funky code')
        self.assertEqual('# my funky code', w.editor.text())

    def test_constructor_respects_filename(self):
        w = PythonFileInterpreter(filename='test.py')
        self.assertEqual('test.py', w.filename)

    def test_successful_execution(self):
        w = PythonFileInterpreter()
        w.editor.setText("x = 1 + 2")
        w.execute_async()
        self.assertTrue("Status: Idle", w.status.currentMessage())

    def test_clear_key_binding(self):
        test_cases = {'Ctrl+A': None, 'Shift+A': ValueError,
                      'Ctrl+AAA': ValueError, 'Ctrl+Shift+A': ValueError}
        w = PythonFileInterpreter()
        for key_combo, expected_result in test_cases.items():
            fail_msg = ("Failed on case '{}' with expected result '{}'"
                        "".format(key_combo, expected_result))
            if expected_result is ValueError:
                with self.assertRaises(expected_result, msg=fail_msg):
                    w.clear_key_binding(key_combo)
            else:
                self.assertEqual(w.clear_key_binding(key_combo), None,
                                 msg=fail_msg)


if __name__ == '__main__':
    unittest.main()<|MERGE_RESOLUTION|>--- conflicted
+++ resolved
@@ -13,11 +13,7 @@
 
 import six
 
-<<<<<<< HEAD
-from mantidqt.utils.qt.test import GuiTest
-=======
 from mantidqt.utils.qt.testing import GuiTest
->>>>>>> aff05cdc
 from mantidqt.widgets.codeeditor.interpreter import PythonFileInterpreter
 
 if six.PY2:
