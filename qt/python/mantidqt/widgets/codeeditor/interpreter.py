# Mantid Repository : https://github.com/mantidproject/mantid
#
# Copyright &copy; 2017 ISIS Rutherford Appleton Laboratory UKRI,
#     NScD Oak Ridge National Laboratory, European Spallation Source
#     & Institut Laue - Langevin
# SPDX - License - Identifier: GPL - 3.0 +
#  This file is part of the mantidqt package
from __future__ import (absolute_import, unicode_literals)

import os.path
import sys
import traceback

from qtpy.QtCore import QObject, Qt, Signal
from qtpy.QtGui import QColor, QFontMetrics, QKeySequence
from qtpy.QtWidgets import QAction, QFileDialog, QMessageBox, QStatusBar, QVBoxLayout, QWidget

from mantidqt.io import open_a_file_dialog
from mantidqt.widgets.codeeditor.editor import CodeEditor
from mantidqt.widgets.codeeditor.errorformatter import ErrorFormatter
from mantidqt.widgets.codeeditor.execution import PythonCodeExecution
from mantidqt.widgets.embedded_find_replace_dialog.presenter import EmbeddedFindReplaceDialog

IDLE_STATUS_MSG = "Status: Idle."
LAST_JOB_MSG_TEMPLATE = "Last job completed {} at {} in {:.3f}s"
RUNNING_STATUS_MSG = "Status: Running"

# Editor
CURRENTLINE_BKGD_COLOR = QColor(247, 236, 248)
TAB_WIDTH = 4
TAB_CHAR = '\t'
SPACE_CHAR = " "


class EditorIO(object):

    def __init__(self, editor):
        self.editor = editor

    def ask_for_filename(self):
        filename = open_a_file_dialog(parent=self.editor, default_suffix=".py", file_filter="Python Files (*.py)",
                                      accept_mode=QFileDialog.AcceptSave, file_mode=QFileDialog.AnyFile)
        if filename is not None and os.path.isdir(filename):
            # Set value to None as, we do not want to be saving a directory, it is possible to receive a directory
            filename = None
        return filename

    def save_if_required(self, confirm=True):
        """Asks the user if the contents should be saved.

        :param confirm: If True then show a confirmation dialog first to check we should save
        :returns: True if either saving was successful or no save was requested. Returns False if
        the operation should be cancelled
        """
        if confirm:
            button = QMessageBox.question(self.editor, "",
                                          "Save changes to document before closing?",
                                          buttons=(QMessageBox.Yes | QMessageBox.No | QMessageBox.Cancel),
                                          defaultButton=QMessageBox.Cancel)
            if button == QMessageBox.Yes:
                return self.write()
            elif button == QMessageBox.No:
                return True
            else:
                # Cancelled
                return False
        else:
            return self.write()

    def write(self):
        filename = self.editor.fileName()
        if not filename:
            filename = self.ask_for_filename()
            if not filename:
                return False
            self.editor.setFileName(filename)

        try:
            with open(filename, 'w') as f:
                f.write(self.editor.text())
            self.editor.setModified(False)
        except IOError as exc:
            QMessageBox.warning(self.editor, "",
                                "Error while saving '{}': {}".format(filename, str(exc)))
            return False
        else:
            return True


class PythonFileInterpreter(QWidget):
    sig_editor_modified = Signal(bool)
    sig_filename_modified = Signal(str)

    def __init__(self, content=None, filename=None,
                 parent=None):
        """
        :param content: An optional string of content to pass to the editor
        :param filename: The file path where the content was read.
        :param parent: An optional parent QWidget
        """
        super(PythonFileInterpreter, self).__init__(parent)

        # layout
        self.editor = CodeEditor("AlternateCSPythonLexer", self)

        # Clear QsciScintilla key bindings that may override PyQt's bindings
        self.clear_key_binding("Ctrl+/")

        self.status = QStatusBar(self)
        self.layout = QVBoxLayout()
        self.layout.addWidget(self.editor)
        self.layout.addWidget(self.status)
        self.setLayout(self.layout)
        self.layout.setContentsMargins(0, 0, 0, 0)
        self._setup_editor(content, filename)

        self.setAttribute(Qt.WA_DeleteOnClose, True)

        self._presenter = PythonFileInterpreterPresenter(self, PythonCodeExecution(content))

        self.editor.modificationChanged.connect(self.sig_editor_modified)
        self.editor.fileNameChanged.connect(self.sig_filename_modified)
        self.find_replace_dialog = None
        self.find_replace_dialog_shown = False

        find_replace = QAction("Find and Replace", self)
        find_replace.setShortcut(QKeySequence.Find)
        find_replace.triggered.connect(self.show_find_replace_dialog)
        self.addAction(find_replace)

    def show_find_replace_dialog(self):
        if self.find_replace_dialog is None:
            self.find_replace_dialog = EmbeddedFindReplaceDialog(self, self.editor)
            self.layout.insertWidget(0, self.find_replace_dialog.view)

        self.find_replace_dialog.toggle()

    @property
    def filename(self):
        return self.editor.fileName()

    def confirm_close(self):
        """Confirm the widget can be closed. If the editor contents are modified then
        a user can interject and cancel closing.

        :return: True if closing was considered successful, false otherwise
        """
        return self.save(confirm=True)

    def abort(self):
        self._presenter.req_abort()

    def execute_async(self):
        self._presenter.req_execute_async()

    def save(self, confirm=False):
        if self.editor.isModified():
            io = EditorIO(self.editor)
            return io.save_if_required(confirm)
        else:
            return True

    def set_editor_readonly(self, ro):
        self.editor.setReadOnly(ro)

    def set_status_message(self, msg):
        self.status.showMessage(msg)

    def replace_tabs_with_spaces(self):
<<<<<<< HEAD
        self.replace_text(TAB_CHAR, SPACE_CHAR * 4)
=======
        self.replace_text(TAB_CHAR, SPACE_CHAR*TAB_WIDTH)
>>>>>>> 7a8b7746

    def replace_text(self, match_text, replace_text):
        if self.editor.selectedText() == '':
            self.editor.selectAll()
        new_text = self.editor.selectedText().replace(match_text, replace_text)
        self.editor.replaceSelectedText(new_text)

    def replace_spaces_with_tabs(self):
<<<<<<< HEAD
        self.replace_text(SPACE_CHAR * 4, TAB_CHAR)
=======
        self.replace_text(SPACE_CHAR*TAB_WIDTH, TAB_CHAR)
>>>>>>> 7a8b7746

    def set_whitespace_visible(self):
        self.editor.setWhitespaceVisibility(CodeEditor.WsVisible)

    def set_whitespace_invisible(self):
        self.editor.setWhitespaceVisibility(CodeEditor.WsInvisible)

    def clear_key_binding(self, key_str):
        """Clear a keyboard shortcut bound to a Scintilla command"""
        self.editor.clearKeyBinding(key_str)

    def toggle_comment(self):
        if self.editor.selectedText() == '':  # If nothing selected, do nothing
            return

        # Note selection indices to restore highlighting later
        selection_idxs = list(self.editor.getSelection())

        # Expand selection from first character on start line to end char on last line
        line_end_pos = len(self.editor.text().split('\n')[selection_idxs[2]].rstrip())
        line_selection_idxs = [selection_idxs[0], 0,
                               selection_idxs[2], line_end_pos]
        self.editor.setSelection(*line_selection_idxs)
        selected_lines = self.editor.selectedText().split('\n')

        if self._are_comments(selected_lines) is True:
            toggled_lines = self._uncomment_lines(selected_lines)
            # Track deleted characters to keep highlighting consistent
            selection_idxs[1] -= 2
            selection_idxs[-1] -= 2
        else:
            toggled_lines = self._comment_lines(selected_lines)
            selection_idxs[1] += 2
            selection_idxs[-1] += 2

        # Replace lines with commented/uncommented lines
        self.editor.replaceSelectedText('\n'.join(toggled_lines))

        # Restore highlighting
        self.editor.setSelection(*selection_idxs)

    def _comment_lines(self, lines):
        for i in range(len(lines)):
            lines[i] = '# ' + lines[i]
        return lines

    def _uncomment_lines(self, lines):
        for i in range(len(lines)):
            uncommented_line = lines[i].replace('# ', '', 1)
            if uncommented_line == lines[i]:
                uncommented_line = lines[i].replace('#', '', 1)
            lines[i] = uncommented_line
        return lines

    def _are_comments(self, code_lines):
        for line in code_lines:
            if line.strip():
                if not line.strip().startswith('#'):
                    return False
        return True

    def _setup_editor(self, default_content, filename):
        editor = self.editor

        # use tabs not spaces for indentation
        editor.setIndentationsUseTabs(False)
        editor.setTabWidth(TAB_WIDTH)

        # show current editing line but in a softer color
        editor.setCaretLineBackgroundColor(CURRENTLINE_BKGD_COLOR)
        editor.setCaretLineVisible(True)

        # set a margin large enough for sensible file sizes < 1000 lines
        # and the progress marker
        font_metrics = QFontMetrics(self.font())
        editor.setMarginWidth(1, font_metrics.averageCharWidth() * 3 + 20)

        # fill with content if supplied and set source filename
        if default_content is not None:
            editor.setText(default_content)
        if filename is not None:
            editor.setFileName(filename)
        # Default content does not count as a modification
        editor.setModified(False)

        editor.enableAutoCompletion(CodeEditor.AcsAll)


class PythonFileInterpreterPresenter(QObject):
    """Presenter part of MVP to control actions on the editor"""
    MAX_STACKTRACE_LENGTH = 2

    def __init__(self, view, model):
        super(PythonFileInterpreterPresenter, self).__init__()
        # attributes
        self.view = view
        self.model = model
        # offset of executing code from start of the file
        self._code_start_offset = 0
        self._is_executing = False
        self._error_formatter = ErrorFormatter()

        # If startup code was executed then populate autocomplete
        self.view.editor.updateCompletionAPI(self.model.generate_calltips())

        # connect signals
        self.model.sig_exec_success.connect(self._on_exec_success)
        self.model.sig_exec_error.connect(self._on_exec_error)
        self.model.sig_exec_progress.connect(self._on_progress_update)

        # starts idle
        self.view.set_status_message(IDLE_STATUS_MSG)

    @property
    def is_executing(self):
        return self._is_executing

    @is_executing.setter
    def is_executing(self, value):
        self._is_executing = value

    def req_abort(self):
        if self.is_executing:
            self.model.abort()

    def req_execute_async(self):
        if self.is_executing:
            return
        code_str, self._code_start_offset = self._get_code_for_execution()
        if not code_str:
            return
        self.is_executing = True
        self.view.set_editor_readonly(True)
        self.view.set_status_message(RUNNING_STATUS_MSG)
        return self.model.execute_async(code_str, self.view.filename)

    def _get_code_for_execution(self):
        editor = self.view.editor
        if editor.hasSelectedText():
            code_str = editor.selectedText()
            line_from, _, _, _ = editor.getSelection()
        else:
            code_str = editor.text()
            line_from = 0
        return code_str, line_from

    def _on_exec_success(self, task_result):
        self.view.editor.updateCompletionAPI(self.model.generate_calltips())
        self._finish(success=True, task_result=task_result)

    def _on_exec_error(self, task_error):
        exc_type, exc_value, exc_stack = task_error.exc_type, task_error.exc_value, \
                                         task_error.stack
        exc_stack = traceback.extract_tb(exc_stack)[self.MAX_STACKTRACE_LENGTH:]
        if hasattr(exc_value, 'lineno'):
            lineno = exc_value.lineno + self._code_start_offset
        elif exc_stack is not None:
            lineno = exc_stack[-1][1] + self._code_start_offset
        else:
            lineno = -1
        sys.stderr.write(self._error_formatter.format(exc_type, exc_value, exc_stack) + os.linesep)
        self.view.editor.updateProgressMarker(lineno, True)
        self._finish(success=False, task_result=task_error)

    def _finish(self, success, task_result):
        status = 'successfully' if success else 'with errors'
        status_message = self._create_status_msg(status, task_result.timestamp,
                                                 task_result.elapsed_time)
        self.view.set_status_message(status_message)
        self.view.set_editor_readonly(False)
        self.is_executing = False

    def _create_status_msg(self, status, timestamp, elapsed_time):
        return IDLE_STATUS_MSG + ' ' + \
               LAST_JOB_MSG_TEMPLATE.format(status, timestamp, elapsed_time)

    def _on_progress_update(self, lineno):
        """Update progress on the view taking into account if a selection of code is
        running"""
        self.view.editor.updateProgressMarker(lineno + self._code_start_offset,
                                              False)<|MERGE_RESOLUTION|>--- conflicted
+++ resolved
@@ -167,11 +167,7 @@
         self.status.showMessage(msg)
 
     def replace_tabs_with_spaces(self):
-<<<<<<< HEAD
-        self.replace_text(TAB_CHAR, SPACE_CHAR * 4)
-=======
         self.replace_text(TAB_CHAR, SPACE_CHAR*TAB_WIDTH)
->>>>>>> 7a8b7746
 
     def replace_text(self, match_text, replace_text):
         if self.editor.selectedText() == '':
@@ -180,11 +176,7 @@
         self.editor.replaceSelectedText(new_text)
 
     def replace_spaces_with_tabs(self):
-<<<<<<< HEAD
-        self.replace_text(SPACE_CHAR * 4, TAB_CHAR)
-=======
         self.replace_text(SPACE_CHAR*TAB_WIDTH, TAB_CHAR)
->>>>>>> 7a8b7746
 
     def set_whitespace_visible(self):
         self.editor.setWhitespaceVisibility(CodeEditor.WsVisible)
@@ -337,7 +329,7 @@
 
     def _on_exec_error(self, task_error):
         exc_type, exc_value, exc_stack = task_error.exc_type, task_error.exc_value, \
-                                         task_error.stack
+            task_error.stack
         exc_stack = traceback.extract_tb(exc_stack)[self.MAX_STACKTRACE_LENGTH:]
         if hasattr(exc_value, 'lineno'):
             lineno = exc_value.lineno + self._code_start_offset
@@ -359,7 +351,7 @@
 
     def _create_status_msg(self, status, timestamp, elapsed_time):
         return IDLE_STATUS_MSG + ' ' + \
-               LAST_JOB_MSG_TEMPLATE.format(status, timestamp, elapsed_time)
+            LAST_JOB_MSG_TEMPLATE.format(status, timestamp, elapsed_time)
 
     def _on_progress_update(self, lineno):
         """Update progress on the view taking into account if a selection of code is
