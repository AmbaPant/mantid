# Mantid Repository : https://github.com/mantidproject/mantid
#
# Copyright &copy; 2019 ISIS Rutherford Appleton Laboratory UKRI,
#     NScD Oak Ridge National Laboratory, European Spallation Source
#     & Institut Laue - Langevin
# SPDX - License - Identifier: GPL - 3.0 +
#  This file is part of the mantidqt package
from __future__ import (absolute_import, unicode_literals)

import os.path
import sys
import traceback

from qtpy.QtCore import QObject, Qt, Signal
from qtpy.QtGui import QColor, QFont, QFontMetrics
from qtpy.QtWidgets import QFileDialog, QMessageBox, QStatusBar, QVBoxLayout, QWidget

from mantidqt.io import open_a_file_dialog
from mantidqt.widgets.codeeditor.editor import CodeEditor
from mantidqt.widgets.codeeditor.errorformatter import ErrorFormatter
from mantidqt.widgets.codeeditor.execution import PythonCodeExecution
from mantidqt.widgets.embedded_find_replace_dialog.presenter import EmbeddedFindReplaceDialog

IDLE_STATUS_MSG = "Status: Idle."
LAST_JOB_MSG_TEMPLATE = "Last job completed {} at {} in {:.3f}s"
RUNNING_STATUS_MSG = "Status: Running"
ABORTED_STATUS_MSG = "Status: Aborted"

# Editor
CURRENTLINE_BKGD_COLOR = QColor(247, 236, 248)
TAB_WIDTH = 4
TAB_CHAR = '\t'
SPACE_CHAR = " "


class EditorIO(object):

    def __init__(self, editor, confirm_on_exit=True):
        self.editor = editor
        self.confirm_on_exit = confirm_on_exit

    def ask_for_filename(self):
        filename = open_a_file_dialog(parent=self.editor, default_suffix=".py", file_filter="Python Files (*.py)",
                                      accept_mode=QFileDialog.AcceptSave, file_mode=QFileDialog.AnyFile)
        if filename is not None and os.path.isdir(filename):
            # Set value to None as, we do not want to be saving a directory, it is possible to receive a directory
            filename = None
        return filename

    def save_if_required(self, prompt_for_confirm=True, force_save=False):
        """
        Save the editor's contents to a file. The function has the following options:
        - if prompt_for_confirmation is True -> then show the yes/no dialog
        - if force_save is True, and prompt_for_confirmation is False -> then save the file anyway
        - if prompt_for_confirmation and force_save are both False -> then do NOT save the file, discard all changes

        :param prompt_for_confirmation: If this is True, then the user will be prompted with a yes/no dialog to
                                        decide whether to save or discard the file.
                                        If this parameter is True, force_save will be ignored!
        :param force_save: If this is True, then if the user is NOT being prompted, the file will be saved anyway!
                           This is used for the File > Save Script (Ctrl + S) action.
        :returns: True if either saving was successful or no save was requested. Returns False if
        the operation should be cancelled
        """
        if prompt_for_confirm:
            button = QMessageBox.question(self.editor, "",
                                          "Save changes to document before closing?",
                                          buttons=(QMessageBox.Yes | QMessageBox.No | QMessageBox.Cancel),
                                          defaultButton=QMessageBox.Cancel)
            if button == QMessageBox.Yes:
                return self.write()
            elif button == QMessageBox.No:
                return True
            else:
                # Cancelled
                return False
        elif force_save:
            return self.write()
        else:
            # pretend the user clicked No on the dialog
            return True

    def write(self, save_as=None):
        if save_as is not None:
            filename = save_as
        else:
            filename = self.editor.fileName()
        if not filename:
            filename = self.ask_for_filename()
            if not filename:
                return False
            self.editor.setFileName(filename)

        try:
            with open(filename, 'w') as f:
                f.write(self.editor.text())
            self.editor.setModified(False)
        except IOError as exc:
            QMessageBox.warning(self.editor, "",
                                "Error while saving '{}': {}".format(filename, str(exc)))
            return False
        else:
            return True


class PythonFileInterpreter(QWidget):
    sig_editor_modified = Signal(bool)
    sig_filename_modified = Signal(str)
    sig_progress = Signal(int)
    sig_exec_error = Signal(object)
    sig_exec_success = Signal(object)

    def __init__(self, font=None, content=None, filename=None,
                 parent=None):
        """
        :param font: A reference to the font to be used by the editor. If not supplied use the system default
        :param content: An optional string of content to pass to the editor
        :param filename: The file path where the content was read.
        :param parent: An optional parent QWidget
        """
        super(PythonFileInterpreter, self).__init__(parent)
        self.parent = parent

        # layout
        font = font if font is not None else QFont()
        self.editor = CodeEditor("AlternateCSPython", font, self)
        self.find_replace_dialog = None
        self.find_replace_dialog_shown = False
        self.status = QStatusBar(self)
        self.layout = QVBoxLayout()
        self.layout.setContentsMargins(0, 0, 0, 0)
        self.layout.addWidget(self.editor)
        self.layout.addWidget(self.status)
        self.setLayout(self.layout)
        self._setup_editor(content, filename)

        self._presenter = PythonFileInterpreterPresenter(self, PythonCodeExecution(content))

        self.editor.modificationChanged.connect(self.sig_editor_modified)
        self.editor.fileNameChanged.connect(self.sig_filename_modified)

        self.setAttribute(Qt.WA_DeleteOnClose, True)

    def closeEvent(self, event):
        self.deleteLater()
        if self.find_replace_dialog:
            self.find_replace_dialog.close()
        super(PythonFileInterpreter, self).closeEvent(event)

    def show_find_replace_dialog(self):
        if self.find_replace_dialog is None:
            self.find_replace_dialog = EmbeddedFindReplaceDialog(self, self.editor)
            self.layout.insertWidget(0, self.find_replace_dialog.view)

        self.find_replace_dialog.show()

    def hide_find_replace_dialog(self):
        if self.find_replace_dialog is not None:
            self.find_replace_dialog.hide()

        # Connect the model signals to the view's signals so they can be accessed from outside the MVP
        self._presenter.model.sig_exec_progress.connect(self.sig_progress)
        self._presenter.model.sig_exec_error.connect(self.sig_exec_error)
        self._presenter.model.sig_exec_success.connect(self.sig_exec_success)

    @property
    def filename(self):
        return self.editor.fileName()

    def confirm_close(self):
        """Confirm the widget can be closed. If the editor contents are modified then
        a user can interject and cancel closing.

        :return: True if closing was considered successful, false otherwise
        """
        return self.save(prompt_for_confirmation=self.parent.confirm_on_save)

    def abort(self):
        self._presenter.req_abort()

    def execute_async(self, ignore_selection=False):
        self._presenter.req_execute_async(ignore_selection)

    def execute_async_blocking(self):
        self._presenter.req_execute_async_blocking()

    def save(self, prompt_for_confirmation=False, force_save=False):
        if self.editor.isModified():
            io = EditorIO(self.editor)
            return io.save_if_required(prompt_for_confirmation, force_save)
        else:
            return True

    def save_as(self):
        io = EditorIO(self.editor)
        new_filename = io.ask_for_filename()
        if new_filename:
            return io.write(save_as=new_filename), new_filename
        else:
            return False, None

    def set_editor_readonly(self, ro):
        self.editor.setReadOnly(ro)

    def set_status_message(self, msg):
        self.status.showMessage(msg)

    def replace_tabs_with_spaces(self):
        self.replace_text(TAB_CHAR, SPACE_CHAR * TAB_WIDTH)

    def replace_text(self, match_text, replace_text):
        if self.editor.selectedText() == '':
            self.editor.selectAll()
        new_text = self.editor.selectedText().replace(match_text, replace_text)
        self.editor.replaceSelectedText(new_text)

    def replace_spaces_with_tabs(self):
        self.replace_text(SPACE_CHAR * TAB_WIDTH, TAB_CHAR)

    def set_whitespace_visible(self):
        self.editor.setWhitespaceVisibility(CodeEditor.WsVisible)

    def set_whitespace_invisible(self):
        self.editor.setWhitespaceVisibility(CodeEditor.WsInvisible)

    def toggle_comment(self):
        if self.editor.selectedText() == '':  # If nothing selected, do nothing
            return

        # Note selection indices to restore highlighting later
        selection_idxs = list(self.editor.getSelection())

        # Expand selection from first character on start line to end char on last line
        line_end_pos = len(self.editor.text().split('\n')[selection_idxs[2]].rstrip())
        line_selection_idxs = [selection_idxs[0], 0,
                               selection_idxs[2], line_end_pos]
        self.editor.setSelection(*line_selection_idxs)
        selected_lines = self.editor.selectedText().split('\n')

        if self._are_comments(selected_lines) is True:
            toggled_lines = self._uncomment_lines(selected_lines)
            # Track deleted characters to keep highlighting consistent
            selection_idxs[1] -= 2
            selection_idxs[-1] -= 2
        else:
            toggled_lines = self._comment_lines(selected_lines)
            selection_idxs[1] += 2
            selection_idxs[-1] += 2

        # Replace lines with commented/uncommented lines
        self.editor.replaceSelectedText('\n'.join(toggled_lines))

        # Restore highlighting
        self.editor.setSelection(*selection_idxs)

    def _setup_editor(self, default_content, filename):
        editor = self.editor

        # Clear default QsciScintilla key bindings that we want to allow
        # to be users of this class
        self.clear_key_binding("Ctrl+/")

        # use tabs not spaces for indentation
        editor.setIndentationsUseTabs(False)
        editor.setTabWidth(TAB_WIDTH)

        # show current editing line but in a softer color
        editor.setCaretLineBackgroundColor(CURRENTLINE_BKGD_COLOR)
        editor.setCaretLineVisible(True)

        # set a margin large enough for sensible file sizes < 1000 lines
        # and the progress marker
        font_metrics = QFontMetrics(self.font())
        editor.setMarginWidth(1, font_metrics.averageCharWidth() * 3 + 20)

        # fill with content if supplied and set source filename
        if default_content is not None:
            editor.setText(default_content)
        if filename is not None:
            editor.setFileName(filename)
        # Default content does not count as a modification
        editor.setModified(False)

        editor.enableAutoCompletion(CodeEditor.AcsAll)

    def clear_key_binding(self, key_str):
        """Clear a keyboard shortcut bound to a Scintilla command"""
        self.editor.clearKeyBinding(key_str)

    # "private" api
    def _comment_lines(self, lines):
        for i in range(len(lines)):
            lines[i] = '# ' + lines[i]
        return lines

    def _uncomment_lines(self, lines):
        for i in range(len(lines)):
            uncommented_line = lines[i].replace('# ', '', 1)
            if uncommented_line == lines[i]:
                uncommented_line = lines[i].replace('#', '', 1)
            lines[i] = uncommented_line
        return lines

    def _are_comments(self, code_lines):
        for line in code_lines:
            if line.strip():
                if not line.strip().startswith('#'):
                    return False
        return True


class PythonFileInterpreterPresenter(QObject):
    """Presenter part of MVP to control actions on the editor"""
    MAX_STACKTRACE_LENGTH = 2

    def __init__(self, view, model):
        super(PythonFileInterpreterPresenter, self).__init__()
        # attributes
        self.view = view
        self.model = model
        # offset of executing code from start of the file
        self._code_start_offset = 0
        self._is_executing = False
        self._error_formatter = ErrorFormatter()

        # If startup code was executed then populate autocomplete
        self.view.editor.updateCompletionAPI(self.model.generate_calltips())

        # connect signals
        self.model.sig_exec_success.connect(self._on_exec_success)
        self.model.sig_exec_error.connect(self._on_exec_error)
        self.model.sig_exec_progress.connect(self._on_progress_update)

        # starts idle
        self.view.set_status_message(IDLE_STATUS_MSG)

    @property
    def is_executing(self):
        return self._is_executing

    @is_executing.setter
    def is_executing(self, value):
        self._is_executing = value

    def req_abort(self):
        if self.is_executing:
            self.model.abort()
            self.view.set_status_message(ABORTED_STATUS_MSG)
<<<<<<< HEAD

    def req_execute_async(self):
        self._req_execute_impl(blocking=False)

    def req_execute_async_blocking(self):
        self._req_execute_impl(blocking=True)

    def _req_execute_impl(self, blocking):
=======

    def req_execute_async(self, ignore_selection):
        self._req_execute_impl(blocking=False, ignore_selection=ignore_selection)

    def req_execute_async_blocking(self):
        self._req_execute_impl(blocking=True)

    def _req_execute_impl(self, blocking, ignore_selection):
>>>>>>> 669cf056
        if self.is_executing:
            return
        code_str, self._code_start_offset = self._get_code_for_execution(ignore_selection)
        if not code_str:
            return
        self.is_executing = True
        self.view.set_editor_readonly(True)
        self.view.set_status_message(RUNNING_STATUS_MSG)
        return self.model.execute_async(code_str, self.view.filename, blocking)

    def _get_code_for_execution(self, ignore_selection):
        editor = self.view.editor
        if not ignore_selection and editor.hasSelectedText():
            code_str = editor.selectedText()
            line_from, _, _, _ = editor.getSelection()
        else:
            # run everything in the file
            code_str = editor.text()
            line_from = 0
        return code_str, line_from

    def _on_exec_success(self, task_result):
        self.view.editor.updateCompletionAPI(self.model.generate_calltips())
        self._finish(success=True, task_result=task_result)

    def _on_exec_error(self, task_error):
        exc_type, exc_value, exc_stack = task_error.exc_type, task_error.exc_value, task_error.stack
        exc_stack = traceback.extract_tb(exc_stack)[self.MAX_STACKTRACE_LENGTH:]
        if hasattr(exc_value, 'lineno'):
            lineno = exc_value.lineno + self._code_start_offset
        elif exc_stack is not None:
            lineno = exc_stack[-1][1] + self._code_start_offset
        else:
            lineno = -1
        sys.stderr.write(self._error_formatter.format(exc_type, exc_value, exc_stack) + os.linesep)
        self.view.editor.updateProgressMarker(lineno, True)
        self._finish(success=False, task_result=task_error)

    def _finish(self, success, task_result):
        status = 'successfully' if success else 'with errors'
        status_message = self._create_status_msg(status, task_result.timestamp,
                                                 task_result.elapsed_time)
        self.view.set_status_message(status_message)
        self.view.set_editor_readonly(False)
        self.is_executing = False

    def _create_status_msg(self, status, timestamp, elapsed_time):
        return IDLE_STATUS_MSG + ' ' + LAST_JOB_MSG_TEMPLATE.format(status, timestamp, elapsed_time)

    def _on_progress_update(self, lineno):
        """Update progress on the view taking into account if a selection of code is
        running"""
        self.view.editor.updateProgressMarker(lineno + self._code_start_offset, False)<|MERGE_RESOLUTION|>--- conflicted
+++ resolved
@@ -346,25 +346,14 @@
         if self.is_executing:
             self.model.abort()
             self.view.set_status_message(ABORTED_STATUS_MSG)
-<<<<<<< HEAD
-
-    def req_execute_async(self):
-        self._req_execute_impl(blocking=False)
+
+    def req_execute_async(self, ignore_selection):
+        self._req_execute_impl(blocking=False, ignore_selection=ignore_selection)
 
     def req_execute_async_blocking(self):
         self._req_execute_impl(blocking=True)
 
-    def _req_execute_impl(self, blocking):
-=======
-
-    def req_execute_async(self, ignore_selection):
-        self._req_execute_impl(blocking=False, ignore_selection=ignore_selection)
-
-    def req_execute_async_blocking(self):
-        self._req_execute_impl(blocking=True)
-
     def _req_execute_impl(self, blocking, ignore_selection):
->>>>>>> 669cf056
         if self.is_executing:
             return
         code_str, self._code_start_offset = self._get_code_for_execution(ignore_selection)
