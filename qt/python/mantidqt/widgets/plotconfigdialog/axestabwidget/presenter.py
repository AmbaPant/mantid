# Mantid Repository : https://github.com/mantidproject/mantid
#
# Copyright &copy; 2019 ISIS Rutherford Appleton Laboratory UKRI,
#   NScD Oak Ridge National Laboratory, European Spallation Source,
#   Institut Laue - Langevin & CSNS, Institute of High Energy Physics, CAS
# SPDX - License - Identifier: GPL - 3.0 +
#  This file is part of the mantid workbench.

from mpl_toolkits.mplot3d.axes3d import Axes3D

from mantid.plots import convert_color_to_hex
from mantidqt.widgets.plotconfigdialog import generate_ax_name, get_axes_names_dict
from mantidqt.widgets.plotconfigdialog.axestabwidget import AxProperties
from mantidqt.widgets.plotconfigdialog.axestabwidget.view import AxesTabWidgetView


class AxesTabWidgetPresenter:

    def __init__(self, fig, view=None, parent=None):
        self.fig = fig
        if not view:
            self.view = AxesTabWidgetView(parent)
        else:
            self.view = view

        # Store a copy of the current view props.
        self.current_view_props = {}

        self.current_axis = "x"

        # Dictionary mapping ax name to Axes object
        self.axes_names_dict = get_axes_names_dict(self.fig)
        # Add axes names to "select axes" combo box
        self.populate_select_axes_combo_box()
        # Display top axes' properties in input fields
        self.update_view()

        # Signals
        self.view.select_axes_combo_box.currentIndexChanged.connect(
            self.update_view)
        self.view.axis_tab_bar.currentChanged.connect(
            self.axis_changed)
        self.view.apply_all_button.clicked.connect(self.apply_all_properties)
        self.view.show_minor_ticks_check_box.toggled.connect(
            self.show_minor_ticks_checked)
        self.view.autoscale.toggled.connect(self.autoscale_changed)

    def apply_properties(self):
        """Update the axes with the user inputted properties"""
        # Make sure current_view_props is up to date if values have been changed
        self.axis_changed()

        ax = self.get_selected_ax()

        self.set_ax_title(ax, self.current_view_props['title'])
        self.set_ax_canvas_color(ax, self.current_view_props['canvas_color'])

        if not isinstance(ax, Axes3D):
            if self.current_view_props['minor_ticks']:
                ax.minorticks_on()
            else:
                ax.minorticks_off()

            ax.show_minor_gridlines = self.current_view_props['minor_gridlines']

            # If the grid is enabled update it
            if ax.show_minor_gridlines:
                if ax.xaxis._gridOnMajor and ax.yaxis._gridOnMajor:
                    ax.grid(True, which='minor')
                elif ax.xaxis._gridOnMajor:
                    ax.grid(True, axis='x', which='minor')
                elif ax.yaxis._gridOnMajor:
                    ax.grid(True, axis='y', which='minor')
            else:
                ax.grid(False, which='minor')

        if "xlabel" in self.current_view_props:
            ax.set_xlabel(self.current_view_props['xlabel'])
            ax.set_xscale(self.current_view_props['xscale'])

            if self.current_view_props['xautoscale']:
                ax.autoscale(True, axis="x")
            else:
                if isinstance(ax, Axes3D):
                    ax.set_xlim3d(self.current_view_props['xlim'])
                else:
                    ax.set_xlim(self.current_view_props['xlim'])

        if "ylabel" in self.current_view_props:
            ax.set_ylabel(self.current_view_props['ylabel'])
            ax.set_yscale(self.current_view_props['yscale'])

            if self.current_view_props['yautoscale']:
                ax.autoscale(True, axis="y")
            else:
                if isinstance(ax, Axes3D):
                    ax.set_ylim3d(self.current_view_props['ylim'])
                else:
                    ax.set_ylim(self.current_view_props['ylim'])

        if isinstance(ax, Axes3D) and "zlabel" in self.current_view_props:
            ax.set_zlabel(self.current_view_props['zlabel'])
            ax.set_zscale(self.current_view_props['zscale'])
            if self.current_view_props['zautoscale']:
                ax.autoscale(True, axis="z")
            else:
                ax.set_zlim3d(self.current_view_props['zlim'])

        self.update_view()

    def apply_all_properties(self):
        """Update the axes with the user inputted properties"""
        # Make sure current_view_props is up to date if values have been changed
        self.axis_changed()
        view_props = self.current_view_props
        for ax in self.axes_names_dict.values():

            self.set_ax_canvas_color(ax, view_props['canvas_color'])

            if self.current_view_props['minor_ticks']:
                ax.minorticks_on()
            else:
                ax.minorticks_off()

            ax.show_minor_gridlines = self.current_view_props['minor_gridlines']

            # If the grid is enabled update it
            if ax.show_minor_gridlines:
                if ax.xaxis._gridOnMajor and ax.yaxis._gridOnMajor:
                    ax.grid(True, which='minor')
                elif ax.xaxis._gridOnMajor:
                    ax.grid(True, axis='x', which='minor')
                elif ax.yaxis._gridOnMajor:
                    ax.grid(True, axis='y', which='minor')
            else:
                ax.grid(False, which='minor')

            if "xlabel" in view_props:
                ax.set_xlabel(view_props['xlabel'])
                ax.set_xscale(view_props['xscale'])

                if self.current_view_props['xautoscale']:
                    ax.autoscale(True, axis="x")
                else:
                    if isinstance(ax, Axes3D):
                        ax.set_xlim3d(view_props['xlim'])
                    else:
                        ax.set_xlim(view_props['xlim'])

            if "ylabel" in view_props:
                ax.set_ylabel(view_props['ylabel'])
                ax.set_yscale(view_props['yscale'])

                if self.current_view_props['yautoscale']:
                    ax.autoscale(True, axis="y")
                else:
                    if isinstance(ax, Axes3D):
                        ax.set_ylim3d(view_props['ylim'])
                    else:
                        ax.set_ylim(view_props['ylim'])

            if isinstance(ax, Axes3D) and "zlabel" in view_props:
                ax.set_zlabel(view_props['zlabel'])
                ax.set_zscale(view_props['zscale'])
                if self.current_view_props['zautoscale']:
                    ax.autoscale(True, axis="z")
                else:
                    ax.set_zlim3d(view_props['zlim'])
            ax.figure.canvas.draw()
        self.update_view()

    def get_selected_ax(self):
        """Get Axes object of selected axes"""
        return self.axes_names_dict[self.view.get_selected_ax_name()]

    def get_selected_ax_name(self):
        """Get name of selected axes"""
        return self.view.get_selected_ax_name()

    def get_selected_ax_properties(self):
        """Get axes properties from selected axes"""
        return AxProperties.from_ax_object(self.get_selected_ax())

    def populate_select_axes_combo_box(self):
        """Add axes' names to the 'select axes' combo box"""
        # Sort names by axes position
        names = sorted(self.axes_names_dict.keys(),
                       key=lambda x: x[x.rfind("("):])
        self.view.populate_select_axes_combo_box(names)

    def rename_selected_axes(self, new_name):
        """
        Rename the selected axes, updating the axes_names_dict and
        the select_axes_combo_box
        """
        old_name = self.get_selected_ax_name()
        self.view.set_selected_axes_selector_text(new_name)
        self.axes_names_dict[new_name] = self.axes_names_dict.pop(old_name)

    def set_ax_title(self, ax, new_title):
        """Set axes' title and update its entry in the axes selector"""
        ax.set_title(new_title)
        self.rename_selected_axes(generate_ax_name(ax))

    def set_ax_canvas_color(self, ax, color_rgb):
        """Set axes canvas color"""
        ax.set_facecolor(color_rgb)

    def update_view(self):
        """Update the properties in the view from the selected axes"""
        self.current_view_props.clear()
        ax_props = self.get_selected_ax_properties()

        ax = self.get_selected_ax()
        plot_is_3d = isinstance(ax, Axes3D)

        # Enable the z-axis option if the plot is 3D.
        self.view.set_z_axis_selector_enabled(plot_is_3d)

        # For tiled plots
        if not plot_is_3d and self.view.get_z_axis_selector_checked():
            self.view.set_x_axis_selector_click()

        # Changing the axis scale doesn't work with 3D plots, this is a known matplotlib issue,
        # so the scale option is disabled.
        self.view.set_scale_combo_box_enabled(not plot_is_3d)

        # Minor ticks/gridlines are currently not supported for 3D plots.
        self.view.set_minor_grid_tick_controls_visible(not plot_is_3d)

        ax = self.current_axis
        self.view.set_title(ax_props.title)

        color_hex = convert_color_to_hex(ax_props["canvas_color"])
        self.view.set_canvas_color(color_hex)

        if not plot_is_3d:
            self.view.set_show_minor_ticks(ax_props.minor_ticks)
            self.view.set_minor_gridlines_check_box_enabled(ax_props.minor_ticks)
            self.view.set_show_minor_gridlines(ax_props.minor_gridlines)

        self.view.set_autoscale_enabled(ax_props[f"{ax}autoscale"])
        self.view.set_limit_input_enabled(not ax_props[f"{ax}autoscale"])

        lim = ax_props[f"{ax}lim"]
        self.view.set_lower_limit(lim[0])
        self.view.set_upper_limit(lim[1])
        self.view.set_label(ax_props[f"{ax}label"])
        self.view.set_scale(ax_props[f"{ax}scale"])

        self.current_view_props.update(self.view.get_properties())

    def autoscale_changed(self):
        autoscale_enabled = self.view.get_autoscale_enabled()
        self.view.set_limit_input_enabled(not autoscale_enabled)

    def axis_changed(self):
        ax = self.current_axis
        self.current_view_props['title'] = self.view.get_title()
        self.current_view_props['minor_ticks'] = self.view.get_show_minor_ticks()
        self.current_view_props['minor_gridlines'] = self.view.get_show_minor_gridlines()
        self.current_view_props[f"{ax}lim"] = (self.view.get_lower_limit(), self.view.get_upper_limit())
        self.current_view_props[f"{ax}label"] = self.view.get_label()
        self.current_view_props[f"{ax}scale"] = self.view.get_scale()
        self.current_view_props[f"{ax}autoscale"] = self.view.get_autoscale_enabled()
        self.current_view_props["canvas_color"] = self.view.get_canvas_color()

        # On Kubuntu, QT prepends the & on characters used as shortcut keys, which causes KeyErrors
        new_ax = self.view.get_axis().replace('&', '')
        self.current_axis = new_ax

        if f"{new_ax}lim" in self.current_view_props:
            self.view.set_autoscale_enabled(self.current_view_props[f"{new_ax}autoscale"])
            self.view.set_limit_input_enabled(not self.current_view_props[f"{new_ax}autoscale"])
            lim = self.current_view_props[f"{new_ax}lim"]
            self.view.set_lower_limit(lim[0])
            self.view.set_upper_limit(lim[1])
            self.view.set_label(self.current_view_props[f"{new_ax}label"])
            self.view.set_scale(self.current_view_props[f"{new_ax}scale"])
        else:
            ax_props = self.get_selected_ax_properties()
<<<<<<< HEAD
            ax = self.view.get_axis().replace('&', '')
=======
            ax = self.view.get_axis()
            self.view.set_autoscale_enabled(ax_props[f"{ax}autoscale"])
            self.view.set_limit_input_enabled(not ax_props[f"{ax}autoscale"])
>>>>>>> 4cb82b06
            lim = ax_props[f"{ax}lim"]
            self.view.set_lower_limit(lim[0])
            self.view.set_upper_limit(lim[1])
            self.view.set_label(ax_props[f"{ax}label"])
            self.view.set_scale(ax_props[f"{ax}scale"])

    def show_minor_ticks_checked(self, checked):
        # Can't have minor gridlines without minor ticks
        self.view.set_minor_gridlines_check_box_enabled(checked)

        if not checked:
            self.view.set_show_minor_gridlines(False)<|MERGE_RESOLUTION|>--- conflicted
+++ resolved
@@ -265,8 +265,7 @@
         self.current_view_props[f"{ax}autoscale"] = self.view.get_autoscale_enabled()
         self.current_view_props["canvas_color"] = self.view.get_canvas_color()
 
-        # On Kubuntu, QT prepends the & on characters used as shortcut keys, which causes KeyErrors
-        new_ax = self.view.get_axis().replace('&', '')
+        new_ax = self.view.get_axis()
         self.current_axis = new_ax
 
         if f"{new_ax}lim" in self.current_view_props:
@@ -279,13 +278,9 @@
             self.view.set_scale(self.current_view_props[f"{new_ax}scale"])
         else:
             ax_props = self.get_selected_ax_properties()
-<<<<<<< HEAD
-            ax = self.view.get_axis().replace('&', '')
-=======
             ax = self.view.get_axis()
             self.view.set_autoscale_enabled(ax_props[f"{ax}autoscale"])
             self.view.set_limit_input_enabled(not ax_props[f"{ax}autoscale"])
->>>>>>> 4cb82b06
             lim = ax_props[f"{ax}lim"]
             self.view.set_lower_limit(lim[0])
             self.view.set_upper_limit(lim[1])
