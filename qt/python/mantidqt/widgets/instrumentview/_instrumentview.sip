%ModuleCode
#include "MantidQtWidgets/InstrumentView/InstrumentWidget.h"
// Allows suppression of namespaces within the module
using namespace MantidQt::MantidWidgets;
%End

%Include ../../../common_sip/exceptions.sip
%Include ../../../common_sip/string.sip

%InitialisationCode
qRegisterMetaType<std::string>("StdString");
qRegisterMetaType<Mantid::API::Workspace_sptr>("Workspace");
%End


//----------------------------------------------------------------------------
// Classes
// ---------------------------------------------------------------------------


//------------------------------------------------
// InstrumentWidgetTab
//-------------------------------------------------
class InstrumentWidgetTab: QFrame
{
%TypeHeaderCode
#include "MantidQtWidgets/InstrumentView/InstrumentWidgetTab.h"
%End
public:
	// This is a duplicate from the same enum in InstrumentWidget, just so you
	// can do like InstrumentWidgetRenderTab.FULL3D
	enum SurfaceType { FULL3D, CYLINDRICAL_X, CYLINDRICAL_Y, CYLINDRICAL_Z,
                     SPHERICAL_X, SPHERICAL_Y, SPHERICAL_Z,
                     RENDERMODE_SIZE };
private:
  InstrumentWidgetTab(const InstrumentWidgetTab &);
};


//---------------------------------------------------
// InstrumentWidget
//---------------------------------------------------
class InstrumentWidget : QWidget {
%TypeHeaderCode
#include "MantidQtWidgets/InstrumentView/InstrumentWidget.h"
%End

public:

  // Note this enum is also defined in InstrumentWidgetTab
  enum SurfaceType { FULL3D, CYLINDRICAL_X, CYLINDRICAL_Y, CYLINDRICAL_Z,
                     SPHERICAL_X, SPHERICAL_Y, SPHERICAL_Z,
                     RENDERMODE_SIZE };
  enum Tab { RENDER, PICK, MASK, TREE };


  // constructor
  InstrumentWidget(const QString &ws_name, QWidget *parent /TransferThis/ = 0,
                   bool reset_geometry = true, bool autoscaling = true,
                   double scale_min = 0.0, double scale_max = 0.0,
                   bool set_default_view = true) throw (std::runtime_error);


  bool overlay(const QString & ws_name);
<<<<<<< HEAD
  void replaceWorkspace(const std::string &wsName, const std::string &newInstrumentWindowName);
=======
%Docstring
  Overlay
%End

  int getCurrentTab() const;
%Docstring
  Get the index of the current tab.
  It can be used with getTab(tab)

  Returns:
       an integer as the index of current tab
%End


  InstrumentWidgetTab * getTab(const QString & title) const;
%Docstring
    Returns a handler to the requested tab by tab name/title

    Args:

        title The full title of a tab in the window

    Returns:
        a pointer to the requested tab widget

%End

  // get tab (2)
  InstrumentWidgetTab * getTab(const Tab tab) const;
%Docstring
    Returns a handler to the requested tab by tab index

    Args:
        tab One of the Tab enumeration types:
	    InstrumentWidget.RENDER,InstrumentWidget.PICK,
	    InstrumentWidget.MASK,InstrumentWidget.TREE

    Returns:
        a pointer to the requested tab widget

%End

  // get render tab
  InstrumentWidgetRenderTab *getRenderTab(const Tab tab) const;
%Docstring
  InstrumentWidgetRenderTab *getRenderTab(const Tab tab) const
  ------------------------------------------------------------
      Get the handler to the 'RENDER' tab inside instrument view
      if the given tab is a Render tag

      Args:
        tab: One of the Tab enumeration types

      Returns:
          a pointer to the InstrumentWidgetRenderTab object.

%End


  // get pick tab
  InstrumentWidgetPickTab *getPickTab(const Tab tab) const;
%Docstring
  InstrumentWidgetRenderTab *getPickTab(const Tab tab) const
  ----------------------------------------------------------
     Get the handler to the 'PICK' tab inside instrument view
     if the given tab is a pick tag

    Args:
       tab: One of the Tab enumeration types

     Returns:
         a pointer to the InstrumentWidgetPickTab object.

%End

  // select tab
  void selectTab(Tab tab);
%Docstring
  void selectTab(Tab tab)
  ---------------------------------------------------------
   Select tab

   Args:
     tab: One of the Tab enumeration types

   Returns:
       a pointer to the InstrumentWidgetPickTab object.

%End

  void setBinRange(double min_value, double max_value);
%Docstring
    void setBinRange(double min_value, double max_value)
    ----------------------------------------------------
    Updates the integration range over which the colours
    are calculated

    Args:
        min_value The minimum value over which the data is integrated
        max_value The maximum value over which the data is integrated
%End
>>>>>>> ed972e97

};

class InstrumentWidgetEncoder {
%TypeHeaderCode
#include "MantidQtWidgets/InstrumentView/InstrumentWidgetEncoder.h"
%End
public:
  InstrumentWidgetEncoder();
  QMap<QString, QVariant> encode(const InstrumentWidget &obj,
                                 const QString &projectPath,
                                 const bool saveMask = true) /ReleaseGIL/;
};

class InstrumentWidgetDecoder : QObject{
%TypeHeaderCode
#include "MantidQtWidgets/InstrumentView/InstrumentWidgetDecoder.h"
%End
public:
  InstrumentWidgetDecoder();
  void decode(const QMap<QString, QVariant> &map,
              InstrumentWidget &obj,
              const QString &projectPath,
              const bool loadMask = true) /ReleaseGIL/;
};


// Render Tab
class InstrumentWidgetRenderTab: InstrumentWidgetTab
{
%TypeHeaderCode
#include "MantidQtWidgets/InstrumentView/InstrumentWidgetRenderTab.h"
%End

public:

  // set surface type
  void setSurfaceType(int index);
%Docstring
    void setSurfaceType(int index)
    ------------------------------
    Set the surface type of the current window.

    Args:
      index: index of the type of known surface type (0-7), including
             0: FULL3D
             1: CYLINDRICAL_X, 2: CYLINDRICAL_Y, 3: CYLINDRICAL_Z,
             4: SPHERICAL_X,   5: SPHERICAL_Y,   6: SPHERICAL_Z,
             7: SideBySide
%End

  void setMinValue(double value, bool apply);
%Docstring
    void setMinValue(double value, bool apply)
    ----------------------------------------------------
    Set minimum value on the colormap scale.

    Args:
        value: minimum value for the color bar
        apply: flag to apply the change other than color bar by sending singal out.
%End

  void setMaxValue(double value, bool apply);
%Docstring
    void setMaxValue(double value, bool apply)
    ----------------------------------------------------
    Set maximum value on the colormap scale.

    Args:
        value: maximum value for the color bar
        apply: flag to apply the change other than color bar by sending singal out.
%End

  void setRange(double minValue, double maxValue, bool apply);
%Docstring
    void setRange(double minValue, double maxValue, bool apply)
    -----------------------------------------------------------
    Set minimum and maximum values on the colormap scale.

    Args:
        minValue: minimum value for the color bar
        maxValue: maximum value for the color bar
        apply: flag to apply the change other than color bar by sending singal out.
%End

  void setLegendScaleType(int index);
%Docstring
    void setLegendScaleType(int index)
    ----------------------------------

    Args:
      index: valid option including [0, 1, 2] where
          0: Linear
          1: SymmetricLog10
          2: Power
%End

  // set Axis at Full 3D
  void setAxis(const QString &axisNameArg);
%Docstring
    void setAxis(const QString &axisNameArg)
    ----------------------------------------------------
    Set axis to plot in FULL3D surface type

    Args:
       axisNameAr: name of the Axis to plot against including (Z+, Z-, Y+, Y-, X+, X-)
%End

  // Enable/disable auto scaling checkbox
  void setColorMapAutoscaling(bool on);
%Docstring
    setColorMapAutoscaling(bool on)
    ----------------------------------------------------
    Enable or disable autoscaling option for color map

    Args:
       on: turn on or off autoscaling
%End

  void resetView();
%Docstring
    void resetView()
    ----------------
    Reset the view widget
%End

private:
  // constructors all private
  InstrumentWidgetRenderTab();
  InstrumentWidgetRenderTab(const InstrumentWidgetRenderTab &);

};

// Pick tab
class InstrumentWidgetPickTab: InstrumentWidgetTab
{
    %TypeHeaderCode
#include "MantidQtWidgets/InstrumentView/InstrumentWidgetPickTab.h"
    %End

    private:
        // constructors all private
        InstrumentWidgetPickTab();
        InstrumentWidgetPickTab(const InstrumentWidgetPickTab &);

};<|MERGE_RESOLUTION|>--- conflicted
+++ resolved
@@ -62,9 +62,6 @@
 
 
   bool overlay(const QString & ws_name);
-<<<<<<< HEAD
-  void replaceWorkspace(const std::string &wsName, const std::string &newInstrumentWindowName);
-=======
 %Docstring
   Overlay
 %End
@@ -166,7 +163,17 @@
         min_value The minimum value over which the data is integrated
         max_value The maximum value over which the data is integrated
 %End
->>>>>>> ed972e97
+
+  void replaceWorkspace(const std::string &wsName, const std::string &newInstrumentWindowName);
+%Docstring
+  void replaceWorkspace(const std::string &wsName, const std::string &newInstrumentWindowName)
+  --------------------------------------------------------------------------------------------
+  Replace the workspace being shown by the instrument viewer.
+
+  Args:
+      wsName The name of the workspace to show
+      newInstrumentWindowName The new title of the window
+%End
 
 };
 
