# Mantid Repository : https://github.com/mantidproject/mantid
#
# Copyright &copy; 2019 ISIS Rutherford Appleton Laboratory UKRI,
#   NScD Oak Ridge National Laboratory, European Spallation Source,
#   Institut Laue - Langevin & CSNS, Institute of High Energy Physics, CAS
# SPDX - License - Identifier: GPL - 3.0 +
#  This file is part of the mantid workbench.
#
"""
Defines interaction behaviour for plotting.
"""
# std imports
import numpy as np
from collections import OrderedDict
from copy import copy
from functools import partial

# third party imports
from matplotlib.container import ErrorbarContainer
from mpl_toolkits.mplot3d.axes3d import Axes3D
from qtpy.QtCore import Qt
from qtpy.QtGui import QCursor
from qtpy.QtWidgets import QActionGroup, QMenu, QApplication
from matplotlib.colors import LogNorm, Normalize
from matplotlib.collections import Collection
from mpl_toolkits.mplot3d.axes3d import Axes3D

# mantid imports
from mantid.api import AnalysisDataService as ads
from mantid.plots import datafunctions, MantidAxes
from mantid.plots.utility import zoom, MantidAxType
from mantidqt.plotting.figuretype import FigureType, figure_type
from mantidqt.plotting.markers import SingleMarker
from mantidqt.widgets.plotconfigdialog.curvestabwidget import curve_has_errors, CurveProperties
from workbench.plotting.figureerrorsmanager import FigureErrorsManager
from workbench.plotting.propertiesdialog import (LabelEditor, XAxisEditor, YAxisEditor,
                                                 SingleMarkerEditor, GlobalMarkerEditor,
                                                 ColorbarAxisEditor, ZAxisEditor)
from workbench.plotting.style import VALID_LINE_STYLE, VALID_COLORS
from workbench.plotting.toolbar import ToolbarStateManager

# Map canvas context-menu string labels to a pair of matplotlib scale-type strings
AXES_SCALE_MENU_OPTS = OrderedDict(
    [("Lin x/Lin y", ("linear", "linear")), ("Log x/Log y", ("log", "log")),
     ("Lin x/Log y", ("linear", "log")), ("Log x/Lin y", ("log", "linear"))])
COLORBAR_SCALE_MENU_OPTS = OrderedDict(
    [("Linear", Normalize), ("Log", LogNorm)])


class FigureInteraction(object):
    """
    Defines the behaviour of interaction events on a figure canvas. Note that
    this currently only works with Qt canvas types.
    """

    ERROR_BARS_MENU_TEXT = "Error Bars"
    SHOW_ERROR_BARS_BUTTON_TEXT = "Show all errors"
    HIDE_ERROR_BARS_BUTTON_TEXT = "Hide all errors"

    def __init__(self, fig_manager):
        """
        Registers handlers for events of interest
        :param fig_manager: A reference to the figure manager containing the
        canvas that receives the events
        """
        # Check it looks like a FigureCanvasQT
        if not hasattr(fig_manager.canvas, "buttond"):
            raise RuntimeError("Figure canvas does not look like a Qt canvas.")

        canvas = fig_manager.canvas
        self._cids = []
        self._cids.append(canvas.mpl_connect('button_press_event', self.on_mouse_button_press))
        self._cids.append(canvas.mpl_connect('button_release_event', self.on_mouse_button_release))
        self._cids.append(canvas.mpl_connect('draw_event', self.draw_callback))
        self._cids.append(canvas.mpl_connect('motion_notify_event', self.motion_event))
        self._cids.append(canvas.mpl_connect('resize_event', self.mpl_redraw_annotations))
        self._cids.append(canvas.mpl_connect('figure_leave_event', self.on_leave))
        self._cids.append(canvas.mpl_connect('axis_leave_event', self.on_leave))
        self._cids.append(canvas.mpl_connect('scroll_event', self.on_scroll))

        self.canvas = canvas
        self.toolbar_manager = ToolbarStateManager(self.canvas.toolbar)
        self.toolbar_manager.home_button_connect(self.redraw_annotations)
        self.fit_browser = fig_manager.fit_browser
        self.errors_manager = FigureErrorsManager(self.canvas)
        self.markers = []
        self.valid_lines = VALID_LINE_STYLE
        self.valid_colors = VALID_COLORS
        self.default_marker_name = 'marker'

    @property
    def nevents(self):
        return len(self._cids)

    def disconnect(self):
        """
        Disconnects all registered event handlers
        """
        for cid in self._cids:
            self.canvas.mpl_disconnect(cid)

    # ------------------------ Handlers --------------------
    def on_scroll(self, event):
        """Respond to scroll events: zoom in/out"""
        self.canvas.toolbar.push_current()
        if not getattr(event, 'inaxes', None) or isinstance(event.inaxes, Axes3D):
            return
        zoom_factor = 1.05 + abs(event.step)/6
        if event.button == 'up':  # zoom in
            zoom(event.inaxes, event.xdata, event.ydata, factor=zoom_factor)
        elif event.button == 'down':  # zoom out
            zoom(event.inaxes, event.xdata, event.ydata, factor=1/zoom_factor)
        event.canvas.draw()

    def on_mouse_button_press(self, event):
        """Respond to a MouseEvent where a button was pressed"""
        # local variables to avoid constant self lookup
        canvas = self.canvas
        x_pos = event.xdata
        y_pos = event.ydata
        self._set_hover_cursor(x_pos, y_pos)
        if x_pos is not None and y_pos is not None:
            marker_selected = [marker for marker in self.markers if marker.is_above(x_pos, y_pos)]
        else:
            marker_selected = []

        # If left button clicked, start moving peaks
        if self.toolbar_manager.is_tool_active():
            for marker in self.markers:
                marker.remove_all_annotations()
        elif event.button == 1 and marker_selected is not None:
            for marker in marker_selected:
                if len(marker_selected) > 1:
                    marker.set_move_cursor(Qt.ClosedHandCursor, x_pos, y_pos)
                marker.mouse_move_start(x_pos, y_pos)

        if (event.button == canvas.buttond.get(Qt.RightButton)
                and not self.toolbar_manager.is_tool_active()):
            if not marker_selected:
                self._show_context_menu(event)
            else:
                self._show_markers_menu(marker_selected, event)
        elif event.dblclick and event.button == canvas.buttond.get(Qt.LeftButton):
            if not marker_selected:
                self._show_axis_editor(event)
            elif len(marker_selected) == 1:
                self._edit_marker(marker_selected[0])
        elif event.button == canvas.buttond.get(Qt.MiddleButton):
            if self.toolbar_manager.is_zoom_active():
                self.toolbar_manager.emit_sig_home_clicked()
            # Activate pan on middle button press
            elif not self.toolbar_manager.is_tool_active():
                if event.inaxes and event.inaxes.can_pan():
                    event.button = 1
                    try:
                        self.canvas.toolbar.press_pan(event)
                    finally:
                        event.button = 3
        elif isinstance(event.inaxes, Axes3D):
            event.inaxes._button_press(event)

    def on_mouse_button_release(self, event):
        """ Stop moving the markers when the mouse button is released """
        # Release pan on middle button release
        if event.button == self.canvas.buttond.get(Qt.MiddleButton):
            if not self.toolbar_manager.is_tool_active():
                event.button = 1
                try:
                    self.canvas.toolbar.release_pan(event)
                finally:
                    event.button = 3

        if self.toolbar_manager.is_tool_active():
            for marker in self.markers:
                marker.add_all_annotations()
        else:
            x_pos = event.xdata
            y_pos = event.ydata
            self._set_hover_cursor(x_pos, y_pos)

            self.stop_markers(x_pos, y_pos)

    def on_leave(self, event):
        """
        When leaving the axis or canvas, restore cursor to default one
        and stop moving the markers
        """
        QApplication.restoreOverrideCursor()
        if event:
            self.stop_markers(event.xdata, event.ydata)

    def set_all_markers_visible(self, visible):
        for marker in self.markers:
            marker.set_visible(visible)

    def stop_markers(self, x_pos, y_pos):
        """
        Stop all markers that are moving and draw the annotations
        """
        if x_pos is None or y_pos is None:
            return

        for marker in self.markers:
            if marker.is_marker_moving():
                marker.set_move_cursor(None, x_pos, y_pos)
                marker.add_all_annotations()
            marker.mouse_move_stop()

    def _show_axis_editor(self, event):
        # We assume this is used for editing axis information e.g. labels
        # which are outside of the axes so event.inaxes is no use.
        canvas = self.canvas
        figure = canvas.figure
        axes = figure.get_axes()

        def move_and_show(editor):
            editor.move(QCursor.pos())
            editor.exec_()

        for ax in axes:
            if ax.title.contains(event)[0]:
                move_and_show(LabelEditor(canvas, ax.title))
            elif ax.xaxis.label.contains(event)[0]:
                move_and_show(LabelEditor(canvas, ax.xaxis.label))
            elif ax.yaxis.label.contains(event)[0]:
                move_and_show(LabelEditor(canvas, ax.yaxis.label))
            elif (ax.xaxis.contains(event)[0]
                  or any(tick.contains(event)[0] for tick in ax.get_xticklabels())):
                move_and_show(XAxisEditor(canvas, ax))
            elif (ax.yaxis.contains(event)[0]
                  or any(tick.contains(event)[0] for tick in ax.get_yticklabels())):
                if ax == axes[0]:
                    move_and_show(YAxisEditor(canvas, ax))
                else:
                    move_and_show(ColorbarAxisEditor(canvas, ax))
            if hasattr(ax, 'zaxis'):
                if ax.zaxis.label.contains(event)[0]:
                    move_and_show(LabelEditor(canvas, ax.zaxis.label))
                elif (ax.zaxis.contains(event)[0]
                      or any(tick.contains(event)[0] for tick in ax.get_zticklabels())):
                    move_and_show(ZAxisEditor(canvas, ax))

    def _show_markers_menu(self, markers, event):
        """
        This is opened when right-clicking on top of a marker.
        The menu will have an entry for each marker near the cursor at the time of clicking.
        The menu will allow deletion and single marker editing
        :param markers: list of markers close to the cursor at the time of clicking
        :param event: The MouseEvent that generated this call
        """
        if not event.inaxes:
            return

        QApplication.restoreOverrideCursor()
        fig_type = figure_type(self.canvas.figure)
        if fig_type == FigureType.Empty or fig_type == FigureType.Image:
            return

        menu = QMenu()

        for marker in markers:
            self._single_marker_menu(menu, marker)

        menu.exec_(QCursor.pos())

    def _single_marker_menu(self, menu, marker):
        """
        Entry in a menu that allows editing/deleting a single marker
        :param menu: instance of QMenu to add this submenu to
        :param marker: marker to be edited with the menu
        """
        marker_menu = QMenu(marker.name, menu)
        marker_action_group = QActionGroup(marker_menu)

        delete = marker_menu.addAction("Delete", lambda: self._delete_marker(marker))
        edit = marker_menu.addAction("Edit", lambda: self._edit_marker(marker))

        for action in [delete, edit]:
            marker_action_group.addAction(action)

        menu.addMenu(marker_menu)

    def _show_context_menu(self, event):
        """Display a relevant context menu on the canvas
        :param event: The MouseEvent that generated this call
        """
        if not event.inaxes:
            # the current context menus are ony relevant for axes
            return

        fig_type = figure_type(self.canvas.figure)
        if fig_type == FigureType.Empty:
            # Fitting or changing scale types does not make sense in this case
            return

        menu = QMenu()

        if fig_type == FigureType.Image:
            if isinstance(event.inaxes, MantidAxes):
                self._add_axes_scale_menu(menu, event.inaxes)
                self._add_normalization_option_menu(menu, event.inaxes)
                self._add_colorbar_axes_scale_menu(menu, event.inaxes)
        else:
            if self.fit_browser.tool is not None:
                self.fit_browser.add_to_menu(menu)
                menu.addSeparator()
            self._add_axes_scale_menu(menu, event.inaxes)
            if isinstance(event.inaxes, MantidAxes):
                self._add_normalization_option_menu(menu, event.inaxes)
            self.add_error_bars_menu(menu, event.inaxes)
            self._add_marker_option_menu(menu, event)
            self._add_plot_type_option_menu(menu, event.inaxes)

        menu.exec_(QCursor.pos())

    def _add_axes_scale_menu(self, menu, ax):
        """Add the Axes scale options menu to the given menu"""
        axes_menu = QMenu("Axes", menu)
        axes_actions = QActionGroup(axes_menu)
        current_scale_types = (ax.get_xscale(), ax.get_yscale())
        for label, scale_types in AXES_SCALE_MENU_OPTS.items():
            action = axes_menu.addAction(label, partial(self._quick_change_axes, scale_types, ax))
            if current_scale_types == scale_types:
                action.setCheckable(True)
                action.setChecked(True)
            axes_actions.addAction(action)
        menu.addMenu(axes_menu)

    def _add_normalization_option_menu(self, menu, ax):
        # Check if toggling normalization makes sense
        can_toggle_normalization = self._can_toggle_normalization(ax)
        if not can_toggle_normalization:
            return None

        # Create menu
        norm_menu = QMenu("Normalization", menu)
        norm_actions_group = QActionGroup(norm_menu)
        none_action = norm_menu.addAction('None', lambda: self._set_normalization_none(ax))
        norm_action = norm_menu.addAction('Bin Width',
                                          lambda: self._set_normalization_bin_width(ax))
        for action in [none_action, norm_action]:
            norm_actions_group.addAction(action)
            action.setCheckable(True)

        # Update menu state
        is_normalized = self._is_normalized(ax)
        if is_normalized:
            norm_action.setChecked(True)
        else:
            none_action.setChecked(True)

        menu.addMenu(norm_menu)

    def _add_colorbar_axes_scale_menu(self, menu, ax):
        """Add the Axes scale options menu to the given menu"""
        axes_menu = QMenu("Color bar", menu)
        axes_actions = QActionGroup(axes_menu)
        images = ax.get_images() + [col for col in ax.collections if isinstance(col, Collection)]
        for label, scale_type in COLORBAR_SCALE_MENU_OPTS.items():
            action = axes_menu.addAction(label, partial(self._change_colorbar_axes, scale_type))
            if type(images[0].norm) == scale_type:
                action.setCheckable(True)
                action.setChecked(True)
            axes_actions.addAction(action)
        menu.addMenu(axes_menu)

    def add_error_bars_menu(self, menu, ax):
        """
        Add menu actions to toggle the errors for all lines in the plot.

        Lines without errors are added in the context menu first,
        then lines containing errors are appended afterwards.

        This is done so that the context menu always has
        the same order of curves as the legend is currently showing - and the
        legend always appends curves with errors after the lines without errors.
        Relevant source, as of 10 July 2019:
        https://github.com/matplotlib/matplotlib/blob/154922992722db37a9d9c8680682ccc4acf37f8c/lib/matplotlib/legend.py#L1201

        :param menu: The menu to which the actions will be added
        :type menu: QMenu
        :param ax: The Axes containing lines to toggle errors on
        """
        # if the ax is not a MantidAxes, and there are no errors plotted,
        # then do not add any options for the menu
        if not isinstance(ax, MantidAxes) and len(ax.containers) == 0:
            return

        error_bars_menu = QMenu(self.ERROR_BARS_MENU_TEXT, menu)
        error_bars_menu.addAction(self.SHOW_ERROR_BARS_BUTTON_TEXT,
                                  partial(self.errors_manager.update_plot_after,
                                          self.errors_manager.toggle_all_errors, ax, make_visible=True))
        error_bars_menu.addAction(self.HIDE_ERROR_BARS_BUTTON_TEXT,
                                  partial(self.errors_manager.update_plot_after,
                                          self.errors_manager.toggle_all_errors, ax, make_visible=False))
        menu.addMenu(error_bars_menu)

        self.errors_manager.active_lines = self.errors_manager.get_curves_from_ax(ax)

        # if there's more than one line plotted, then
        # add a sub menu, containing an action to hide the
        # error bar for each line
        error_bars_menu.addSeparator()
        add_later = []
        for index, line in enumerate(self.errors_manager.active_lines):
            if curve_has_errors(line):
                curve_props = CurveProperties.from_curve(line)
                # Add lines without errors first, lines with errors are appended later. Read docstring for more info
                if not isinstance(line, ErrorbarContainer):
                    action = error_bars_menu.addAction(line.get_label(), partial(
                        self.errors_manager.update_plot_after, self.errors_manager.toggle_error_bars_for, ax, line))
                    action.setCheckable(True)
                    action.setChecked(not curve_props.hide_errors)
                else:
                    add_later.append((line.get_label(), partial(
                        self.errors_manager.update_plot_after, self.errors_manager.toggle_error_bars_for, ax, line),
                                      not curve_props.hide_errors))

        for label, function, visible in add_later:
            action = error_bars_menu.addAction(label, function)
            action.setCheckable(True)
            action.setChecked(visible)

    def _add_marker_option_menu(self, menu, event):
        """
        Entry in main context menu to:
         - add horizontal/vertical markers
         - open a marker editor window.
        The editor window allows editing of all currently plotted markers
        :param menu: instance of QMenu to append this submenu to
        :param event: mpl event that generated the call
        """
        marker_menu = QMenu("Markers", menu)
        marker_action_group = QActionGroup(marker_menu)
        x0, x1 = event.inaxes.get_xlim()
        y0, y1 = event.inaxes.get_ylim()
        horizontal = marker_menu.addAction(
            "Horizontal", lambda: self._add_horizontal_marker(event.ydata, y0, y1, event.inaxes))
        vertical = marker_menu.addAction(
            "Vertical", lambda: self._add_vertical_marker(event.xdata, x0, x1, event.inaxes))
        edit = marker_menu.addAction("Edit", lambda: self._global_edit_markers())

        for action in [horizontal, vertical, edit]:
            marker_action_group.addAction(action)

        menu.addMenu(marker_menu)

    def _add_plot_type_option_menu(self, menu, ax):
        # Error bar caps are considered lines so they are removed before checking the number of lines on the axes so
        # they aren't confused for "actual" lines.
        error_bar_caps = datafunctions.remove_and_return_errorbar_cap_lines(ax)

        # Able to change the plot type to waterfall if there is only one axes, it is a MantidAxes, and there is more
        # than one line on the axes.
        if len(ax.get_figure().get_axes()) > 1 or not isinstance(ax, MantidAxes) or len(ax.get_lines()) <= 1:
            return

        # Re-add error bar caps
        ax.lines += error_bar_caps

        plot_type_menu = QMenu("Plot Type", menu)
        plot_type_action_group = QActionGroup(plot_type_menu)
        standard = plot_type_menu.addAction("1D", lambda: self._change_plot_type(
            ax, plot_type_action_group.checkedAction()))
        waterfall = plot_type_menu.addAction("Waterfall", lambda: self._change_plot_type(
            ax, plot_type_action_group.checkedAction()))

        for action in [waterfall, standard]:
            plot_type_action_group.addAction(action)
            action.setCheckable(True)

        if ax.is_waterfall():
            waterfall.setChecked(True)
        else:
            standard.setChecked(True)

        menu.addMenu(plot_type_menu)

    def _change_plot_type(self, ax, action):
        if action.text() == "Waterfall":
            ax.set_waterfall(True)
        else:
            ax.set_waterfall(False)

    def _global_edit_markers(self):
        """Open a window that allows editing of all currently plotted markers"""

        def move_and_show(editor):
            editor.move(QCursor.pos())
            editor.exec_()

        move_and_show(
            GlobalMarkerEditor(self.canvas, self.markers, self.valid_lines, self.valid_colors))

    def _get_free_marker_name(self):
        """
        Generate a unique name for a new marker.
        The name will have the form: "marker n"
        Where n is the lowest positive integer that makes the name unique.
        E.g. suppose there are markers: "marker 0", "marker 2", "marker 3"
             the function will return "marker 1"
        """
        used_numbers = []
        for marker in self.markers:
            try:
                word1, word2 = marker.name.split(' ')
                if word1 == self.default_marker_name:
                    used_numbers.append(int(word2))
            except ValueError:
                continue
        proposed_number = 0
        while True:
            if proposed_number not in used_numbers:
                return "{} {}".format(self.default_marker_name, proposed_number)
            proposed_number += 1

    def _add_horizontal_marker(self,
                               y_pos,
                               lower,
                               upper,
                               axis,
                               name=None,
                               line_style='dashed',
                               color=VALID_COLORS['green']):
        """
        Add a horizontal marker to the plot and append it to the list of open markers
        :param y_pos: position to plot the marker to
        :param lower: x value to start the marker at
        :param upper: x value to stop the marker at
        :param name: label displayed beside the marker
        :param line_style: 'solid', 'dashed', etc.
        :param color: 'r', 'g', 'b' etc. or some hex code
        """
        if name is None:
            name = self._get_free_marker_name()
        marker = SingleMarker(
            self.canvas,
            color,
            y_pos,
            lower,
            upper,
            name=name,
            marker_type='YSingle',
            line_style=line_style,
            axis=axis)
        marker.add_name()
        marker.redraw()
        self.markers.append(marker)

    def _add_vertical_marker(self,
                             x_pos,
                             lower,
                             upper,
                             axis,
                             name=None,
                             line_style='dashed',
                             color=VALID_COLORS['green']):
        """
        Add a vertical marker to the plot and append it to the list of open markers
        :param x_pos: position to plot the marker to
        :param lower: y value to start the marker at
        :param upper: y value to stop the marker at
        :param name: label displayed beside the marker
        :param line_style: 'solid', 'dashed', etc.
        :param color: 'r', 'g', 'b' etc. or some hex code
        """
        if name is None:
            name = self._get_free_marker_name()
        marker = SingleMarker(
            self.canvas,
            color,
            x_pos,
            lower,
            upper,
            name=name,
            marker_type='XSingle',
            line_style=line_style,
            axis=axis)
        marker.add_name()
        marker.redraw()
        self.markers.append(marker)

    def _delete_marker(self, marker):
        """
        If marker currently plotted, remove its label and delete the marker.
        """
        if marker in self.markers:
            marker.remove_all_annotations()
            marker.marker.remove()
            self.markers.remove(marker)
            self.canvas.draw()

    def _edit_marker(self, marker):
        """
        Open a dialog window to edit the marker properties (position, name, line style, colour)
        """

        def move_and_show(editor):
            editor.move(QCursor.pos())
            editor.exec_()

        used_names = [str(_marker.name) for _marker in self.markers]
        QApplication.restoreOverrideCursor()
        move_and_show(
            SingleMarkerEditor(self.canvas, marker, self.valid_lines, self.valid_colors,
                               used_names))

    def _set_hover_cursor(self, x_pos, y_pos):
        """
        If the cursor is above a single marker make it into a pointing hand.
        If the cursor is above multiple markers (eg. an intersection) make it into a cross.
        Otherwise set it to the default one.
        :param x_pos: cursor x position
        :param y_pos: cursor y position
        """
        if x_pos is None or y_pos is None:
            QApplication.restoreOverrideCursor()
            return

        is_moving = any([marker.is_marker_moving() for marker in self.markers])
        hovering_over = sum([1 for marker in self.markers if marker.is_above(x_pos, y_pos)])
        if not is_moving:
            if hovering_over == 1:
                QApplication.setOverrideCursor(Qt.PointingHandCursor)
            elif hovering_over > 1:
                QApplication.setOverrideCursor(Qt.CrossCursor)
            else:
                QApplication.restoreOverrideCursor()

    def draw_callback(self, _):
        """ This is called at every canvas draw. Redraw the markers. """
        for marker in self.markers:
            marker.redraw()

    def motion_event(self, event):
        """ Move the marker if the mouse is moving and in range """
        if self.toolbar_manager.is_tool_active() or event is None:
            return

        x = event.xdata
        y = event.ydata
        self._set_hover_cursor(x, y)

        should_move = any([marker.mouse_move(x, y) for marker in self.markers])

        if should_move:
            self.canvas.draw()

    def redraw_annotations(self):
        """Remove all annotations and add them again."""
        for marker in self.markers:
            marker.remove_all_annotations()
            marker.add_all_annotations()

    def mpl_redraw_annotations(self, event):
        """Redraws all annotations when a mouse button was clicked"""
        if hasattr(event, 'button') and event.button is not None:
            self.redraw_annotations()

    def _is_normalized(self, ax):
        artists = [art for art in ax.tracked_workspaces.values()]
        return all(art[0].is_normalized for art in artists)

    def _set_normalization_bin_width(self, ax):
        if self._is_normalized(ax):
            return
        self._toggle_normalization(ax)

    def _set_normalization_none(self, ax):
        if not self._is_normalized(ax):
            return
        self._toggle_normalization(ax)

    def _toggle_normalization(self, ax):
        waterfall = isinstance(ax, MantidAxes) and ax.is_waterfall()
        if waterfall:
            x, y = ax.waterfall_x_offset, ax.waterfall_y_offset
            has_fill = ax.waterfall_has_fill()

            if has_fill:
                line_colour_fill = datafunctions.waterfall_fill_is_line_colour(ax)
                if line_colour_fill:
                    fill_colour = None
                else:
                    fill_colour = datafunctions.get_waterfall_fills(ax)[0].get_facecolor()

            ax.update_waterfall(0, 0)

        is_normalized = self._is_normalized(ax)
        for arg_set in ax.creation_args:
            if arg_set['workspaces'] in ax.tracked_workspaces:
                workspace = ads.retrieve(arg_set['workspaces'])
                arg_set['distribution'] = is_normalized
                arg_set_copy = copy(arg_set)
                [
                    arg_set_copy.pop(key)
                    for key in ['function', 'workspaces', 'autoscale_on_update', 'norm']
                    if key in arg_set_copy.keys()
                ]
                if 'specNum' not in arg_set:
                    if 'wkspIndex' in arg_set:
                        arg_set['specNum'] = workspace.getSpectrum(
                            arg_set.pop('wkspIndex')).getSpectrumNo()
                    else:
                        raise RuntimeError("No spectrum number associated with plot of "
                                           "workspace '{}'".format(workspace.name()))
                # 2D plots have no spec number so remove it
                if figure_type(self.canvas.figure) == FigureType.Image:
                    arg_set_copy.pop('specNum')
                for ws_artist in ax.tracked_workspaces[workspace.name()]:
                    if ws_artist.spec_num == arg_set.get('specNum'):
                        ws_artist.is_normalized = not is_normalized
                        ws_artist.replace_data(workspace, arg_set_copy)
        if ax.lines:  # Relim causes issues with colour plots, which have no lines.
            ax.relim()

        if ax.images:  # Colour bar limits are wrong if workspace is ragged. Set them manually.
            colorbar_min = np.nanmin(ax.images[-1].get_array())
            colorbar_max = np.nanmax(ax.images[-1].get_array())
            for image in ax.images:
                image.set_clim(colorbar_min, colorbar_max)

        ax.autoscale()

        datafunctions.set_initial_dimensions(ax)
        if waterfall:
            ax.update_waterfall(x, y)

            if has_fill:
                ax.set_waterfall_fill(True, fill_colour)

        self.canvas.draw()

    def _can_toggle_normalization(self, ax):
        """
        Return True if no plotted workspaces are distributions, all curves
        on the figure are either distributions or non-distributions,
        and the data_replace_cb method was set when plotting . Return
        False otherwise.
        :param ax: A MantidAxes object
        :return: bool
        """
        plotted_normalized = []
        if not ax.creation_args:
            return False
        axis = ax.creation_args[0].get('axis', None)
        for workspace_name, artists in ax.tracked_workspaces.items():
            if hasattr(ads.retrieve(workspace_name), "isDistribution"):
                is_dist = ads.retrieve(workspace_name).isDistribution()
            else:
                is_dist = True
            if axis != MantidAxType.BIN and not is_dist and ax.data_replaced:
                plotted_normalized += [a.is_normalized for a in artists]
            else:
                return False
        if all(plotted_normalized) or not any(plotted_normalized):
            return True
        return False

    def _quick_change_axes(self, scale_types, ax):
        """
        Perform a change of axes on the figure to that given by the option
        :param scale_types: A 2-tuple of strings giving matplotlib axes scale types
        """
        # Recompute the limits of the data. If the scale is set to log
        # on either axis, Fit enabled & then disabled, then the axes are
        # not rescaled properly because the vertical marker artists were
        # included in the last computation of the data limits and
        # set_xscale/set_yscale only autoscale the view
        ax.relim()
        ax.set_xscale(scale_types[0])
        ax.set_yscale(scale_types[1])

        self.canvas.draw_idle()

    def _change_colorbar_axes(self, scale_type):
        for ax in self.canvas.figure.get_axes():
            images = ax.get_images() + [col for col in ax.collections if isinstance(col, Collection)]
            for image in images:
<<<<<<< HEAD
                if image.norm.vmin is not None and image.norm.vmax is not None:
                    datafunctions.update_colorbar_scale(self.canvas.figure, image, scale_type, image.norm.vmin, image.norm.vmax)
=======
                datafunctions.update_colorbar_scale(self.canvas.figure, image, scale_type, image.norm.vmin,
                                                    image.norm.vmax)
>>>>>>> 399333f5
        self.canvas.draw_idle()<|MERGE_RESOLUTION|>--- conflicted
+++ resolved
@@ -17,7 +17,6 @@
 
 # third party imports
 from matplotlib.container import ErrorbarContainer
-from mpl_toolkits.mplot3d.axes3d import Axes3D
 from qtpy.QtCore import Qt
 from qtpy.QtGui import QCursor
 from qtpy.QtWidgets import QActionGroup, QMenu, QApplication
@@ -777,11 +776,8 @@
         for ax in self.canvas.figure.get_axes():
             images = ax.get_images() + [col for col in ax.collections if isinstance(col, Collection)]
             for image in images:
-<<<<<<< HEAD
                 if image.norm.vmin is not None and image.norm.vmax is not None:
-                    datafunctions.update_colorbar_scale(self.canvas.figure, image, scale_type, image.norm.vmin, image.norm.vmax)
-=======
-                datafunctions.update_colorbar_scale(self.canvas.figure, image, scale_type, image.norm.vmin,
-                                                    image.norm.vmax)
->>>>>>> 399333f5
+                    datafunctions.update_colorbar_scale(self.canvas.figure, image, scale_type, image.norm.vmin,
+                                                        image.norm.vmax)
+
         self.canvas.draw_idle()