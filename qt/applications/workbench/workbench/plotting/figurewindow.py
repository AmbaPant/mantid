--- conflicted
+++ resolved
@@ -14,19 +14,12 @@
 import weakref
 
 # 3rdparty imports
-<<<<<<< HEAD
-from qtpy.QtCore import QEvent, Qt, Signal
-=======
-from qtpy.QtCore import QEvent, Signal, Slot
->>>>>>> 6b8ce4bb
+from qtpy.QtCore import QEvent, Qt, Signal, Slot
 from qtpy.QtWidgets import QMainWindow
 
 # local imports
 from mantidqt.plotting.figuretype import FigureType, figure_type
-<<<<<<< HEAD
-=======
 from mantidqt.widgets.common.observing_view import ObservingView
->>>>>>> 6b8ce4bb
 
 
 class FigureWindow(QMainWindow, ObservingView):
@@ -40,12 +33,9 @@
         QMainWindow.__init__(self, parent=parent)
         # attributes
         self._canvas = weakref.proxy(canvas)
-<<<<<<< HEAD
         self.setAttribute(Qt.WA_DeleteOnClose, True)
-=======
+
         self.close_signal.connect(self._run_close)
->>>>>>> 6b8ce4bb
-
         self.setAcceptDrops(True)
 
     @Slot()
