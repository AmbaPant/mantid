# Mantid Repository : https://github.com/mantidproject/mantid
#
# Copyright &copy; 2017 ISIS Rutherford Appleton Laboratory UKRI,
#     NScD Oak Ridge National Laboratory, European Spallation Source
#     & Institut Laue - Langevin
# SPDX - License - Identifier: GPL - 3.0 +
#    This file is part of the mantid workbench.
#
#
from __future__ import (absolute_import, unicode_literals)

# system imports
from functools import partial

import matplotlib.pyplot
from qtpy.QtWidgets import QMessageBox, QVBoxLayout

# third-party library imports
<<<<<<< HEAD
from mantid.api import AnalysisDataService
from mantid.kernel import logger
from mantidqt.plotting.functions import can_overplot, pcolormesh, plot, plot_from_names
from mantidqt.widgets.instrumentview.presenter import InstrumentViewPresenter
from mantidqt.widgets.samplelogs.presenter import SampleLogs
from mantidqt.widgets.workspacedisplay.matrix.presenter import MatrixWorkspaceDisplay
from mantidqt.widgets.workspacedisplay.table.presenter import TableWorkspaceDisplay
from mantidqt.widgets.workspacewidget.workspacetreewidget import WorkspaceTreeWidget
=======
import matplotlib.pyplot
from qtpy.QtWidgets import QMessageBox, QVBoxLayout

>>>>>>> a4bc46ff
# local package imports
from mantid.api import AnalysisDataService, MatrixWorkspace, ITableWorkspace
from mantid.kernel import logger
from mantidqt.plotting.functions import can_overplot, pcolormesh, plot, plot_from_names
from mantidqt.widgets.instrumentview.presenter import InstrumentViewPresenter
from mantidqt.widgets.samplelogs.presenter import SampleLogs
from mantidqt.widgets.workspacedisplay.matrix.presenter import MatrixWorkspaceDisplay
from mantidqt.widgets.workspacedisplay.table.presenter import TableWorkspaceDisplay
from mantidqt.widgets.workspacewidget.algorithmhistorywindow import AlgorithmHistoryWindow
from mantidqt.widgets.workspacewidget.workspacetreewidget import WorkspaceTreeWidget
from workbench.plugins.base import PluginWidget


class WorkspaceWidget(PluginWidget):
    """Provides a Workspace Widget for workspace manipulation"""

    def __init__(self, parent):
        super(WorkspaceWidget, self).__init__(parent)

        self._ads = AnalysisDataService.Instance()

        # layout
        self.workspacewidget = WorkspaceTreeWidget()
        layout = QVBoxLayout()
        layout.addWidget(self.workspacewidget)
        self.setLayout(layout)

        # behaviour
        self.workspacewidget.plotSpectrumClicked.connect(partial(self._do_plot_spectrum,
                                                                 errors=False, overplot=False))
        self.workspacewidget.overplotSpectrumClicked.connect(partial(self._do_plot_spectrum,
                                                                     errors=False, overplot=True))
        self.workspacewidget.plotSpectrumWithErrorsClicked.connect(partial(self._do_plot_spectrum,
                                                                           errors=True, overplot=False))
        self.workspacewidget.overplotSpectrumWithErrorsClicked.connect(partial(self._do_plot_spectrum,
                                                                               errors=True, overplot=True))
        self.workspacewidget.plotColorfillClicked.connect(self._do_plot_colorfill)
        self.workspacewidget.sampleLogsClicked.connect(self._do_sample_logs)
        self.workspacewidget.showDataClicked.connect(self._do_show_data)
        self.workspacewidget.showInstrumentClicked.connect(self._do_show_instrument)
        self.workspacewidget.showAlgorithmHistoryClicked.connect(self._do_show_algorithm_history)

        self.workspacewidget.workspaceDoubleClicked.connect(self._action_double_click_workspace)

    # ----------------- Plugin API --------------------

    def register_plugin(self):
        self.main.add_dockwidget(self)

    def get_plugin_title(self):
        return "Workspaces"

    def readSettings(self, _):
        pass

    def writeSettings(self, _):
        pass

    # ----------------- Behaviour --------------------

    def _do_plot_spectrum(self, names, errors, overplot):
        """
        Plot spectra from the selected workspaces

        :param names: A list of workspace names
        :param errors: If true then error bars will be plotted on the points
        :param overplot: If true then the add to the current figure if one
                         exists and it is a compatible figure
        """
        if overplot:
            compatible, error_msg = can_overplot()
            if not compatible:
                QMessageBox.warning(self, "", error_msg)
                return

        plot_from_names(names, errors, overplot)

    def _do_plot_colorfill(self, names):
        """
        Plot a colorfill from the selected workspaces

        :param names: A list of workspace names
        """
        try:
            pcolormesh(self._ads.retrieveWorkspaces(names, unrollGroups=True))
        except BaseException:
            import traceback
            traceback.print_exc()

    def _do_sample_logs(self, names):
        """
        Show the sample log window for the given workspaces

        :param names: A list of workspace names
        """
        for ws in self._ads.retrieveWorkspaces(names, unrollGroups=True):
            SampleLogs(ws=ws, parent=self)

    def _do_show_instrument(self, names):
        """
        Show an instrument widget for the given workspaces

        :param names: A list of workspace names
        """
        for ws in self._ads.retrieveWorkspaces(names, unrollGroups=True):
            presenter = InstrumentViewPresenter(ws, parent=self)
            presenter.show_view()

    def _do_show_data(self, names):
        for ws in self._ads.retrieveWorkspaces(names, unrollGroups=True):
            try:
                MatrixWorkspaceDisplay.supports(ws)
                # the plot function is being injected in the presenter
                # this is done so that the plotting library is mockable in testing
                presenter = MatrixWorkspaceDisplay(ws, plot=plot, parent=self)
                presenter.show_view()
            except ValueError:
                try:
                    TableWorkspaceDisplay.supports(ws)
                    presenter = TableWorkspaceDisplay(ws, plot=matplotlib.pyplot, parent=self)
                    presenter.show_view()
                except ValueError:
                    logger.error(
<<<<<<< HEAD
                        "Could not open workspace: {0} with neither MatrixWorkspaceDisplay nor TableWorkspaceDisplay.")
=======
                        "Could not open workspace: {0} with neither "
                        "MatrixWorkspaceDisplay nor TableWorkspaceDisplay."
                        "".format(ws.name()))

    def _do_show_algorithm_history(self, names):
        for name in names:
            if any(isinstance(self._ads.retrieve(name), ws_type)
                   for ws_type in [MatrixWorkspace, ITableWorkspace]):
                AlgorithmHistoryWindow(self, name).show()
            else:
                logger.warning("Could not open history of '{}'. "
                               "Not a MatrixWorkspace or ITableWorkspace"
                               "".format(name))
>>>>>>> a4bc46ff

    def _action_double_click_workspace(self, name):
        self._do_show_data([name])<|MERGE_RESOLUTION|>--- conflicted
+++ resolved
@@ -12,24 +12,10 @@
 # system imports
 from functools import partial
 
+# third-party library imports
 import matplotlib.pyplot
 from qtpy.QtWidgets import QMessageBox, QVBoxLayout
 
-# third-party library imports
-<<<<<<< HEAD
-from mantid.api import AnalysisDataService
-from mantid.kernel import logger
-from mantidqt.plotting.functions import can_overplot, pcolormesh, plot, plot_from_names
-from mantidqt.widgets.instrumentview.presenter import InstrumentViewPresenter
-from mantidqt.widgets.samplelogs.presenter import SampleLogs
-from mantidqt.widgets.workspacedisplay.matrix.presenter import MatrixWorkspaceDisplay
-from mantidqt.widgets.workspacedisplay.table.presenter import TableWorkspaceDisplay
-from mantidqt.widgets.workspacewidget.workspacetreewidget import WorkspaceTreeWidget
-=======
-import matplotlib.pyplot
-from qtpy.QtWidgets import QMessageBox, QVBoxLayout
-
->>>>>>> a4bc46ff
 # local package imports
 from mantid.api import AnalysisDataService, MatrixWorkspace, ITableWorkspace
 from mantid.kernel import logger
@@ -153,9 +139,6 @@
                     presenter.show_view()
                 except ValueError:
                     logger.error(
-<<<<<<< HEAD
-                        "Could not open workspace: {0} with neither MatrixWorkspaceDisplay nor TableWorkspaceDisplay.")
-=======
                         "Could not open workspace: {0} with neither "
                         "MatrixWorkspaceDisplay nor TableWorkspaceDisplay."
                         "".format(ws.name()))
@@ -169,7 +152,6 @@
                 logger.warning("Could not open history of '{}'. "
                                "Not a MatrixWorkspace or ITableWorkspace"
                                "".format(name))
->>>>>>> a4bc46ff
 
     def _action_double_click_workspace(self, name):
         self._do_show_data([name])