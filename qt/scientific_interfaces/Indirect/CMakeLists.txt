--- conflicted
+++ resolved
@@ -213,39 +213,6 @@
     ISISDiagnostics.h
     ISISEnergyTransfer.h)
 
-<<<<<<< HEAD
-mtd_add_qt_library (TARGET_NAME MantidScientificInterfacesIndirect
-  QT_VERSION 4
-  SRC ${SRC_FILES}
-  MOC ${MOC_FILES}
-  NOMOC ${INC_FILES}
-  UI ${UI_FILES}
-  DEFS IN_MANTIDQT_INDIRECT
-  PRECOMPILED PrecompiledHeader.h
-  INCLUDE_DIRS
-    ${CMAKE_CURRENT_SOURCE_DIR}
-  SYSTEM_INCLUDE_DIRS
-    ${Boost_INCLUDE_DIRS}
-  LINK_LIBS
-    ${TCMALLOC_LIBRARIES_LINKTIME}
-    ${CORE_MANTIDLIBS}
-    ${POCO_LIBRARIES}
-    ${Boost_LIBRARIES}
-    ${JSONCPP_LIBRARIES}
-  QT4_LINK_LIBS
-    Qwt5
-  MTD_QT_LINK_LIBS
-    MantidQtWidgetsCommon
-    MantidQtWidgetsLegacyQwt
-    MantidScientificInterfacesGeneral
-  INSTALL_DIR_BASE
-    ${PLUGINS_DIR}
-  OSX_INSTALL_RPATH
-    @loader_path/../../Contents/MacOS
-    @loader_path/../../plugins/qt4
-  LINUX_INSTALL_RPATH
-    "\$ORIGIN/../../${LIB_DIR};\$ORIGIN/../../plugins/qt4/"
-=======
 set(UI_FILES
     AbsorptionCorrections.ui
     ApplyAbsorptionCorrections.ui
@@ -289,7 +256,6 @@
     ISISCalibration.ui
     ISISDiagnostics.ui
     ISISEnergyTransfer.ui)
->>>>>>> f462ef5b
 
 mtd_add_qt_library(TARGET_NAME MantidScientificInterfacesIndirect
                    QT_VERSION 4
