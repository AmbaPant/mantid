#include "ApplyAbsorptionCorrections.h"
#include "../General/UserInputValidator.h"
#include "MantidAPI/AnalysisDataService.h"
#include "MantidAPI/Run.h"
#include "MantidAPI/TextAxis.h"
#include "MantidAPI/WorkspaceGroup.h"

#include <QStringList>

using namespace Mantid::API;

namespace {
Mantid::Kernel::Logger g_log("ApplyAbsorptionCorrections");
}

namespace MantidQt {
namespace CustomInterfaces {
ApplyAbsorptionCorrections::ApplyAbsorptionCorrections(QWidget *parent)
    : CorrectionsTab(parent) {
  m_spectra = 0;
  m_uiForm.setupUi(parent);
  connect(m_uiForm.cbGeometry, SIGNAL(currentIndexChanged(int)), this,
          SLOT(handleGeometryChange(int)));
  connect(m_uiForm.dsSample, SIGNAL(dataReady(const QString &)), this,
          SLOT(newSample(const QString &)));
  connect(m_uiForm.dsContainer, SIGNAL(dataReady(const QString &)), this,
          SLOT(newContainer(const QString &)));
  connect(m_uiForm.spPreviewSpec, SIGNAL(valueChanged(int)), this,
          SLOT(plotPreview(int)));
  connect(m_uiForm.spCanScale, SIGNAL(valueChanged(double)), this,
          SLOT(updateContainer()));
  connect(m_uiForm.spCanShift, SIGNAL(valueChanged(double)), this,
          SLOT(updateContainer()));
  connect(m_uiForm.ckShiftCan, SIGNAL(toggled(bool)), this,
          SLOT(updateContainer()));
  connect(m_uiForm.ckScaleCan, SIGNAL(toggled(bool)), this,
          SLOT(updateContainer()));
  connect(m_uiForm.ckRebinContainer, SIGNAL(toggled(bool)), this,
          SLOT(updateContainer()));
  connect(m_uiForm.ckUseCan, SIGNAL(toggled(bool)), this,
          SLOT(updateContainer()));
  connect(m_uiForm.pbPlot, SIGNAL(clicked()), this, SLOT(plotClicked()));
  connect(m_uiForm.pbSave, SIGNAL(clicked()), this, SLOT(saveClicked()));
  connect(m_uiForm.pbPlotPreview, SIGNAL(clicked()), this,
          SLOT(plotCurrentPreview()));

  m_uiForm.spPreviewSpec->setMinimum(0);
  m_uiForm.spPreviewSpec->setMaximum(0);
}

void ApplyAbsorptionCorrections::setup() {}

/**
 * Disables corrections when using S(Q, w) as input data.
 *
 * @param dataName Name of new data source
 */
void ApplyAbsorptionCorrections::newSample(const QString &dataName) {
  // Remove old curves
  m_uiForm.ppPreview->removeSpectrum("Sample");
  m_uiForm.ppPreview->removeSpectrum("Corrected");

  // Get workspace
  m_ppSampleWS = AnalysisDataService::Instance().retrieveWS<MatrixWorkspace>(
      dataName.toStdString());

  // Check if supplied workspace is a MatrixWorkspace
  if (!m_ppSampleWS) {
    displayInvalidWorkspaceTypeError(dataName.toStdString(), g_log);
    return;
  }

  // Plot the curve
  plotInPreview("Sample", m_ppSampleWS, Qt::black);
  m_uiForm.spPreviewSpec->setMaximum(
      static_cast<int>(m_ppSampleWS->getNumberHistograms()) - 1);
  m_sampleWorkspaceName = dataName.toStdString();

  // Set maximum / minimum can shift
  m_uiForm.spCanShift->setMinimum(m_ppSampleWS->getXMin());
  m_uiForm.spCanShift->setMaximum(m_ppSampleWS->getXMax());
}

void ApplyAbsorptionCorrections::newContainer(const QString &dataName) {
  // Remove old curves
  m_uiForm.ppPreview->removeSpectrum("Container");
  m_uiForm.ppPreview->removeSpectrum("Corrected");

  // get Workspace
  m_ppContainerWS = AnalysisDataService::Instance().retrieveWS<MatrixWorkspace>(
      dataName.toStdString());

  // Check if supplied workspace is a MatrixWorkspace
  if (!m_ppContainerWS) {
    displayInvalidWorkspaceTypeError(dataName.toStdString(), g_log);
    return;
  }

  // Clone for use in plotting and alg
  IAlgorithm_sptr clone = AlgorithmManager::Instance().create("CloneWorkspace");
  clone->initialize();
  clone->setProperty("InputWorkspace", m_ppContainerWS);
  clone->setProperty("Outputworkspace", "__processed_can");
  clone->execute();
  m_containerWorkspaceName = "__processed_can";

  // Plot the container
  plotInPreview("Container", m_ppContainerWS, Qt::red);
}

void ApplyAbsorptionCorrections::updateContainer() {
  const auto canName = m_uiForm.dsContainer->getCurrentDataName();
  const auto canValid = m_uiForm.dsContainer->isValid();
  const auto useCan = m_uiForm.ckUseCan->isChecked();
  if (canValid && useCan) {
    auto shift = m_uiForm.spCanShift->value();
    if (!m_uiForm.ckShiftCan->isChecked())
      shift = 0.0;

    auto scale = m_uiForm.spCanScale->value();
    if (!m_uiForm.ckScaleCan->isChecked())
      scale = 1.0;

    IAlgorithm_sptr scaleXAlg = AlgorithmManager::Instance().create("ScaleX");
    scaleXAlg->initialize();
    scaleXAlg->setLogging(false);
    scaleXAlg->setProperty("InputWorkspace", canName.toStdString());
    scaleXAlg->setProperty("OutputWorkspace", m_containerWorkspaceName);
    scaleXAlg->setProperty("Factor", shift);
    scaleXAlg->setProperty("Operation", "Add");
    scaleXAlg->execute();

    IAlgorithm_sptr scaleAlg = AlgorithmManager::Instance().create("Scale");
    scaleAlg->initialize();
    scaleAlg->setLogging(false);
    scaleAlg->setProperty("InputWorkspace", m_containerWorkspaceName);
    scaleAlg->setProperty("OutputWorkspace", m_containerWorkspaceName);
    scaleAlg->setProperty("Factor", scale);
    scaleAlg->setProperty("Operation", "Multiply");
    scaleAlg->execute();

    const auto sampleValid = m_uiForm.dsSample->isValid();
    if (sampleValid && m_uiForm.ckRebinContainer->isChecked()) {
      IAlgorithm_sptr rebin =
          AlgorithmManager::Instance().create("RebinToWorkspace");
      rebin->initialize();
      rebin->setLogging(false);
      rebin->setProperty("WorkspaceToRebin", m_containerWorkspaceName);
      rebin->setProperty("WorkspaceToMatch", m_sampleWorkspaceName);
      rebin->setProperty("OutputWorkspace", m_containerWorkspaceName);
      rebin->execute();
    } else if (!sampleValid) {
      // Sample was not valid so do not rebin
      m_uiForm.ppPreview->removeSpectrum("Container");
      return;
    }
  } else {
    // Can was not valid so do not replot
    m_uiForm.ppPreview->removeSpectrum("Container");
    return;
  }
  plotPreview(m_uiForm.spPreviewSpec->value());
}

void ApplyAbsorptionCorrections::run() {
  // Create / Initialize algorithm
  API::BatchAlgorithmRunner::AlgorithmRuntimeProps absCorProps;
  IAlgorithm_sptr applyCorrAlg =
      AlgorithmManager::Instance().create("ApplyPaalmanPingsCorrection");
  applyCorrAlg->initialize();

  // get Sample Workspace
  MatrixWorkspace_sptr sampleWs =
      AnalysisDataService::Instance().retrieveWS<MatrixWorkspace>(
          m_sampleWorkspaceName);
  absCorProps["SampleWorkspace"] = m_sampleWorkspaceName;

  const bool useCan = m_uiForm.ckUseCan->isChecked();
  // Get Can and Clone
  MatrixWorkspace_sptr canClone;
  if (useCan) {
    const auto canName =
        m_uiForm.dsContainer->getCurrentDataName().toStdString();
    const auto cloneName = "__algorithm_can";
    IAlgorithm_sptr clone =
        AlgorithmManager::Instance().create("CloneWorkspace");
    clone->initialize();
    clone->setProperty("InputWorkspace", canName);
    clone->setProperty("Outputworkspace", cloneName);
    clone->execute();

    canClone =
        AnalysisDataService::Instance().retrieveWS<MatrixWorkspace>(cloneName);
    // Check for same binning across sample and container
    if (!checkWorkspaceBinningMatches(sampleWs, canClone)) {
      const char *text = "Binning on sample and container does not match."
                         "Would you like to enable rebinning of the container?";

      int result = QMessageBox::question(nullptr, tr("Rebin sample?"), tr(text),
                                         QMessageBox::Yes, QMessageBox::No,
                                         QMessageBox::NoButton);

      if (result == QMessageBox::Yes) {
        m_uiForm.ckRebinContainer->setChecked(true);
      } else {
        m_batchAlgoRunner->clearQueue();
        g_log.error("Cannot apply absorption corrections "
                    "using a sample and "
                    "container with different binning.");
        return;
      }
    }

    absCorProps["CanWorkspace"] = cloneName;

    const bool useCanScale = m_uiForm.ckScaleCan->isChecked();
    if (useCanScale) {
      const double canScaleFactor = m_uiForm.spCanScale->value();
      applyCorrAlg->setProperty("CanScaleFactor", canScaleFactor);
    }
    if (m_uiForm.ckShiftCan->isChecked()) { // If container is shifted
      const double canShiftFactor = m_uiForm.spCanShift->value();
      applyCorrAlg->setProperty("canShiftFactor", canShiftFactor);
    }
    const bool rebinContainer = m_uiForm.ckRebinContainer->isChecked();
    applyCorrAlg->setProperty("RebinCanToSample", rebinContainer);
  }

  QString correctionsWsName = m_uiForm.dsCorrections->getCurrentDataName();

  WorkspaceGroup_sptr corrections =
      AnalysisDataService::Instance().retrieveWS<WorkspaceGroup>(
          correctionsWsName.toStdString());
  bool interpolateAll = false;
  for (size_t i = 0; i < corrections->size(); i++) {
    MatrixWorkspace_sptr factorWs =
        boost::dynamic_pointer_cast<MatrixWorkspace>(corrections->getItem(i));

    // Check for matching binning
    if (sampleWs && (factorWs->blocksize() != sampleWs->blocksize() &&
                     factorWs->blocksize() != 1)) {
      int result;
      if (interpolateAll) {
        result = QMessageBox::Yes;
      } else {
        std::string text = "Number of bins on sample and " +
                           factorWs->getName() +
                           " workspace does not match.\n" +
                           "Would you like to interpolate this workspace to "
                           "match the sample?";

        result = QMessageBox::question(NULL, tr("Interpolate corrections?"),
                                       tr(text.c_str()), QMessageBox::YesToAll,
                                       QMessageBox::Yes, QMessageBox::No);
      }

      switch (result) {
      case QMessageBox::YesToAll:
        interpolateAll = true;
      // fall through
      case QMessageBox::Yes:
        addInterpolationStep(factorWs, absCorProps["SampleWorkspace"]);
        break;
      default:
        m_batchAlgoRunner->clearQueue();
        g_log.error(
            "ApplyAbsorptionCorrections cannot run with corrections that do "
            "not match sample binning.");
        return;
      }
    }

    applyCorrAlg->setProperty("CorrectionsWorkspace",
                              correctionsWsName.toStdString());
  }

  // Generate output workspace name
  auto QStrSampleWsName = QString::fromStdString(m_sampleWorkspaceName);
  int nameCutIndex = QStrSampleWsName.lastIndexOf("_");
  if (nameCutIndex == -1)
    nameCutIndex = QStrSampleWsName.length();

  QString correctionType;
  switch (m_uiForm.cbGeometry->currentIndex()) {
  case 0:
    correctionType = "flt";
    break;
  case 1:
    correctionType = "cyl";
    break;
  case 2:
    correctionType = "anl";
    break;
  }

  QString outputWsName = QStrSampleWsName.left(nameCutIndex);
  outputWsName += "_" + correctionType + "_Corrected";

  // Using container
  if (m_uiForm.ckUseCan->isChecked()) {
    const auto canName =
        m_uiForm.dsContainer->getCurrentDataName().toStdString();
    MatrixWorkspace_sptr containerWs =
        AnalysisDataService::Instance().retrieveWS<MatrixWorkspace>(canName);
    auto run = containerWs->run();
    if (run.hasProperty("run_number")) {
      outputWsName +=
          "_" + QString::fromStdString(run.getProperty("run_number")->value());
    } else {
      auto canCutIndex = QString::fromStdString(canName).indexOf("_");
      outputWsName += "_" + QString::fromStdString(canName).left(canCutIndex);
    }
  }

  outputWsName += "_red";

  applyCorrAlg->setProperty("OutputWorkspace", outputWsName.toStdString());

  // Add corrections algorithm to queue
  m_batchAlgoRunner->addAlgorithm(applyCorrAlg, absCorProps);

  // Run algorithm queue
  connect(m_batchAlgoRunner, SIGNAL(batchComplete(bool)), this,
          SLOT(absCorComplete(bool)));
  m_batchAlgoRunner->executeBatchAsync();

  // Set the result workspace for Python script export
  m_pythonExportWsName = outputWsName.toStdString();
  // m_containerWorkspaceName = m_uiForm.dsContainer->getCurrentDataName();
  // updateContainer();
}

/**
 * Adds a spline interpolation as a step in the calculation for using legacy
 *correction factor
 * workspaces.
 *
 * @param toInterpolate Pointer to the workspace to interpolate
 * @param toMatch Name of the workspace to match
 */
void ApplyAbsorptionCorrections::addInterpolationStep(
    MatrixWorkspace_sptr toInterpolate, std::string toMatch) {
  API::BatchAlgorithmRunner::AlgorithmRuntimeProps interpolationProps;
  interpolationProps["WorkspaceToMatch"] = toMatch;

  IAlgorithm_sptr interpolationAlg =
      AlgorithmManager::Instance().create("SplineInterpolation");
  interpolationAlg->initialize();

  interpolationAlg->setProperty("WorkspaceToInterpolate",
                                toInterpolate->getName());
  interpolationAlg->setProperty("OutputWorkspace", toInterpolate->getName());

  m_batchAlgoRunner->addAlgorithm(interpolationAlg, interpolationProps);
}

/**
 * Handles completion of the abs. correction algorithm.
 *
 * @param error True if algorithm failed.
 */
void ApplyAbsorptionCorrections::absCorComplete(bool error) {
  disconnect(m_batchAlgoRunner, SIGNAL(batchComplete(bool)), this,
             SLOT(absCorComplete(bool)));
  if (error) {
    emit showMessageBox(
        "Unable to apply corrections.\nSee Results Log for more details.");
    return;
  }

  if (m_uiForm.ckUseCan->isChecked()) {
    if (m_uiForm.ckShiftCan->isChecked()) { // If container is shifted
      IAlgorithm_sptr shiftLog =
          AlgorithmManager::Instance().create("AddSampleLog");
      shiftLog->initialize();

      shiftLog->setProperty("Workspace", m_pythonExportWsName);
      shiftLog->setProperty("LogName", "container_shift");
      shiftLog->setProperty("LogType", "Number");
      shiftLog->setProperty("LogText", boost::lexical_cast<std::string>(
                                           m_uiForm.spCanShift->value()));
      m_batchAlgoRunner->addAlgorithm(shiftLog);
    }
  }
  // Run algorithm queue
  connect(m_batchAlgoRunner, SIGNAL(batchComplete(bool)), this,
          SLOT(postProcessComplete(bool)));
  m_batchAlgoRunner->executeBatchAsync();
}

/**
 * Handles completion of the unit conversion and saving algorithm.
 *
 * @param error True if algorithm failed.
 */
void ApplyAbsorptionCorrections::postProcessComplete(bool error) {
  disconnect(m_batchAlgoRunner, SIGNAL(batchComplete(bool)), this,
             SLOT(postProcessComplete(bool)));

  if (error) {
    emit showMessageBox("Unable to process corrected workspace.\nSee Results "
                        "Log for more details.");
    return;
  }

  // Enable post processing plot and save
  m_uiForm.cbPlotOutput->setEnabled(true);
  m_uiForm.pbPlot->setEnabled(true);
  m_uiForm.pbSave->setEnabled(true);

  // Handle preview plot
  plotPreview(m_uiForm.spPreviewSpec->value());

  // Clean up unwanted workspaces
  IAlgorithm_sptr deleteAlg =
      AlgorithmManager::Instance().create("DeleteWorkspace");
  if (AnalysisDataService::Instance().doesExist("__algorithm_can")) {

    deleteAlg->initialize();
    deleteAlg->setProperty("Workspace", "__algorithm_can");
    deleteAlg->execute();
  }
  const auto conv =
      AnalysisDataService::Instance().doesExist("__algorithm_can_Wavelength");
  if (conv) {
    deleteAlg->setProperty("Workspace", "__algorithm_can_Wavelength");
    deleteAlg->execute();
  }
}

bool ApplyAbsorptionCorrections::validate() {
  UserInputValidator uiv;

  uiv.checkDataSelectorIsValid("Sample", m_uiForm.dsSample);

  const auto sampleName = m_uiForm.dsSample->getCurrentDataName();
  const auto sampleWsName = sampleName.toStdString();
  bool sampleExists = AnalysisDataService::Instance().doesExist(sampleWsName);

  if (sampleExists &&
      !AnalysisDataService::Instance().retrieveWS<MatrixWorkspace>(
          sampleWsName)) {
    uiv.addErrorMessage(
        "Invalid sample workspace. Ensure a MatrixWorkspace is provided.");
  }

  bool useCan = m_uiForm.ckUseCan->isChecked();

  if (useCan)
    uiv.checkDataSelectorIsValid("Container", m_uiForm.dsContainer);

<<<<<<< HEAD
    const auto container = m_uiForm.dsContainer->getCurrentDataName();
    const auto containerName = container.toStdString();
    bool containerExists =
        AnalysisDataService::Instance().doesExist(containerName);

    if (containerExists &&
        !AnalysisDataService::Instance().retrieveWS<MatrixWorkspace>(
            containerName)) {
      uiv.addErrorMessage(
          "Invalid container workspace. Ensure a MatrixWorkspace is provided.");
    }

    // Check can and sample workspaces are the same "type" (reduced or S(Q, w))
    QString containerType =
        container.right(container.length() - container.lastIndexOf("_"));
    QString sampleType =
        sampleName.right(sampleName.length() - sampleName.lastIndexOf("_"));

    g_log.debug() << "Sample type is: " << sampleType.toStdString() << '\n';
    g_log.debug() << "Can type is: " << containerType.toStdString() << '\n';

    if (containerType != sampleType)
      uiv.addErrorMessage(
          "Sample and can workspaces must contain the same type of data.");
  }

=======
>>>>>>> dcdb07b0
  if (m_uiForm.dsCorrections->getCurrentDataName().compare("") == 0) {
    uiv.addErrorMessage(
        "Correction selector must contain a corrections file or workspace.");
  } else {

    QString correctionsWsName = m_uiForm.dsCorrections->getCurrentDataName();
    WorkspaceGroup_sptr corrections =
        AnalysisDataService::Instance().retrieveWS<WorkspaceGroup>(
            correctionsWsName.toStdString());
    for (size_t i = 0; i < corrections->size(); i++) {
      // Check it is a MatrixWorkspace
      MatrixWorkspace_sptr factorWs =
          boost::dynamic_pointer_cast<MatrixWorkspace>(corrections->getItem(i));
      if (!factorWs) {
        QString msg = "Correction factor workspace " + QString::number(i) +
                      " is not a MatrixWorkspace";
        uiv.addErrorMessage(msg);
        continue;
      }
    }
  }

  // Show errors if there are any
  if (!uiv.isAllInputValid())
    emit showMessageBox(uiv.generateErrorMessage());

  return uiv.isAllInputValid();
}

void ApplyAbsorptionCorrections::loadSettings(const QSettings &settings) {
  m_uiForm.dsCorrections->readSettings(settings.group());
  m_uiForm.dsContainer->readSettings(settings.group());
  m_uiForm.dsSample->readSettings(settings.group());
}

/**
 * Handles when the type of geometry changes
 *
 * Updates the file extension to search for
 */
void ApplyAbsorptionCorrections::handleGeometryChange(int index) {
  QString ext("");
  switch (index) {
  case 0:
    // Geometry is flat
    ext = "_flt_abs";
    break;
  case 1:
    // Geometry is cylinder
    ext = "_cyl_abs";
    break;
  case 2:
    // Geometry is annulus
    ext = "_ann_abs";
    break;
  }
  m_uiForm.dsCorrections->setWSSuffixes(QStringList(ext));
  m_uiForm.dsCorrections->setFBSuffixes(QStringList(ext + ".nxs"));
}

/**
 * Replots the preview plot.
 *
 * @param wsIndex Spectrum index to plot
 */
void ApplyAbsorptionCorrections::plotPreview(int wsIndex) {
  bool useCan = m_uiForm.ckUseCan->isChecked();

  m_uiForm.ppPreview->clear();

  // Plot sample
  m_uiForm.ppPreview->addSpectrum("Sample",
                                  QString::fromStdString(m_sampleWorkspaceName),
                                  wsIndex, Qt::black);

  // Plot result
  if (!m_pythonExportWsName.empty())
    m_uiForm.ppPreview->addSpectrum(
        "Corrected", QString::fromStdString(m_pythonExportWsName), wsIndex,
        Qt::green);
  // Plot container
  if (useCan) {
    m_uiForm.ppPreview->addSpectrum(
        "Container", QString::fromStdString(m_containerWorkspaceName), wsIndex,
        Qt::red);
  }

  m_spectra = boost::numeric_cast<size_t>(wsIndex);
}
/**
 * Handles saving of the workspace
 */
void ApplyAbsorptionCorrections::saveClicked() {

  if (checkADSForPlotSaveWorkspace(m_pythonExportWsName, false))
    addSaveWorkspaceToQueue(QString::fromStdString(m_pythonExportWsName));
  m_batchAlgoRunner->executeBatchAsync();
}

/**
 * Handles mantid plotting of workspace
 */
void ApplyAbsorptionCorrections::plotClicked() {

  QString plotType = m_uiForm.cbPlotOutput->currentText();

  if (checkADSForPlotSaveWorkspace(m_pythonExportWsName, true)) {

    if (plotType == "Spectra" || plotType == "Both")
      plotSpectrum(QString::fromStdString(m_pythonExportWsName));

    if (plotType == "Contour" || plotType == "Both")
      plot2D(QString::fromStdString(m_pythonExportWsName));
  }
}

/**
 * Plots the current spectrum displayed in the preview plot
 */
void ApplyAbsorptionCorrections::plotCurrentPreview() {
  QStringList workspaces = QStringList();

  // Check whether a sample workspace has been specified
  if (m_ppSampleWS) {
    workspaces.append(QString::fromStdString(m_ppSampleWS->getName()));
  }

  // Check whether a container workspace has been specified
  if (m_ppContainerWS) {
    workspaces.append(QString::fromStdString(m_ppContainerWS->getName()));
  }

  // Check whether a subtracted workspace has been generated
  if (!m_pythonExportWsName.empty()) {
    workspaces.append(QString::fromStdString(m_pythonExportWsName));
  }

  IndirectTab::plotSpectrum(workspaces, boost::numeric_cast<int>(m_spectra));
}

/*
 * Plots the selected spectra (selected by the Spectrum spinner) of the
 * specified workspace. The resultant curve will be given the specified
 * name and the specified colour.
 *
 * @param curveName   The name of the curve to plot in the preview.
 * @param ws          The workspace whose spectra to plot in the preview.
 * @param curveColor  The color of the curve to plot in the preview.
 */
void ApplyAbsorptionCorrections::plotInPreview(const QString &curveName,
                                               MatrixWorkspace_sptr &ws,
                                               const QColor &curveColor) {

  // Check whether the selected spectra is now out of bounds with
  // respect to the specified workspace.
  if (ws->getNumberHistograms() > m_spectra) {
    m_uiForm.ppPreview->addSpectrum(curveName, ws, m_spectra, curveColor);
  } else {
    size_t specNo = 0;

    if (m_ppSampleWS) {
      specNo = std::min(ws->getNumberHistograms(),
                        m_ppSampleWS->getNumberHistograms()) -
               1;
    } else if (m_ppContainerWS) {
      specNo = std::min(ws->getNumberHistograms(),
                        m_ppContainerWS->getNumberHistograms()) -
               1;
    }

    m_uiForm.ppPreview->addSpectrum(curveName, ws, specNo, curveColor);
    m_uiForm.spPreviewSpec->setValue(boost::numeric_cast<int>(specNo));
    m_spectra = specNo;
    m_uiForm.spPreviewSpec->setMaximum(boost::numeric_cast<int>(m_spectra));
  }
}
} // namespace CustomInterfaces
} // namespace MantidQt<|MERGE_RESOLUTION|>--- conflicted
+++ resolved
@@ -449,40 +449,10 @@
   if (useCan)
     uiv.checkDataSelectorIsValid("Container", m_uiForm.dsContainer);
 
-<<<<<<< HEAD
-    const auto container = m_uiForm.dsContainer->getCurrentDataName();
-    const auto containerName = container.toStdString();
-    bool containerExists =
-        AnalysisDataService::Instance().doesExist(containerName);
-
-    if (containerExists &&
-        !AnalysisDataService::Instance().retrieveWS<MatrixWorkspace>(
-            containerName)) {
-      uiv.addErrorMessage(
-          "Invalid container workspace. Ensure a MatrixWorkspace is provided.");
-    }
-
-    // Check can and sample workspaces are the same "type" (reduced or S(Q, w))
-    QString containerType =
-        container.right(container.length() - container.lastIndexOf("_"));
-    QString sampleType =
-        sampleName.right(sampleName.length() - sampleName.lastIndexOf("_"));
-
-    g_log.debug() << "Sample type is: " << sampleType.toStdString() << '\n';
-    g_log.debug() << "Can type is: " << containerType.toStdString() << '\n';
-
-    if (containerType != sampleType)
-      uiv.addErrorMessage(
-          "Sample and can workspaces must contain the same type of data.");
-  }
-
-=======
->>>>>>> dcdb07b0
   if (m_uiForm.dsCorrections->getCurrentDataName().compare("") == 0) {
     uiv.addErrorMessage(
         "Correction selector must contain a corrections file or workspace.");
   } else {
-
     QString correctionsWsName = m_uiForm.dsCorrections->getCurrentDataName();
     WorkspaceGroup_sptr corrections =
         AnalysisDataService::Instance().retrieveWS<WorkspaceGroup>(
