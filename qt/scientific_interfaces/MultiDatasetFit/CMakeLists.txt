<<<<<<< HEAD
set ( SRC_FILES
	MDFAddWorkspaceDialog.cpp
	MDFDataController.cpp
	MDFDatasetPlotData.cpp
	MDFFunctionPlotData.cpp
	MDFPlotController.cpp
	MultiDatasetFit.cpp
)
=======
set(SRC_FILES
    MDFAddWorkspaceDialog.cpp
    MDFDataController.cpp
    MDFDatasetPlotData.cpp
    MDFEditLocalParameterDialog.cpp
    MDFFunctionPlotData.cpp
    MDFLocalParameterEditor.cpp
    MDFLocalParameterItemDelegate.cpp
    MDFLogValueFinder.cpp
    MDFPlotController.cpp
    MultiDatasetFit.cpp)
>>>>>>> c2aaf5a8

# Include files aren't required, but this makes them appear in Visual Studio
# IMPORTANT: Include files are required in the MOC_FILES set. Scroll down to
# find it.
set(INC_FILES
    DllConfig.h
<<<<<<< HEAD
	MDFAddWorkspaceDialog.h
	MDFDataController.h
	MDFDatasetPlotData.h
	MDFFunctionPlotData.h
	MDFPlotController.h
	MultiDatasetFit.h
)
=======
    MDFAddWorkspaceDialog.h
    MDFDataController.h
    MDFDatasetPlotData.h
    MDFEditLocalParameterDialog.h
    MDFFunctionPlotData.h
    MDFLocalParameterEditor.h
    MDFLocalParameterItemDelegate.h
    MDFLogValueFinder.h
    MDFPlotController.h
    MultiDatasetFit.h)
>>>>>>> c2aaf5a8

set(MOC_FILES
    MultiDatasetFit.h
    MDFAddWorkspaceDialog.h
    MDFDataController.h
    MDFPlotController.h
<<<<<<< HEAD
)

set ( UI_FILES
   MultiDatasetFit.ui
   MDFAddWorkspaceDialog.ui
)
=======
    MDFLocalParameterEditor.h
    MDFLocalParameterItemDelegate.h
    MDFEditLocalParameterDialog.h)

set(UI_FILES
    MultiDatasetFit.ui
    MDFAddWorkspaceDialog.ui
    EditLocalParameterDialog.ui)
>>>>>>> c2aaf5a8

mtd_add_qt_library(TARGET_NAME MantidScientificInterfacesMultiDatasetFit
                   QT_VERSION 4
                   SRC ${SRC_FILES}
                   MOC ${MOC_FILES}
                   NOMOC ${INC_FILES}
                   UI ${UI_FILES}
                   RES ../../resources/icons/MultiDatasetFitIcons.qrc
                   DEFS IN_MANTIDQT_MULTIDATASETFIT
                   PRECOMPILED PrecompiledHeader.h
                   INCLUDE_DIRS
                     ..
                   SYSTEM_INCLUDE_DIRS
                     ${Boost_INCLUDE_DIRS}
                   LINK_LIBS
                     ${TCMALLOC_LIBRARIES_LINKTIME}
                     ${CORE_MANTIDLIBS}
                     ${POCO_LIBRARIES}
                     ${Boost_LIBRARIES}
                     ${JSONCPP_LIBRARIES}
                   QT4_LINK_LIBS
                     Qwt5
                   MTD_QT_LINK_LIBS
                     MantidQtWidgetsCommon
                     MantidQtWidgetsPlotting
                   INSTALL_DIR_BASE
                     ${PLUGINS_DIR}
                   OSX_INSTALL_RPATH
                     @loader_path/../../Contents/MacOS
                   LINUX_INSTALL_RPATH
                     "\$ORIGIN/../../${LIB_DIR}")<|MERGE_RESOLUTION|>--- conflicted
+++ resolved
@@ -1,74 +1,36 @@
-<<<<<<< HEAD
-set ( SRC_FILES
-	MDFAddWorkspaceDialog.cpp
-	MDFDataController.cpp
-	MDFDatasetPlotData.cpp
-	MDFFunctionPlotData.cpp
-	MDFPlotController.cpp
-	MultiDatasetFit.cpp
-)
-=======
 set(SRC_FILES
     MDFAddWorkspaceDialog.cpp
     MDFDataController.cpp
     MDFDatasetPlotData.cpp
-    MDFEditLocalParameterDialog.cpp
     MDFFunctionPlotData.cpp
-    MDFLocalParameterEditor.cpp
-    MDFLocalParameterItemDelegate.cpp
-    MDFLogValueFinder.cpp
     MDFPlotController.cpp
-    MultiDatasetFit.cpp)
->>>>>>> c2aaf5a8
+    MultiDatasetFit.cpp
+)
 
 # Include files aren't required, but this makes them appear in Visual Studio
 # IMPORTANT: Include files are required in the MOC_FILES set. Scroll down to
 # find it.
 set(INC_FILES
     DllConfig.h
-<<<<<<< HEAD
-	MDFAddWorkspaceDialog.h
-	MDFDataController.h
-	MDFDatasetPlotData.h
-	MDFFunctionPlotData.h
-	MDFPlotController.h
-	MultiDatasetFit.h
-)
-=======
     MDFAddWorkspaceDialog.h
     MDFDataController.h
     MDFDatasetPlotData.h
-    MDFEditLocalParameterDialog.h
     MDFFunctionPlotData.h
-    MDFLocalParameterEditor.h
-    MDFLocalParameterItemDelegate.h
-    MDFLogValueFinder.h
     MDFPlotController.h
-    MultiDatasetFit.h)
->>>>>>> c2aaf5a8
+    MultiDatasetFit.h
+)
 
 set(MOC_FILES
     MultiDatasetFit.h
     MDFAddWorkspaceDialog.h
     MDFDataController.h
     MDFPlotController.h
-<<<<<<< HEAD
 )
-
-set ( UI_FILES
-   MultiDatasetFit.ui
-   MDFAddWorkspaceDialog.ui
-)
-=======
-    MDFLocalParameterEditor.h
-    MDFLocalParameterItemDelegate.h
-    MDFEditLocalParameterDialog.h)
 
 set(UI_FILES
     MultiDatasetFit.ui
     MDFAddWorkspaceDialog.ui
-    EditLocalParameterDialog.ui)
->>>>>>> c2aaf5a8
+)
 
 mtd_add_qt_library(TARGET_NAME MantidScientificInterfacesMultiDatasetFit
                    QT_VERSION 4
