--- conflicted
+++ resolved
@@ -36,11 +36,8 @@
 
   void notify(IEnggDiffGSASFittingPresenter::Notification notif) override;
 
-<<<<<<< HEAD
-=======
   void notifyRefinementsComplete() override;
 
->>>>>>> f9693ede
   void notifyRefinementSuccessful(
       const GSASIIRefineFitPeaksOutputProperties &refinementResults) override;
 
@@ -66,17 +63,10 @@
                          const Mantid::API::MatrixWorkspace_sptr ws) const;
 
   /**
-<<<<<<< HEAD
-   Perform a refinement on a run
-   @param params Input parameters for GSASIIRefineFitPeaks
-   */
-  void doRefinement(const GSASIIRefineFitPeaksParameters &params);
-=======
    Perform refinements on a number of runs
    @param params Input parameters for each run to pass to GSASIIRefineFitPeaks
    */
   void doRefinements(const std::vector<GSASIIRefineFitPeaksParameters> &params);
->>>>>>> f9693ede
 
   /**
    Overplot fitted peaks for a run, and display lattice parameters and Rwp in
