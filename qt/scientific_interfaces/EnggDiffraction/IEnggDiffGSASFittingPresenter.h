--- conflicted
+++ resolved
@@ -32,11 +32,8 @@
    */
   virtual void notify(IEnggDiffGSASFittingPresenter::Notification notif) = 0;
 
-<<<<<<< HEAD
-=======
   void notifyRefinementsComplete() override = 0;
 
->>>>>>> f9693ede
   void notifyRefinementSuccessful(const GSASIIRefineFitPeaksOutputProperties &
                                       refinementResults) override = 0;
 
