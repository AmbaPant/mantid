--- conflicted
+++ resolved
@@ -23,18 +23,11 @@
   virtual ~IEnggDiffGSASFittingModel() = default;
 
   /**
-<<<<<<< HEAD
-   Perform a refinement on a run
-   @param params Parameters to be passed to GSASIIRefineFitPeaks
-   */
-  virtual void doRefinement(const GSASIIRefineFitPeaksParameters &params) = 0;
-=======
    Perform refinements on a number of runs
    @param params Parameters for each run to be passed to GSASIIRefineFitPeaks
    */
   virtual void
   doRefinements(const std::vector<GSASIIRefineFitPeaksParameters> &params) = 0;
->>>>>>> f9693ede
 
   /**
    Get refined lattice parameters for a run
