--- conflicted
+++ resolved
@@ -122,14 +122,11 @@
   std::unique_ptr<ReflTransferStrategy> getTransferStrategy();
   /// change the instrument
   void changeInstrument();
-<<<<<<< HEAD
+  /// enable/disable widgets on the view
+  void updateWidgetEnabledState(const bool isProcessing) const;
   /// Convert an options map to a string
   QString convertMapToString(
       const MantidWidgets::DataProcessor::OptionsMap &optionsMap) const;
-=======
-  /// enable/disable widgets on the view
-  void updateWidgetEnabledState(const bool isProcessing) const;
->>>>>>> b3bcd047
 };
 }
 }
