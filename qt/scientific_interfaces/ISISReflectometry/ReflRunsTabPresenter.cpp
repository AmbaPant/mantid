--- conflicted
+++ resolved
@@ -182,34 +182,29 @@
 }
 
 /** Pushes the list of commands (actions) */
-void ReflRunsTabPresenter::pushCommands(int group) {
-
-  m_view->clearCommands();
-
-  // The expected number of commands
-  const size_t nCommands = 31;
-<<<<<<< HEAD
-  auto commands = std::vector<MantidWidgets::DataProcessor::Command_uptr>();
-  //      m_tablePresenters.at(m_view->getSelectedGroup())->publishCommands();
-=======
-  auto commands = getTablePresenter(group)->publishCommands();
->>>>>>> b1b186d7
-  if (commands.size() != nCommands) {
-    throw std::runtime_error("Invalid list of commands");
-  }
-  // The index at which "row" commands start
-  const size_t rowCommStart = 10u;
-  // We want to have two menus
-  // Populate the "Reflectometry" menu
-  std::vector<MantidWidgets::DataProcessor::Command_uptr> tableCommands;
-  for (size_t i = 0; i < rowCommStart; i++)
-    tableCommands.push_back(std::move(commands[i]));
-  m_view->setTableCommands(std::move(tableCommands));
-  // Populate the "Edit" menu
-  std::vector<MantidWidgets::DataProcessor::Command_uptr> rowCommands;
-  for (size_t i = rowCommStart; i < nCommands; i++)
-    rowCommands.push_back(std::move(commands[i]));
-  m_view->setRowCommands(std::move(rowCommands));
+void ReflRunsTabPresenter::pushCommands(int) {
+
+//  m_view->clearCommands();
+//
+//  // The expected number of commands
+//  const size_t nCommands = 31;
+//  //auto commands = getTablePresenter(group)->publishCommands();
+//  if (commands.size() != nCommands) {
+//    throw std::runtime_error("Invalid list of commands");
+//  }
+//  // The index at which "row" commands start
+//  const size_t rowCommStart = 10u;
+//  // We want to have two menus
+//  // Populate the "Reflectometry" menu
+//  std::vector<MantidWidgets::DataProcessor::Command_uptr> tableCommands;
+//  for (size_t i = 0; i < rowCommStart; i++)
+//    tableCommands.push_back(std::move(commands[i]));
+//  m_view->setTableCommands(std::move(tableCommands));
+//  // Populate the "Edit" menu
+//  std::vector<MantidWidgets::DataProcessor::Command_uptr> rowCommands;
+//  for (size_t i = rowCommStart; i < nCommands; i++)
+//    rowCommands.push_back(std::move(commands[i]));
+//  m_view->setRowCommands(std::move(rowCommands));
 }
 
 /** Searches for runs that can be used
@@ -268,13 +263,6 @@
 * @param searchAlg : [input] The search algorithm
 */
 void ReflRunsTabPresenter::populateSearch(IAlgorithm_sptr searchAlg) {
-<<<<<<< HEAD
-  if (searchAlg->isExecuted()) {
-    ITableWorkspace_sptr results = searchAlg->getProperty("OutputWorkspace");
-    m_instrumentChanged = false;
-    m_searchModel = ReflSearchModel_sptr(
-        new ReflSearchModel(results, m_view->getSearchInstrument()));
-=======
   if (!searchAlg->isExecuted())
     return;
 
@@ -283,16 +271,13 @@
 
   // Update the state and model
   m_instrumentChanged = false;
-  m_currentTransferMethod = m_view->getTransferMethod();
 
   if (shouldUpdateExistingSearchResults()) {
-    m_searchModel->addDataFromTable(*getTransferStrategy(), results,
+    m_searchModel->addDataFromTable(results,
                                     m_view->getSearchInstrument());
   } else {
     // Create a new search results list and display it on the view
-    m_searchModel = boost::make_shared<ReflSearchModel>(
-        *getTransferStrategy(), results, m_view->getSearchInstrument());
->>>>>>> b1b186d7
+    m_searchModel = boost::make_shared<ReflSearchModel>(results, m_view->getSearchInstrument());
     m_view->showSearch(m_searchModel);
   }
 }
@@ -300,137 +285,36 @@
 /** Searches ICAT for runs with given instrument and investigation id, transfers
 * runs to table and processes them. Clears any existing table data first.
 */
-<<<<<<< HEAD
-void ReflRunsTabPresenter::autoreduce(bool startNew) {
-  m_autoSearchString = m_view->getSearchString();
-  auto &tablePresenter = m_tablePresenters.at(m_view->getSelectedGroup());
-
-  // If a new autoreduction is being made, we must remove all existing rows and
-  // transfer the new ones (obtained by ICAT search) in
-  //  if (startNew) {
-  //    notify(IReflRunsTabPresenter::ICATSearchCompleteFlag);
-  //
-  //    // Select all rows / groups in existing table and delete them
-  //    tablePresenter->notify(DataProcessorPresenter::SelectAllFlag);
-  //    tablePresenter->notify(DataProcessorPresenter::DeleteGroupFlag);
-  //
-  //    // Select and transfer all rows to the table
-  //    m_view->setAllSearchRowsSelected();
-  //    if (m_view->getSelectedSearchRows().size() > 0)
-  //      transfer();
-  //  }
-  //
-  //  tablePresenter->notify(DataProcessorPresenter::SelectAllFlag);
-  //  if (tablePresenter->selectedParents().size() > 0)
-  //    tablePresenter->notifyProcessRequested();
-}
-
-struct SearchResult {
-  std::string run, description, location;
-};
-
-std::vector<SearchResult>
-resultsFromSearchModel(boost::shared_ptr<ReflSearchModel> searchResultModel,
-                       std::set<int> selectedRows) {
-  auto results = std::vector<SearchResult>();
-  results.reserve(selectedRows.size());
-
-  for (const auto &row : selectedRows) {
-    auto run = searchResultModel->data(searchResultModel->index(row, 0))
-                   .toString()
-                   .toStdString();
-
-    auto description = searchResultModel->data(searchResultModel->index(row, 1))
-                           .toString()
-                           .toStdString();
-
-    auto location = searchResultModel->data(searchResultModel->index(row, 2))
-                        .toString()
-                        .toStdString();
-
-    results.emplace_back({run, description, location});
-  }
-  return results;
-=======
 void ReflRunsTabPresenter::startNewAutoreduction() {
 
   auto const group = selectedGroup();
 
-  if (requireNewAutoreduction()) {
-    // If starting a brand new autoreduction, delete all rows / groups in
-    // existing table first
-    // We'll prompt the user to check it's ok to delete existing rows
-    auto tablePresenter = getTablePresenter(group);
-    tablePresenter->setPromptUser(false);
-    try {
-      tablePresenter->notify(DataProcessorPresenter::DeleteAllFlag);
-    } catch (const DataProcessorPresenter::DeleteAllRowsCancelledException &) {
-      return;
-    }
-  }
+  // if (requireNewAutoreduction()) {
+  //   // If starting a brand new autoreduction, delete all rows / groups in
+  //   // existing table first
+  //   // We'll prompt the user to check it's ok to delete existing rows
+  //   auto tablePresenter = getTablePresenter(group);
+  //   tablePresenter->setPromptUser(false);
+  //   try {
+  //     tablePresenter->notify(DataProcessorPresenter::DeleteAllFlag);
+  //   } catch (const DataProcessorPresenter::DeleteAllRowsCancelledException &) {
+  //     return;
+  //   }
+  // }
 
   if (setupNewAutoreduction(group, m_view->getSearchString()))
     checkForNewRuns();
->>>>>>> b1b186d7
 }
 
 /** Determines whether to start a new autoreduction. Starts a new one if the
 * either the search number, transfer method or instrument has changed
 * @return : Boolean on whether to start a new autoreduction
 */
-<<<<<<< HEAD
-void ReflRunsTabPresenter::transfer() {
-  // Build the input for the transfer strategy
-  auto selectedRows = m_view->getSelectedSearchRows();
-
-  // Do not begin transfer if nothing is selected or if the transfer method does
-  // not match the one used for populating search
-  if (selectedRows.size() == 0) {
-    m_mainPresenter->giveUserCritical(
-        "Error: Please select at least one run to transfer.",
-        "No runs selected");
-    return;
-  }
-
-  ProgressPresenter progress(0, static_cast<double>(selectedRows.size()),
-                             static_cast<int64_t>(selectedRows.size()),
-                             this->m_progressView);
-
-  auto results = resultsFromSearchModel(m_searchModel, selectedRows);
-
-  auto jobs = Jobs(UnslicedReductionJobs());
-
-  for (const auto &row : results) {
-    static boost::regex descriptionFormatRegex("(.*)(th[:=]([0-9.]+))(.*)");
-    boost::smatch matches;
-
-    if (boost::regex_search(row.description, matches, descriptionFormatRegex)) {
-      constexpr auto preThetaGroup = 1;
-      constexpr auto thetaValueGroup = 3;
-      constexpr auto postThetaGroup = 4;
-      // We have theta. Let's get a clean description
-      const auto theta = matches[thetaValueGroup].str();
-      const auto preTheta = matches[preThetaGroup].str();
-      const auto postTheta = matches[postThetaGroup].str();
-
-      auto slicing = Slicing(boost::blank());
-      auto resultRow =
-          validateRowFromRunAndTheta(jobs, slicing, row.run, theta);
-      if (resultRow.is_initialized()) {
-        mergeRowIntoGroup(jobs, resultRow.get(), /*thetaTolerance=*/0.001,
-                          preTheta, WorkspaceNameFactory(slicing));
-      } else {
-        // Add error to search model.
-      }
-    }
-=======
 bool ReflRunsTabPresenter::requireNewAutoreduction() const {
   bool searchNumChanged =
       m_autoreduction.searchStringChanged(m_view->getSearchString());
-  bool transferMethodChanged =
-      m_currentTransferMethod != m_view->getTransferMethod();
-
-  return searchNumChanged || transferMethodChanged || m_instrumentChanged;
+
+  return searchNumChanged || m_instrumentChanged;
 }
 
 bool ReflRunsTabPresenter::setupNewAutoreduction(
@@ -459,18 +343,18 @@
 
   if (rowsToTransfer.size() > 0) {
     transfer(rowsToTransfer, autoreductionGroup(), TransferMatch::Strict);
-    auto tablePresenter = getTablePresenter(autoreductionGroup());
-    tablePresenter->setPromptUser(false);
-    tablePresenter->notify(DataProcessorPresenter::ProcessAllFlag);
+//    auto tablePresenter = getTablePresenter(autoreductionGroup());
+//    tablePresenter->setPromptUser(false);
+//    tablePresenter->notify(DataProcessorPresenter::ProcessAllFlag);
   } else {
     confirmReductionCompleted(autoreductionGroup());
   }
 }
 
 void ReflRunsTabPresenter::pauseAutoreduction() {
-  if (isAutoreducing())
-    getTablePresenter(autoreductionGroup())
-        ->notify(DataProcessorPresenter::PauseFlag);
+//  if (isAutoreducing())
+//    getTablePresenter(autoreductionGroup())
+//        ->notify(DataProcessorPresenter::PauseFlag);
 }
 
 void ReflRunsTabPresenter::stopAutoreduction() {
@@ -491,7 +375,8 @@
 }
 
 bool ReflRunsTabPresenter::isProcessing(int group) const {
-  return getTablePresenter(group)->isProcessing();
+//  return getTablePresenter(group)->isProcessing();
+  return false;
 }
 
 bool ReflRunsTabPresenter::isProcessing() const {
@@ -514,12 +399,12 @@
   }
 }
 
-DataProcessorPresenter *
+BatchPresenter *
 ReflRunsTabPresenter::getTablePresenter(int group) const {
   if (group < 0 || group > static_cast<int>(m_tablePresenters.size()))
     throw std::runtime_error("Invalid group number " + std::to_string(group));
 
-  return m_tablePresenters.at(group);
+  return m_tablePresenters.at(group).get();
 }
 
 int ReflRunsTabPresenter::selectedGroup() const {
@@ -546,19 +431,6 @@
         "No runs selected");
     return false;
   }
-
-  // Check that the transfer method matches the one used for populating the
-  // search
-  if (m_currentTransferMethod != m_view->getTransferMethod()) {
-    m_mainPresenter->giveUserCritical(
-        "Error: Method selected for transferring runs (" +
-            m_view->getTransferMethod() +
-            ") must match the method used for searching runs (" +
-            m_currentTransferMethod + ").",
-        "Transfer method mismatch");
-    return false;
-  }
-
   return true;
 }
 
@@ -612,7 +484,6 @@
       m_searchModel->clearError(runToTransfer);
     else
       m_searchModel->addError(runToTransfer, errorMessage);
->>>>>>> b1b186d7
   }
 }
 
@@ -631,52 +502,6 @@
   else
     progress.setAsPercentageIndicator();
 
-<<<<<<< HEAD
-  prettyPrintModel(jobs);
-
-  /*
-    TransferResults results = getTransferStrategy()->transferRuns(runs,
-    progress);
-
-    auto invalidRuns =
-        results.getErrorRuns(); // grab our invalid runs from the transfer
-
-    // iterate through invalidRuns to set the 'invalid transfers' in the search
-    // model
-    if (!invalidRuns.empty()) { // check if we have any invalid runs
-      for (auto invalidRowIt = invalidRuns.begin();
-           invalidRowIt != invalidRuns.end(); ++invalidRowIt) {
-        auto &error = *invalidRowIt; // grab row from vector
-        // iterate over row containing run number and reason why it's invalid
-        for (auto errorRowIt = error.begin(); errorRowIt != error.end();
-             ++errorRowIt) {
-          const std::string runNumber = errorRowIt->first; // grab run number
-
-          // iterate over rows that are selected in the search table
-          for (auto rowIt = selectedRows.begin(); rowIt != selectedRows.end();
-               ++rowIt) {
-            const int row = *rowIt;
-            // get the run number from that selected row
-            const auto searchRun =
-                m_searchModel->data(m_searchModel->index(row, 0))
-                    .toString()
-                    .toStdString();
-            if (searchRun == runNumber) { // if search run number is the same as
-                                          // our invalid run number
-
-              // add this error to the member of m_searchModel that holds
-    errors.
-              m_searchModel->m_errors.push_back(error);
-            }
-          }
-        }
-      }
-    }
-  */
-  // m_tablePresenters.at(m_view->getSelectedGroup())
-  //    ->transfer(::MantidQt::CustomInterfaces::fromStdStringVectorMap(
-  //        results.getTransferRuns()));
-=======
   return progress;
 }
 
@@ -699,54 +524,16 @@
   auto runDetails = getSearchResultRunDetails(rowsToTransfer);
 
   // Apply the transfer strategy
-  TransferResults transferDetails =
-      getTransferStrategy()->transferRuns(runDetails, progress, matchType);
+//  TransferResults transferDetails =
+//      getTransferStrategy()->transferRuns(runDetails, progress, matchType);
 
   // Handle any runs that cannot be transferred
-  updateErrorStateInSearchModel(rowsToTransfer, transferDetails.getErrorRuns());
+//  updateErrorStateInSearchModel(rowsToTransfer, transferDetails.getErrorRuns());
 
   // Do the transfer
-  getTablePresenter(group)
-      ->transfer(::MantidQt::CustomInterfaces::fromStdStringVectorMap(
-          transferDetails.getTransferRuns()));
->>>>>>> b1b186d7
-}
-
-/**
-* Select and make a transfer strategy on demand based. Pick up the
-* user-provided transfer strategy to do this.
-* @return new TransferStrategy
-*/
-std::unique_ptr<ReflTransferStrategy>
-ReflRunsTabPresenter::getTransferStrategy() {
-  std::unique_ptr<ReflTransferStrategy> rtnStrategy;
-  if (m_currentTransferMethod == MeasureTransferMethod) {
-
-    // We need catalog info overrides from the user-based config service
-    std::unique_ptr<CatalogConfigService> catConfigService(
-        makeCatalogConfigServiceAdapter(ConfigService::Instance()));
-
-    // We make a user-based Catalog Info object for the transfer
-    std::unique_ptr<ICatalogInfo> catInfo = make_unique<UserCatalogInfo>(
-        ConfigService::Instance().getFacility().catalogInfo(),
-        *catConfigService);
-
-    // We are going to load from disk to pick up the meta data, so provide the
-    // right repository to do this.
-    std::unique_ptr<ReflMeasurementItemSource> source =
-        make_unique<ReflNexusMeasurementItemSource>();
-
-    // Finally make and return the Measure based transfer strategy.
-    rtnStrategy = Mantid::Kernel::make_unique<ReflMeasureTransferStrategy>(
-        std::move(catInfo), std::move(source));
-    return rtnStrategy;
-  } else if (m_currentTransferMethod == LegacyTransferMethod) {
-    rtnStrategy = make_unique<ReflLegacyTransferStrategy>();
-    return rtnStrategy;
-  } else {
-    throw std::runtime_error("Unknown tranfer method selected: " +
-                             m_currentTransferMethod);
-  }
+// getTablePresenter(group)
+//     ->transfer(::MantidQt::CustomInterfaces::fromStdStringVectorMap(
+//         transferDetails.getTransferRuns()));
 }
 
 /** Used to tell the presenter something has changed in the ADS
@@ -759,11 +546,6 @@
                                             int group) {
 
   UNUSED_ARG(workspaceList);
-<<<<<<< HEAD
-  pushCommands();
-  //  m_view->updateMenuEnabledState(
-  //     m_tablePresenters.at(m_view->getSelectedGroup())->isProcessing());
-=======
 
   // All groups pass on notifications about ADS changes. We only push commands
   // for the active group.
@@ -771,7 +553,6 @@
     pushCommands(group);
 
   m_view->updateMenuEnabledState(isProcessing(group));
->>>>>>> b1b186d7
 }
 
 /** Requests global pre-processing options. Options are supplied by
@@ -864,7 +645,6 @@
   m_view->setTransferButtonEnabled(!processing && !autoreducing);
   m_view->setInstrumentComboEnabled(!processing && !autoreducing);
   m_view->setAutoreducePauseButtonEnabled(autoreducing);
-  m_view->setTransferMethodComboEnabled(!autoreducing);
   m_view->setSearchTextEntryEnabled(!autoreducing);
   m_view->setSearchButtonEnabled(!autoreducing);
   m_view->setAutoreduceButtonEnabled(!autoreducing && !processingActiveGroup);
@@ -885,15 +665,6 @@
     confirmReductionPaused(group);
 }
 
-<<<<<<< HEAD
-/** Determines whether to start a new autoreduction. Starts a new one if the
-* either the search number, transfer method or instrument has changed
-* @return : Boolean on whether to start a new autoreduction
-*/
-bool ReflRunsTabPresenter::startNewAutoreduction() const {
-  bool searchNumChanged = m_autoSearchString != m_view->getSearchString();
-  return searchNumChanged || m_instrumentChanged;
-=======
 void ReflRunsTabPresenter::resume(int group) const { UNUSED_ARG(group); }
 
 /** Notifies main presenter that data reduction is confirmed to be finished
@@ -902,7 +673,6 @@
 void ReflRunsTabPresenter::confirmReductionCompleted(int group) {
   UNUSED_ARG(group);
   m_view->startTimer(10000);
->>>>>>> b1b186d7
 }
 
 /** Notifies main presenter that data reduction is confirmed to be paused
@@ -915,8 +685,9 @@
   // We need to notify back to the table presenter to update the widget
   // state. This must be done from here otherwise there is no notification to
   // the table to update when autoprocessing is paused.
-  if (!isAutoreducing(group))
-    getTablePresenter(group)->confirmReductionPaused();
+
+//  if (!isAutoreducing(group))
+//    getTablePresenter(group)->confirmReductionPaused();
 }
 
 /** Notifies main presenter that data reduction is confirmed to be resumed
@@ -938,8 +709,6 @@
   g_log.information() << "Instrument changed to " << instrument;
   m_instrumentChanged = true;
 }
-<<<<<<< HEAD
-=======
 
 void ReflRunsTabPresenter::changeGroup() {
   updateWidgetEnabledState();
@@ -947,8 +716,5 @@
   pushCommands(selectedGroup());
 }
 
-const std::string ReflRunsTabPresenter::MeasureTransferMethod = "Measurement";
-const std::string ReflRunsTabPresenter::LegacyTransferMethod = "Description";
->>>>>>> b1b186d7
 }
 }