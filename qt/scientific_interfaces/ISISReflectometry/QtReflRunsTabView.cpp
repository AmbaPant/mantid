--- conflicted
+++ resolved
@@ -217,8 +217,6 @@
 }
 
 /**
-<<<<<<< HEAD
-=======
  * Sets the start-monitor button enabled or disabled
  * @param enabled : Whether to enable or disable the button
  */
@@ -237,18 +235,6 @@
 }
 
 /**
- * Set all possible tranfer methods
- * @param methods : All possible transfer methods.
- */
-void QtReflRunsTabView::setTransferMethods(
-    const std::set<std::string> &methods) {
-  for (auto method = methods.begin(); method != methods.end(); ++method) {
-    ui.comboTransferMethod->addItem((*method).c_str());
-  }
-}
-
-/**
->>>>>>> 06066d4b
 Set the list of available instruments to search for and updates the list of
 available instruments in the table view
 @param instruments : The list of instruments available
