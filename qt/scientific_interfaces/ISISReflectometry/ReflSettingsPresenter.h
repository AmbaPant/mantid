#ifndef MANTID_ISISREFLECTOMETRY_REFLSETTINGSPRESENTER_H
#define MANTID_ISISREFLECTOMETRY_REFLSETTINGSPRESENTER_H

#include "DllConfig.h"
#include "IReflSettingsPresenter.h"
#include "IReflSettingsTabPresenter.h"
#include "MantidAPI/IAlgorithm_fwd.h"
#include "MantidGeometry/Instrument_fwd.h"
#include "MantidQtWidgets/Common/DataProcessorUI/OptionsQMap.h"
#include <vector>
#include <initializer_list>

namespace MantidQt {
namespace CustomInterfaces {

// Forward decs
class IReflSettingsView;

/** @class ReflSettingsPresenter

ReflSettingsPresenter is a presenter class for the widget 'Settings' in the
ISIS Reflectometry Interface.

Copyright &copy; 2011-16 ISIS Rutherford Appleton Laboratory, NScD Oak Ridge
National Laboratory & European Spallation Source

This file is part of Mantid.

Mantid is free software; you can redistribute it and/or modify
it under the terms of the GNU General Public License as published by
the Free Software Foundation; either version 3 of the License, or
(at your option) any later version.

Mantid is distributed in the hope that it will be useful,
but WITHOUT ANY WARRANTY; without even the implied warranty of
MERCHANTABILITY or FITNESS FOR A PARTICULAR PURPOSE.  See the
GNU General Public License for more details.

You should have received a copy of the GNU General Public License
along with this program.  If not, see <http://www.gnu.org/licenses/>.

File change history is stored at: <https://github.com/mantidproject/mantid>.
Code Documentation is available at: <http://doxygen.mantidproject.org>
*/
class MANTIDQT_ISISREFLECTOMETRY_DLL ReflSettingsPresenter
    : public IReflSettingsPresenter {
public:
  /// Constructor
  ReflSettingsPresenter(IReflSettingsView *view, int id);
  /// Destructor
  ~ReflSettingsPresenter() override;
  void notify(IReflSettingsPresenter::Flag flag) override;
  void setInstrumentName(const std::string &instName) override;

  /// Returns global options for 'CreateTransmissionWorkspaceAuto'
  MantidWidgets::DataProcessor::OptionsQMap
  getTransmissionOptions() const override;
  /// Returns global options for 'ReflectometryReductionOneAuto'
  MantidWidgets::DataProcessor::OptionsQMap
  getReductionOptions() const override;
  /// Returns global options for 'Stitch1DMany'
  std::string getStitchOptions() const override;
  std::string getTransmissionRuns() const override;

  void acceptTabPresenter(IReflSettingsTabPresenter *tabPresenter) override;

private:
  void createStitchHints();
  void getExpDefaults();
  void getInstDefaults();
<<<<<<< HEAD
=======
  void handleSettingsChanged();
  bool hasReductionTypes(const std::string &reductionType) const;
  void handleSummationTypeChange();
>>>>>>> a5bfc263
  static QString asAlgorithmPropertyBool(bool value);
  Mantid::API::IAlgorithm_sptr createReductionAlg();
  Mantid::Geometry::Instrument_const_sptr
  createEmptyInstrument(const std::string &instName);
  MantidWidgets::DataProcessor::OptionsQMap transmissionOptionsMap() const;
  void addIfNotEmpty(MantidWidgets::DataProcessor::OptionsQMap &options,
                     const QString &key, const QString &value) const;
  void addIfNotEmpty(MantidWidgets::DataProcessor::OptionsQMap &options,
                     const QString &key, const std::string &value) const;
  void setTransmissionOption(MantidWidgets::DataProcessor::OptionsQMap &options,
                             const QString &key, const QString &value) const;
  void setTransmissionOption(MantidWidgets::DataProcessor::OptionsQMap &options,
                             const QString &key,
                             const std::string &value) const;
  void
  addTransmissionOptions(MantidWidgets::DataProcessor::OptionsQMap &options,
                         std::initializer_list<QString> keys) const;

  /// The view we are managing
  IReflSettingsView *m_view;
  IReflSettingsTabPresenter *m_tabPresenter;
  /// Name of the current instrument in use
  std::string m_currentInstrumentName;
  int m_group;
};
}
}
#endif /* MANTID_ISISREFLECTOMETRY_REFLSETTINGSPRESENTER_H */<|MERGE_RESOLUTION|>--- conflicted
+++ resolved
@@ -68,12 +68,9 @@
   void createStitchHints();
   void getExpDefaults();
   void getInstDefaults();
-<<<<<<< HEAD
-=======
   void handleSettingsChanged();
   bool hasReductionTypes(const std::string &reductionType) const;
   void handleSummationTypeChange();
->>>>>>> a5bfc263
   static QString asAlgorithmPropertyBool(bool value);
   Mantid::API::IAlgorithm_sptr createReductionAlg();
   Mantid::Geometry::Instrument_const_sptr
