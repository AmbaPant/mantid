#ifndef MANTID_ISISREFLECTOMETRY_REFLSETTINGSPRESENTER_H
#define MANTID_ISISREFLECTOMETRY_REFLSETTINGSPRESENTER_H

#include "DllConfig.h"
#include "IReflSettingsPresenter.h"
#include "IReflSettingsTabPresenter.h"
#include "MantidAPI/IAlgorithm_fwd.h"
#include "MantidGeometry/Instrument_fwd.h"
#include <vector>

namespace MantidQt {
namespace CustomInterfaces {

// Forward decs
class IReflSettingsView;

/** @class ReflSettingsPresenter

ReflSettingsPresenter is a presenter class for the widget 'Settings' in the
ISIS Reflectometry Interface.

Copyright &copy; 2011-16 ISIS Rutherford Appleton Laboratory, NScD Oak Ridge
National Laboratory & European Spallation Source

This file is part of Mantid.

Mantid is free software; you can redistribute it and/or modify
it under the terms of the GNU General Public License as published by
the Free Software Foundation; either version 3 of the License, or
(at your option) any later version.

Mantid is distributed in the hope that it will be useful,
but WITHOUT ANY WARRANTY; without even the implied warranty of
MERCHANTABILITY or FITNESS FOR A PARTICULAR PURPOSE.  See the
GNU General Public License for more details.

You should have received a copy of the GNU General Public License
along with this program.  If not, see <http://www.gnu.org/licenses/>.

File change history is stored at: <https://github.com/mantidproject/mantid>.
Code Documentation is available at: <http://doxygen.mantidproject.org>
*/
class MANTIDQT_ISISREFLECTOMETRY_DLL ReflSettingsPresenter
    : public IReflSettingsPresenter {
public:
  /// Constructor
  ReflSettingsPresenter(IReflSettingsView *view, int id);
  /// Destructor
  ~ReflSettingsPresenter() override;
  void notify(IReflSettingsPresenter::Flag flag) override;
  void setInstrumentName(const std::string &instName) override;

  /// Returns values passed for 'Transmission run(s)'
  std::string getTransmissionRuns() const override;
  /// Returns global options for 'CreateTransmissionWorkspaceAuto'
  MantidWidgets::DataProcessor::OptionsQMap
  getTransmissionOptions() const override;
  /// Returns global options for 'ReflectometryReductionOneAuto'
  MantidWidgets::DataProcessor::OptionsQMap
  getReductionOptions() const override;
  /// Returns global options for 'Stitch1DMany'
  std::string getStitchOptions() const override;

  void acceptTabPresenter(IReflSettingsTabPresenter *tabPresenter) override;

private:
  void createStitchHints();
  void getExpDefaults();
  void getInstDefaults();
<<<<<<< HEAD
  void handleSettingsChanged();
=======
  static QString asAlgorithmPropertyBool(bool value);
>>>>>>> f49209b9
  Mantid::API::IAlgorithm_sptr createReductionAlg();
  Mantid::Geometry::Instrument_const_sptr
  createEmptyInstrument(const std::string &instName);

  /// The view we are managing
  IReflSettingsView *m_view;
  IReflSettingsTabPresenter *m_tabPresenter;
  /// Name of the current instrument in use
  std::string m_currentInstrumentName;
  int m_group;
};
}
}
#endif /* MANTID_ISISREFLECTOMETRY_REFLSETTINGSPRESENTER_H */<|MERGE_RESOLUTION|>--- conflicted
+++ resolved
@@ -67,11 +67,8 @@
   void createStitchHints();
   void getExpDefaults();
   void getInstDefaults();
-<<<<<<< HEAD
   void handleSettingsChanged();
-=======
   static QString asAlgorithmPropertyBool(bool value);
->>>>>>> f49209b9
   Mantid::API::IAlgorithm_sptr createReductionAlg();
   Mantid::Geometry::Instrument_const_sptr
   createEmptyInstrument(const std::string &instName);
