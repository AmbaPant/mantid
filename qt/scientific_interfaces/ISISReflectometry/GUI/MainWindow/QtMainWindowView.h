// Mantid Repository : https://github.com/mantidproject/mantid
//
// Copyright &copy; 2016 ISIS Rutherford Appleton Laboratory UKRI,
//     NScD Oak Ridge National Laboratory, European Spallation Source
//     & Institut Laue - Langevin
// SPDX - License - Identifier: GPL - 3.0 +
#ifndef MANTID_ISISREFLECTOMETRY_QTMAINWINDOWVIEW_H
#define MANTID_ISISREFLECTOMETRY_QTMAINWINDOWVIEW_H

#include "GUI/Common/IMessageHandler.h"
#include "GUI/Common/IPythonRunner.h"
#include "IMainWindowPresenter.h"
#include "IMainWindowView.h"
#include "MainWindowPresenter.h"
#include "MantidQtWidgets/Common/UserSubWindow.h"
#include "ui_MainWindowWidget.h"

#include <QCloseEvent>
#include <memory>

namespace MantidQt {
namespace CustomInterfaces {
namespace ISISReflectometry {

/** @class QtMainWindowView

MainWindowView is the concrete main window view implementing the
functionality defined by the interface IMainWindowView
*/
class MANTIDQT_ISISREFLECTOMETRY_DLL QtMainWindowView
    : public MantidQt::API::UserSubWindow,
      public IMainWindowView,
      public IMessageHandler,
      public IPythonRunner {
  Q_OBJECT
public:
  explicit QtMainWindowView(QWidget *parent = nullptr);

  void subscribe(MainWindowSubscriber *notifyee) override;

  static std::string name() { return "ISIS Reflectometry"; }
  static QString categoryInfo() { return "Reflectometry"; }
  std::string runPythonAlgorithm(const std::string &pythonCode) override;

  virtual std::vector<IBatchView *> batches() const override;

  void closeEvent(QCloseEvent *event) override;

  IBatchView *newBatch() override;
  void removeBatch(int batchIndex) override;

  void giveUserCritical(const std::string &prompt,
                        const std::string &title) override;
  void giveUserInfo(const std::string &prompt,
                    const std::string &title) override;
  bool askUserYesNo(const std::string &prompt,
                    const std::string &title) override;

  void disableSaveAndLoadBatch() override;
  void enableSaveAndLoadBatch() override;

public slots:
  void helpPressed();
  void onTabCloseRequested(int tabIndex);
  void onNewBatchRequested(bool);
  void onLoadBatchRequested(bool);
  void onSaveBatchRequested(bool);

private:
  /// Initializes the interface
  void initLayout() override;
  /// Interface definition with widgets for the main interface window
  Ui::MainWindowWidget m_ui;
  MainWindowSubscriber *m_notifyee;
  /// The presenter handling this view. It is not normal in MVP for a view to
  /// have ownership of its presenter, but due to the way interfaces get
  /// instantiated this is currently necessary for QtMainWindowView. Direct use
  /// of m_presenter should be avoided - use m_notifyee instead.
  std::unique_ptr<MainWindowPresenter> m_presenter;
  std::vector<IBatchView *> m_batchViews;
<<<<<<< HEAD
  int m_batchIndex;
=======

  friend class Encoder;
  friend class Decoder;
  friend class CoderCommonTester;
  friend class DecoderTest;
  friend class EncoderTest;
>>>>>>> 191f670a
};
} // namespace ISISReflectometry
} // namespace CustomInterfaces
} // namespace MantidQt
#endif /* MANTID_ISISREFLECTOMETRY_QTMAINWINDOWVIEW_H */<|MERGE_RESOLUTION|>--- conflicted
+++ resolved
@@ -78,16 +78,13 @@
   /// of m_presenter should be avoided - use m_notifyee instead.
   std::unique_ptr<MainWindowPresenter> m_presenter;
   std::vector<IBatchView *> m_batchViews;
-<<<<<<< HEAD
   int m_batchIndex;
-=======
 
   friend class Encoder;
   friend class Decoder;
   friend class CoderCommonTester;
   friend class DecoderTest;
   friend class EncoderTest;
->>>>>>> 191f670a
 };
 } // namespace ISISReflectometry
 } // namespace CustomInterfaces
