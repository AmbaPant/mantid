--- conflicted
+++ resolved
@@ -14,8 +14,7 @@
     : public IEnggDiffMultiRunFittingWidgetView {
 
 public:
-<<<<<<< HEAD
-  MOCK_CONST_METHOD0(getSelectedRunLabel, std::pair<int, size_t>());
+  MOCK_CONST_METHOD0(getSelectedRunLabel, RunLabel());
 
   MOCK_METHOD1(plotFittedPeaks,
                void(const std::vector<boost::shared_ptr<QwtData>> &curve));
@@ -27,14 +26,10 @@
 
   MOCK_CONST_METHOD0(showFitResultsSelected, bool());
 
-  MOCK_METHOD1(updateRunList,
-               void(const std::vector<std::pair<int, size_t>> &runLabels));
-
+  MOCK_METHOD1(updateRunList, void(const std::vector<RunLabel> &runLabels));
+  
   MOCK_METHOD2(userError, void(const std::string &errorTitle,
                                const std::string &errorDescription));
-=======
-  MOCK_METHOD1(updateRunList, void(const std::vector<RunLabel> &runLabels));
->>>>>>> 5c8b3899
 };
 
 GCC_DIAG_ON_SUGGEST_OVERRIDE
