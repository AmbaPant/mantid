--- conflicted
+++ resolved
@@ -553,12 +553,6 @@
         .Times(Exactly(1));
     EXPECT_CALL(*m_mockRunsTabView, setInstrumentComboEnabled(!isProcessing))
         .Times(Exactly(1));
-<<<<<<< HEAD
-=======
-    EXPECT_CALL(*m_mockRunsTabView,
-                setTransferMethodComboEnabled(!isAutoreducing))
-        .Times(Exactly(1));
->>>>>>> bc8701f2
     EXPECT_CALL(*m_mockRunsTabView, setSearchTextEntryEnabled(!isAutoreducing))
         .Times(Exactly(1));
     EXPECT_CALL(*m_mockRunsTabView, setSearchButtonEnabled(!isAutoreducing))
