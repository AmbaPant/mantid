--- conflicted
+++ resolved
@@ -1254,15 +1254,11 @@
 
   auto tmp = createWorkspace<DataObjects::EventWorkspace>(
       m_eventBuffer->getInstrument()->getDetectorIDs(true).size(), 2, 1);
-<<<<<<< HEAD
   WorkspaceFactory::Instance().initializeFromParent(*m_eventBuffer, *tmp, true);
-=======
-  WorkspaceFactory::Instance().initializeFromParent(m_eventBuffer, tmp, true);
   if (m_eventBuffer->getNumberHistograms() != tmp->getNumberHistograms()) {
     // need to generate the spectra to detector map
     tmp->rebuildSpectraMapping();
   }
->>>>>>> cd67be4e
   m_eventBuffer = std::move(tmp);
 
   // Set the units
