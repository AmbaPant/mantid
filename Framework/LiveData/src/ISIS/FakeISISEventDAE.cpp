//----------------------------------------------------------------------
// Includes
//----------------------------------------------------------------------
#include "MantidLiveData/ISIS/FakeISISEventDAE.h"
#include "MantidLiveData/ISIS/TCPEventStreamDefs.h"

#include "MantidKernel/MersenneTwister.h"
#include "MantidKernel/Timer.h"

#include <Poco/ActiveResult.h>
#include <Poco/Net/TCPServer.h>
#include <Poco/Net/StreamSocket.h>

<<<<<<< HEAD
#include <boost/random/uniform_int.hpp>

=======
>>>>>>> f9693ede
namespace Mantid {
namespace LiveData {
// Register the algorithm into the algorithm factory
DECLARE_ALGORITHM(FakeISISEventDAE)

using namespace Kernel;
using namespace API;

namespace {
/**
* Implements Poco TCPServerConnection and does the actual job of interpreting
* commands
* from a client and sending data.
*/
class TestServerConnection : public Poco::Net::TCPServerConnection {
  int m_nPeriods;
  int m_nSpectra;
  int m_Rate;
  int m_nEvents;
  boost::shared_ptr<Progress> m_prog;

public:
  /**
  * Constructor. Defines the simulated dataset dimensions.
  * @param soc :: A socket that provides communication with the client.
  */
  TestServerConnection(const Poco::Net::StreamSocket &soc, int nper, int nspec,
                       int rate, int nevents, boost::shared_ptr<Progress> prog)
      : Poco::Net::TCPServerConnection(soc), m_nPeriods(nper),
        m_nSpectra(nspec), m_Rate(rate), m_nEvents(nevents), m_prog(prog) {
    m_prog->report(0, "Client Connected");
    sendInitialSetup();
  }
  /// Sends an OK message when there is nothing to send or an error occured
  void sendOK() {
    std::string comm = "OK";
    socket().sendBytes(comm.c_str(), static_cast<int>(comm.size()));
  }

  /// Send initial setup header
  void sendInitialSetup() {
    TCPStreamEventDataSetup setup;
    setup.head_setup.run_number = 1234;
    strcpy(setup.head_setup.inst_name, "MUSR");
    socket().sendBytes(&setup, static_cast<int>(sizeof(setup)));
  }

  /**
  * Main method that sends out the data.
  */
  void run() override {
    Kernel::MersenneTwister tof(0, 10000.0, 20000.0);
    Kernel::MersenneTwister spec(1234, 0.0, static_cast<double>(m_nSpectra));
    Kernel::MersenneTwister period(0, 0.0, static_cast<double>(m_nPeriods));
    std::vector<TCPStreamEventNeutron> neutronVector(m_nEvents);

    Timer timer;
    int eventTotal = 0;

    for (;;) {
      Poco::Thread::sleep(m_Rate);
      TCPStreamEventDataNeutron data;
      data.head_n.nevents = m_nEvents;
      data.head_n.period = static_cast<uint32_t>(period.nextValue());

      socket().sendBytes(&data.head, static_cast<int>(sizeof(data.head)));
      socket().sendBytes(&data.head_n, static_cast<int>(sizeof(data.head_n)));

      for (uint32_t i = 0; i < data.head_n.nevents; ++i) {
        TCPStreamEventNeutron neutron;
        neutron.time_of_flight = static_cast<float>(tof.nextValue());
        neutron.spectrum = static_cast<uint32_t>(spec.nextValue());
        neutronVector[i] = neutron;
      }

      int bytesSent = 0;
      int targetSize =
          m_nEvents * static_cast<int>(sizeof(TCPStreamEventNeutron));
      while (bytesSent < targetSize) {
        bytesSent += socket().sendBytes(neutronVector.data() + bytesSent,
                                        targetSize - bytesSent);
      }

      // report progress
      float secondsElapsed = timer.elapsed(false);
      eventTotal += m_nEvents;
      // only report once per second
      if (secondsElapsed > 1) {
        float rate = static_cast<float>(eventTotal) / secondsElapsed;
        std::stringstream sstm;
        sstm << static_cast<int>(rate) << " events/sec";
        m_prog->report(0, sstm.str());

        eventTotal = 0;
        timer.reset();
      }
    }
  }
};

/**
* Implements Poco TCPServerConnectionFactory
*/
class TestServerConnectionFactory
    : public Poco::Net::TCPServerConnectionFactory {
  int m_nPeriods; ///< Number of periods in the fake dataset
  int m_nSpectra; ///< Number of spectra in the fake dataset
  int m_Rate;
  int m_nEvents;
  boost::shared_ptr<Progress> m_prog;

public:
  /**
  * Constructor.
  */
  TestServerConnectionFactory(int nper, int nspec, int rate, int nevents,
                              boost::shared_ptr<Progress> prog)
      : Poco::Net::TCPServerConnectionFactory(), m_nPeriods(nper),
        m_nSpectra(nspec), m_Rate(rate), m_nEvents(nevents), m_prog(prog) {}
  /**
  * The factory method.
  * @param socket :: The socket.
  */
  Poco::Net::TCPServerConnection *
  createConnection(const Poco::Net::StreamSocket &socket) override {
    return new TestServerConnection(socket, m_nPeriods, m_nSpectra, m_Rate,
                                    m_nEvents, m_prog);
  }
};
} // end anonymous

/**
* Declare the algorithm properties
*/
void FakeISISEventDAE::init() {
  declareProperty(
      make_unique<PropertyWithValue<int>>("NPeriods", 1, Direction::Input),
      "Number of periods.");
  declareProperty(
      make_unique<PropertyWithValue<int>>("NSpectra", 100, Direction::Input),
      "Number of spectra.");
  declareProperty(
      make_unique<PropertyWithValue<int>>("Rate", 20, Direction::Input),
      "Rate of sending the data: stream of NEvents events is sent "
      "every Rate milliseconds.");
  declareProperty(
      make_unique<PropertyWithValue<int>>("NEvents", 1000, Direction::Input),
      "Number of events in each packet.");
  declareProperty(
      make_unique<PropertyWithValue<int>>("Port", 59876, Direction::Input),
      "The port to broadcast on (default 59876, ISISDAE 10000).");
}

/**
* Execute the algorithm.
*/
void FakeISISEventDAE::exec() {
  int nper = getProperty("NPeriods");
  int nspec = getProperty("NSpectra");
  int rate = getProperty("Rate");
  int nevents = getProperty("NEvents");
  int port = getProperty("Port");

  // start the live HistoDAE as well
  API::IAlgorithm_sptr histoDAE =
      createChildAlgorithm("FakeISISHistoDAE", -1.0, -1.0);
  histoDAE->setLoggingOffset(-2); // make most messages from the HistoDAE
                                  // invisible to default logging levels
  histoDAE->setProperty("NPeriods", nper);
  histoDAE->setProperty("NSpectra", nspec);
  histoDAE->setProperty("Port", port + 1);
  auto histoDAEHandle = histoDAE->executeAsync();

  auto prog = boost::make_shared<Progress>(this, 0.0, 1.0, 100);
  prog->setNotifyStep(0);
  prog->report(0, "Waiting for client");
  Poco::Net::ServerSocket socket(static_cast<Poco::UInt16>(port));
  socket.listen();
  Poco::Net::TCPServer server(
      TestServerConnectionFactory::Ptr(
          new TestServerConnectionFactory(nper, nspec, rate, nevents, prog)),
      socket);
  server.start();
  // Keep going until you get cancelled
  while (true) {
    try {
      // Exit if the user presses cancel
      interruption_point();
    } catch (...) {
      // This is caught as a result of cancel being set - so exit the loop
      break;
    }
    // Sleep for 50 msec
    Poco::Thread::sleep(50);
  }
  // It's most likely that we got here from a cancel request
  // so calling prog->report after this point
  // will generate another CancelException
  histoDAE->cancel();
  histoDAEHandle.wait();
  socket.close();
}

} // namespace LiveData
} // namespace Mantid<|MERGE_RESOLUTION|>--- conflicted
+++ resolved
@@ -11,11 +11,6 @@
 #include <Poco/Net/TCPServer.h>
 #include <Poco/Net/StreamSocket.h>
 
-<<<<<<< HEAD
-#include <boost/random/uniform_int.hpp>
-
-=======
->>>>>>> f9693ede
 namespace Mantid {
 namespace LiveData {
 // Register the algorithm into the algorithm factory
