#ifndef MANTID_GEOMETRY_CONCRETEPEAKTRANSFORMFACTORY_H_
#define MANTID_GEOMETRY_CONCRETEPEAKTRANSFORMFACTORY_H_

#include "MantidGeometry/Crystal/PeakTransformFactory.h"
#include <boost/make_shared.hpp>

namespace Mantid {
namespace Geometry {
/**
@class ConcretePeakTransformFactory
Concrete PeakTransformFactory producing PeakTransforms of type provided by type
arguement
*/
template <typename PeakTransformProduct>
class DLLExport ConcretePeakTransformFactory : public PeakTransformFactory {
public:
  /**
  Constructor
  */
  ConcretePeakTransformFactory() = default;

  /**
  Overriden Factory Method.
  @param xPlotLabel : X-axis plot label
  @param yPlotLabel : Y-axis plot label
  */
  PeakTransform_sptr
  createTransform(const std::string &xPlotLabel,
                  const std::string &yPlotLabel) const override {
    return boost::make_shared<PeakTransformProduct>(xPlotLabel, yPlotLabel);
  }

  /**
  Overriden Factory Method.
  */
  PeakTransform_sptr createDefaultTransform() const override {
    return boost::make_shared<PeakTransformProduct>();
  }

  /// Destructor
<<<<<<< HEAD
  virtual ~ConcretePeakTransformFactory() = default;
=======
  ~ConcretePeakTransformFactory() override {}
>>>>>>> fa8a40d8
};
}
}

#endif<|MERGE_RESOLUTION|>--- conflicted
+++ resolved
@@ -36,13 +36,6 @@
   PeakTransform_sptr createDefaultTransform() const override {
     return boost::make_shared<PeakTransformProduct>();
   }
-
-  /// Destructor
-<<<<<<< HEAD
-  virtual ~ConcretePeakTransformFactory() = default;
-=======
-  ~ConcretePeakTransformFactory() override {}
->>>>>>> fa8a40d8
 };
 }
 }
