--- conflicted
+++ resolved
@@ -52,12 +52,6 @@
 class MANTID_GEOMETRY_DLL MDFrameFactory
     : public Kernel::ChainableFactory<MDFrameFactory, MDFrame,
                                       MDFrameArgument> {
-public:
-<<<<<<< HEAD
-  virtual ~MDFrameFactory() = default;
-=======
-  ~MDFrameFactory() override {}
->>>>>>> fa8a40d8
 };
 
 /// Helper typedef
