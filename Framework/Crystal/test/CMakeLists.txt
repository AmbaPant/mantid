if ( CXXTEST_FOUND )
  include_directories ( SYSTEM ${CXXTEST_INCLUDE_DIR} ${GMOCK_INCLUDE_DIR} ${GTEST_INCLUDE_DIR} )

  include_directories ( ../../DataHandling/inc ../../TestHelpers/inc )
  # This variable is used within the cxxtest_add_test macro to build these helper classes into the test executable.
  # It will go out of scope at the end of this file so doesn't need un-setting
  set ( TESTHELPER_SRCS ../../TestHelpers/src/TearDownWorld.cpp
                        ../../TestHelpers/src/ComponentCreationHelper.cpp
                        ../../TestHelpers/src/InstrumentCreationHelper.cpp
                        ../../TestHelpers/src/WorkspaceCreationHelper.cpp
                        ../../TestHelpers/src/MDEventsTestHelper.cpp )
  cxxtest_add_test ( CrystalTest ${TEST_FILES} )
  target_link_libraries ( CrystalTest LINK_PRIVATE ${TCMALLOC_LIBRARIES_LINKTIME} ${MANTIDLIBS}
            Crystal
            DataHandling
            MDAlgorithms
<<<<<<< HEAD
=======
            Nexus
            ${Boost_LIBRARIES}
            ${POCO_LIBRARIES}
>>>>>>> 30bec258
            ${GMOCK_LIBRARIES}
            ${GTEST_LIBRARIES} )
  add_dependencies ( CrystalTest Algorithms CurveFitting )
  add_dependencies ( FrameworkTests CrystalTest )
  # Test data
  add_dependencies ( CrystalTest StandardTestData )

  # Add to the 'FrameworkTests' group in VS
  set_property ( TARGET CrystalTest PROPERTY FOLDER "UnitTests" )
endif ()<|MERGE_RESOLUTION|>--- conflicted
+++ resolved
@@ -14,12 +14,7 @@
             Crystal
             DataHandling
             MDAlgorithms
-<<<<<<< HEAD
-=======
             Nexus
-            ${Boost_LIBRARIES}
-            ${POCO_LIBRARIES}
->>>>>>> 30bec258
             ${GMOCK_LIBRARIES}
             ${GTEST_LIBRARIES} )
   add_dependencies ( CrystalTest Algorithms CurveFitting )
