#ifndef MANTID_CRYSTAL_LOADISAWPEAKS_H_
#define MANTID_CRYSTAL_LOADISAWPEAKS_H_

#include "MantidKernel/System.h"
#include "MantidAPI/IFileLoader.h"
#include "MantidGeometry/Instrument/DetectorInfo.h"
#include "MantidDataObjects/PeaksWorkspace.h"

namespace Mantid {
namespace Crystal {

/**
 * Load an ISAW-style .peaks or .integrate file
 * into a PeaksWorkspace
 *
 * @author Janik Zikovsky, SNS
 * @date 2011-03-07 15:22:11.897153
 */
class DLLExport LoadIsawPeaks
    : public API::IFileLoader<Kernel::FileDescriptor> {
public:
  /// Algorithm's name for identification
  const std::string name() const override { return "LoadIsawPeaks"; }

  /// Summary of algorithms purpose
  const std::string summary() const override {
    return "Load an ISAW-style .peaks file into a PeaksWorkspace.";
  }

  /// Algorithm's version for identification
  int version() const override { return 1; }
  const std::vector<std::string> seeAlso() const override {
    return {"SaveIsawPeaks"};
  }

  /// Algorithm's category for identification
  const std::string category() const override {
    return "Crystal\\DataHandling;DataHandling\\Isaw";
  }

  /// Returns a confidence value that this algorithm can load a file
  int confidence(Kernel::FileDescriptor &descriptor) const override;

private:
  bool m_ModStru;
<<<<<<< HEAD
  std::vector<double>m_offset1 = {0.0, 0.0, 0.0};
  std::vector<double>m_offset2 = {0.0, 0.0, 0.0};
  std::vector<double>m_offset3 = {0.0, 0.0, 0.0};
=======
  std::vector<double> m_offset1 = {0.0, 0.0, 0.0};
  std::vector<double> m_offset2 = {0.0, 0.0, 0.0};
  std::vector<double> m_offset3 = {0.0, 0.0, 0.0};
>>>>>>> 5e131b36

  /// Initialise the properties
  void init() override;

  /// Run the algorithm
  void exec() override;

  /// Reads first line of peaks file and returns first word of next line
  std::string readHeader(Mantid::DataObjects::PeaksWorkspace_sptr outWS,
                         std::ifstream &in, double &T0, double &qSign);

  /// Read a single peak from peaks file
  DataObjects::Peak readPeak(DataObjects::PeaksWorkspace_sptr outWS,
                             std::string &lastStr, std::ifstream &in,
                             int &seqNum, std::string bankName, double qSign);

  int findPixelID(Geometry::Instrument_const_sptr inst, std::string bankName,
                  int col, int row);

  /// Read the header of a peak block section, returns first word of next line
  std::string readPeakBlockHeader(std::string lastStr, std::ifstream &in,
                                  int &run, int &detName, double &chi,
                                  double &phi, double &omega, double &monCount);

  /// Append peaks from given file to given workspace
  void appendFile(Mantid::DataObjects::PeaksWorkspace_sptr outWS,
                  std::string filename);

  /// Compare number of peaks in given file to given workspace
  /// Throws std::length_error on mismatch
  void checkNumberPeaks(Mantid::DataObjects::PeaksWorkspace_sptr outWS,
                        std::string filename);

  /// Local cache of bank IComponents used in file
  std::map<std::string, boost::shared_ptr<const Geometry::IComponent>> m_banks;

  /// Retrieve cached bank (or load and cache for next time)
  boost::shared_ptr<const Geometry::IComponent> getCachedBankByName(
      std::string bankname,
      const boost::shared_ptr<const Geometry::Instrument> &inst);
};

} // namespace Mantid
} // namespace Crystal

#endif /* MANTID_CRYSTAL_LOADISAWPEAKS_H_ */<|MERGE_RESOLUTION|>--- conflicted
+++ resolved
@@ -43,15 +43,9 @@
 
 private:
   bool m_ModStru;
-<<<<<<< HEAD
-  std::vector<double>m_offset1 = {0.0, 0.0, 0.0};
-  std::vector<double>m_offset2 = {0.0, 0.0, 0.0};
-  std::vector<double>m_offset3 = {0.0, 0.0, 0.0};
-=======
   std::vector<double> m_offset1 = {0.0, 0.0, 0.0};
   std::vector<double> m_offset2 = {0.0, 0.0, 0.0};
   std::vector<double> m_offset3 = {0.0, 0.0, 0.0};
->>>>>>> 5e131b36
 
   /// Initialise the properties
   void init() override;
