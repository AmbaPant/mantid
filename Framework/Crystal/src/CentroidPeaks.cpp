--- conflicted
+++ resolved
@@ -87,13 +87,8 @@
 
   int Edge = getProperty("EdgePixels");
   Progress prog(this, MinPeaks, 1.0, MaxPeaks);
-<<<<<<< HEAD
   PARALLEL_FOR_IF(Kernel::threadSafe(*inWS, *peakWS))
-  for (int i = MinPeaks; i <= MaxPeaks; i++) {
-=======
-  PARALLEL_FOR2(inWS, peakWS)
   for (int i = MinPeaks; i <= MaxPeaks; ++i) {
->>>>>>> 37190b3e
     PARALLEL_START_INTERUPT_REGION
     // Get a direct ref to that peak.
     auto &peak = peakWS->getPeak(i);
@@ -229,13 +224,8 @@
 
   int Edge = getProperty("EdgePixels");
   Progress prog(this, MinPeaks, 1.0, MaxPeaks);
-<<<<<<< HEAD
   PARALLEL_FOR_IF(Kernel::threadSafe(*inWS, *peakWS))
-  for (int i = MinPeaks; i <= MaxPeaks; i++) {
-=======
-  PARALLEL_FOR2(inWS, peakWS)
   for (int i = MinPeaks; i <= MaxPeaks; ++i) {
->>>>>>> 37190b3e
     PARALLEL_START_INTERUPT_REGION
     // Get a direct ref to that peak.
     auto &peak = peakWS->getPeak(i);
