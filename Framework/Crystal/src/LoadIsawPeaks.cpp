#include "MantidCrystal/LoadIsawPeaks.h"
#include "MantidCrystal/SCDCalibratePanels.h"
#include "MantidAPI/DetectorInfo.h"
#include "MantidAPI/FileProperty.h"
#include "MantidAPI/RegisterFileLoader.h"
#include "MantidAPI/Run.h"
#include "MantidAPI/WorkspaceFactory.h"
#include "MantidCrystal/CalibrationHelpers.h"
#include "MantidGeometry/Crystal/OrientedLattice.h"
#include "MantidGeometry/Instrument/Goniometer.h"
#include "MantidGeometry/Instrument/RectangularDetector.h"
#include "MantidKernel/OptionalBool.h"
#include "MantidKernel/Strings.h"
#include "MantidKernel/Unit.h"
#include "MantidAPI/AnalysisDataService.h"
#include <boost/algorithm/string/trim.hpp>

using Mantid::Kernel::Strings::readToEndOfLine;
using Mantid::Kernel::Strings::getWord;
using Mantid::Kernel::Units::Wavelength;

namespace Mantid {
namespace Crystal {

DECLARE_FILELOADER_ALGORITHM(LoadIsawPeaks)

using namespace Mantid::Kernel;
using namespace Mantid::API;
using namespace Mantid::DataObjects;
using namespace Mantid::Geometry;

/**
 * Determine the confidence with which this algorithm can load a given file
 * @param descriptor A descriptor for the file
 * @returns An integer specifying the confidence level. 0 indicates it will not
 * be used
 */
int LoadIsawPeaks::confidence(Kernel::FileDescriptor &descriptor) const {
  const std::string &extn = descriptor.extension();
  // If the extension is peaks or integrate then give it a go
  if (extn != ".peaks" && extn != ".integrate")
    return 0;

  int confidence(0);
  try {
    auto &in = descriptor.data();
    // Read the header, load the instrument
    std::string tag;
    std::string r = getWord(in, false);

    if (r.length() < 1)
      throw std::logic_error(std::string("No first line of Peaks file"));

    if (r != "Version:")
      throw std::logic_error(
          std::string("No Version: on first line of Peaks file"));

    std::string C_version = getWord(in, false);
    if (C_version.length() < 1)
      throw std::logic_error(std::string("No Version for Peaks file"));

    getWord(in, false); // tag
    // cppcheck-suppress unreadVariable
    std::string C_Facility = getWord(in, false);

    getWord(in, false); // tag
    std::string C_Instrument = getWord(in, false);

    if (C_Instrument.length() < 1)
      throw std::logic_error(std::string("No Instrument for Peaks file"));

    // Date: use the current date/time if not found
    Kernel::DateAndTime C_experimentDate;
    tag = getWord(in, false);
    if (tag == "Date:")
      getWord(in, false);
    readToEndOfLine(in, true);
    confidence = 95;
  } catch (std::exception &) {
  }

  return confidence;
}

//----------------------------------------------------------------------------------------------
/** Initialize the algorithm's properties.
 */
void LoadIsawPeaks::init() {
  const std::vector<std::string> exts{".peaks", ".integrate"};
  declareProperty(Kernel::make_unique<FileProperty>("Filename", "",
                                                    FileProperty::Load, exts),
                  "Path to an ISAW-style .peaks filename.");
  declareProperty(make_unique<WorkspaceProperty<Workspace>>(
                      "OutputWorkspace", "", Direction::Output),
                  "Name of the output workspace.");
}

//----------------------------------------------------------------------------------------------
/** Execute the algorithm.
 */
void LoadIsawPeaks::exec() {
  // Create the workspace
  PeaksWorkspace_sptr ws(new PeaksWorkspace());
  std::string outputwsName = getPropertyValue("OutputWorkspace");
  AnalysisDataService::Instance().addOrReplace(outputwsName, ws);

  // This loads (appends) the peaks
  this->appendFile(ws, getPropertyValue("Filename"));

  // Save it in the output
  setProperty("OutputWorkspace", boost::dynamic_pointer_cast<Workspace>(ws));

  this->checkNumberPeaks(ws, getPropertyValue("Filename"));
}

//-----------------------------------------------------------------------------------------------
/** Reads the header of a .peaks file
 * @param outWS :: the workspace in which to place the information
 * @param in :: stream of the input file
 * @param T0 :: Time offset
 * @return the first word on the next line
 */
std::string LoadIsawPeaks::readHeader(PeaksWorkspace_sptr outWS,
                                      std::ifstream &in, double &T0) {
  std::string tag;
  std::string r = getWord(in, false);

  if (r.length() < 1)
    throw std::logic_error(std::string("No first line of Peaks file"));

  if (r != "Version:")
    throw std::logic_error(
        std::string("No Version: on first line of Peaks file"));

  std::string C_version = getWord(in, false);
  if (C_version.length() < 1)
    throw std::logic_error(std::string("No Version for Peaks file"));

  getWord(in, false); // tag
  // cppcheck-suppress unreadVariable
  std::string C_Facility = getWord(in, false);

  getWord(in, false); // tag
  std::string C_Instrument = getWord(in, false);

  if (C_Instrument.length() < 1)
    throw std::logic_error(std::string("No Instrument for Peaks file"));

  // Date: use the current date/time if not found
  Kernel::DateAndTime C_experimentDate;
  std::string date;
  tag = getWord(in, false);
  if (tag.empty())
    date = Kernel::DateAndTime::getCurrentTime().toISO8601String();
  else if (tag == "Date:")
    date = getWord(in, false);
  readToEndOfLine(in, true);

  // Now we load the instrument using the name and date
  MatrixWorkspace_sptr tempWS =
      WorkspaceFactory::Instance().create("Workspace2D", 1, 1, 1);
  tempWS->mutableRun().addProperty<std::string>("run_start", date);

  IAlgorithm_sptr loadInst = createChildAlgorithm("LoadInstrument");
  loadInst->setPropertyValue("InstrumentName", C_Instrument);
  loadInst->setProperty("RewriteSpectraMap",
                        Mantid::Kernel::OptionalBool(true));
  loadInst->setProperty<MatrixWorkspace_sptr>("Workspace", tempWS);
  loadInst->executeAsChildAlg();

  // Populate the instrument parameters in this workspace - this works around a
  // bug
  tempWS->populateInstrumentParameters();
  Geometry::Instrument_const_sptr instr = tempWS->getInstrument();
  outWS->setInstrument(instr);

  IAlgorithm_sptr applyCal = createChildAlgorithm("LoadIsawDetCal");
  applyCal->initialize();
  applyCal->setProperty("InputWorkspace", outWS);
  applyCal->setProperty("Filename", getPropertyValue("Filename"));
  applyCal->executeAsChildAlg();
  T0 = applyCal->getProperty("TimeOffset");

  // Now skip all lines on L1, detector banks, etc. until we get to a block of
  // peaks. They start with 0.
  std::string s;
<<<<<<< HEAD
=======
  std::vector<int> det;
>>>>>>> 4ed3b7e6
  while (s != "0" && in.good()) {
    readToEndOfLine(in, true);
    s = getWord(in, false);
    int bank = 0;
    // Save all bank numbers in header lines
    Strings::convert(getWord(in, false), bank);
    if (s == "5")
      det.push_back(bank);
  }
  // Find bank numbers in instument that are not in header lines
  std::string maskBanks;
  if (!instr)
    throw std::runtime_error(
        "No instrument in the Workspace. Cannot save DetCal file.");
  // We cannot assume the peaks have bank type detector modules, so we have a
  // string to check this
  std::string bankPart = "bank";
  if (instr->getName().compare("WISH") == 0)
    bankPart = "WISHpanel";
  // Get all children
  std::vector<IComponent_const_sptr> comps;
  instr->getChildren(comps, true);
  for (auto &comp : comps) {
    std::string bankName = comp->getName();
    boost::trim(bankName);
    boost::erase_all(bankName, bankPart);
    int bank = 0;
    Strings::convert(bankName, bank);
    for (size_t j = 0; j < det.size(); j++) {
      if (bank == det[j]) {
        bank = 0;
        continue;
      }
    }
    if (bank == 0)
      continue;
    // Track unique bank numbers
    maskBanks += bankName + ",";
  }

  if (!maskBanks.empty()) {
    // remove last comma
    maskBanks.resize(maskBanks.size() - 1);
    // Mask banks that are not in header lines
    try {
      Algorithm_sptr alg = createChildAlgorithm("MaskBTP");
      alg->setProperty<Workspace_sptr>("Workspace", outWS);
      alg->setProperty("Bank", maskBanks);
      if (!alg->execute())
        throw std::runtime_error(
            "MaskDetectors Child Algorithm has not executed successfully");
    } catch (...) {
      g_log.error("Can't execute MaskBTP algorithm");
    }
  }
  return s;
}

//-----------------------------------------------------------------------------------------------
/** Read one peak in a line of an ISAW peaks file.
 *
 * @param outWS :: workspace to add peaks to
 * @param lastStr [in,out] :: last word (the one at the start of the line)
 * @param in :: input stream
 * @param seqNum [out] :: the sequence number of the peak
 * @param bankName :: the bank number from the ISAW file.
 * @param qSign :: For inelastic this is 1; for crystallography this is -1
 * @return the Peak the Peak object created
 */
DataObjects::Peak LoadIsawPeaks::readPeak(PeaksWorkspace_sptr outWS,
                                          std::string &lastStr,
                                          std::ifstream &in, int &seqNum,
                                          std::string bankName, double qSign) {
  double h;
  double k;
  double l;
  double col;
  double row;
  double wl;
  double IPK;
  double Inti;
  double SigI;

  seqNum = -1;

  std::string s = lastStr;

  if (s.length() < 1 && in.good()) // blank line
  {
    readToEndOfLine(in, true);
    s = getWord(in, false);
  }

  if (s.length() < 1)
    throw std::runtime_error("Empty peak line encountered.");

  if (s == "2") {
    readToEndOfLine(in, true);
    for (s = getWord(in, false); s.length() < 1 && in.good();
         s = getWord(in, true)) {
      s = getWord(in, false);
    }
  }

  if (s.length() < 1)
    throw std::runtime_error("Empty peak line encountered.");

  if (s != "3")
    throw std::runtime_error("Empty peak line encountered.");

  seqNum = std::stoi(getWord(in, false));

  h = std::stod(getWord(in, false), nullptr);
  k = std::stod(getWord(in, false), nullptr);
  l = std::stod(getWord(in, false), nullptr);

  col = std::stod(getWord(in, false), nullptr);
  row = std::stod(getWord(in, false), nullptr);
  UNUSED_ARG(std::stod(getWord(in, false), nullptr)); // chan
  UNUSED_ARG(std::stod(getWord(in, false), nullptr)); // L2
  UNUSED_ARG(std::stod(getWord(in, false), nullptr)); // ScatAng

  UNUSED_ARG(std::stod(getWord(in, false), nullptr)); // Az
  wl = std::stod(getWord(in, false), nullptr);
  UNUSED_ARG(std::stod(getWord(in, false), nullptr)); // D
  IPK = std::stod(getWord(in, false), nullptr);

  Inti = std::stod(getWord(in, false), nullptr);
  SigI = std::stod(getWord(in, false), nullptr);
  UNUSED_ARG(std::stoi(getWord(in, false))); // iReflag

  // Finish the line and get the first word of next line
  readToEndOfLine(in, true);
  lastStr = getWord(in, false);

  // Find the detector ID from row/col
  Instrument_const_sptr inst = outWS->getInstrument();
  if (!inst)
    throw std::runtime_error("No instrument in PeaksWorkspace!");

  int pixelID =
      findPixelID(inst, bankName, static_cast<int>(col), static_cast<int>(row));

  // Create the peak object
  Peak peak(outWS->getInstrument(), pixelID, wl);
  peak.setHKL(qSign * h, qSign * k, qSign * l);
  peak.setIntensity(Inti);
  peak.setSigmaIntensity(SigI);
  peak.setBinCount(IPK);
  // Return the peak
  return peak;
}

//----------------------------------------------------------------------------------------------
int LoadIsawPeaks::findPixelID(Instrument_const_sptr inst, std::string bankName,
                               int col, int row) {
  boost::shared_ptr<const IComponent> parent =
      getCachedBankByName(bankName, inst);

  if (parent->type() == "RectangularDetector") {
    boost::shared_ptr<const RectangularDetector> RDet =
        boost::dynamic_pointer_cast<const RectangularDetector>(parent);

    boost::shared_ptr<Detector> pixel = RDet->getAtXY(col, row);
    return pixel->getID();
  } else {
    std::vector<Geometry::IComponent_const_sptr> children;
    boost::shared_ptr<const Geometry::ICompAssembly> asmb =
        boost::dynamic_pointer_cast<const Geometry::ICompAssembly>(parent);
    asmb->getChildren(children, false);
    if (children[0]->getName() == "sixteenpack") {
      asmb = boost::dynamic_pointer_cast<const Geometry::ICompAssembly>(
          children[0]);
      children.clear();
      asmb->getChildren(children, false);
    }
    int col0 = col - 1;
    // WISH detectors are in bank in this order in instrument
    if (inst->getName() == "WISH")
      col0 = (col % 2 == 0 ? col / 2 + 75 : (col - 1) / 2);
    boost::shared_ptr<const Geometry::ICompAssembly> asmb2 =
        boost::dynamic_pointer_cast<const Geometry::ICompAssembly>(
            children[col0]);
    std::vector<Geometry::IComponent_const_sptr> grandchildren;
    asmb2->getChildren(grandchildren, false);
    Geometry::IComponent_const_sptr first = grandchildren[row - 1];
    Geometry::IDetector_const_sptr det =
        boost::dynamic_pointer_cast<const Geometry::IDetector>(first);
    return det->getID();
  }
}

//-----------------------------------------------------------------------------------------------
/** Read the header of each peak block section */
std::string LoadIsawPeaks::readPeakBlockHeader(std::string lastStr,
                                               std::ifstream &in, int &run,
                                               int &detName, double &chi,
                                               double &phi, double &omega,
                                               double &monCount) {
  std::string s = lastStr;

  if (s.length() < 1 && in.good()) // blank line
  {
    readToEndOfLine(in, true);
    s = getWord(in, false);
  }

  if (s.length() < 1)
    return std::string();

  if (s == "0") {
    readToEndOfLine(in, true);
    s = getWord(in, false);
    while (s.length() < 1) {
      readToEndOfLine(in, true);
      s = getWord(in, false);
    }
  }

  if (s != "1")
    return s;

  run = std::stoi(getWord(in, false));
  detName = std::stoi(getWord(in, false));
  chi = std::stod(getWord(in, false), nullptr);
  phi = std::stod(getWord(in, false), nullptr);

  omega = std::stod(getWord(in, false), nullptr);
  monCount = std::stod(getWord(in, false), nullptr);
  readToEndOfLine(in, true);

  return getWord(in, false);
}
// special formatted file Use clear peaks to no append

//-----------------------------------------------------------------------------------------------
/** Append the peaks from a .peaks file into the workspace
 * @param outWS :: the workspace in which to place the information
 * @param filename :: path to the .peaks file
 */
void LoadIsawPeaks::appendFile(PeaksWorkspace_sptr outWS,
                               std::string filename) {
  // HKL's are flipped by -1 because of the internal Q convention
  // unless Crystallography convention
  double qSign = -1.0;
  std::string convention = ConfigService::Instance().getString("Q.convention");
  if (convention == "Crystallography")
    qSign = 1.0;
  // Open the file
  std::ifstream in(filename.c_str());

  // Calculate filesize
  in.seekg(0, in.end);
  auto filelen = in.tellg();
  in.seekg(0, in.beg);

  // Read the header, load the instrument
  double T0;
  std::string s = readHeader(outWS, in, T0);
  // set T0 in the run parameters
  API::Run &m_run = outWS->mutableRun();
  m_run.addProperty<double>("T0", T0, true);

  if (!in.good() || s.length() < 1)
    throw std::runtime_error("End of Peaks file before peaks");

  if (s != "0")
    throw std::logic_error("No header for Peak segments");

  readToEndOfLine(in, true);
  s = getWord(in, false);

  int run, bankNum;
  double chi, phi, omega, monCount;

  // Build the universal goniometer that will build the rotation matrix.
  Mantid::Geometry::Goniometer uniGonio;
  uniGonio.makeUniversalGoniometer();

  // Progress is reported based on how much of the file we've read
  Progress prog(this, 0.0, 1.0, filelen);

  while (in.good()) {
    // Read the header if necessary
    s = readPeakBlockHeader(s, in, run, bankNum, chi, phi, omega, monCount);
    // Build the Rotation matrix using phi,chi,omega
    uniGonio.setRotationAngle("phi", phi);
    uniGonio.setRotationAngle("chi", chi);
    uniGonio.setRotationAngle("omega", omega);
    // Put goniometer into peaks workspace
    outWS->mutableRun().setGoniometer(uniGonio, false);

    std::ostringstream oss;
    std::string bankString = "bank";
    if (outWS->getInstrument()->getName() == "WISH") {
      if (bankNum < 10)
        bankString = "WISHpanel0";
      else
        bankString = "WISHpanel";
    }
    oss << bankString << bankNum;
    std::string bankName = oss.str();

    int seqNum = -1;

    try {
      // Read the peak
      Peak peak = readPeak(outWS, s, in, seqNum, bankName, qSign);

      // Get the calculated goniometer matrix
      const Matrix<double> &gonMat = uniGonio.getR();

      peak.setGoniometerMatrix(gonMat);
      peak.setRunNumber(run);
      peak.setMonitorCount(monCount);

      double tof = peak.getTOF();
      Kernel::Units::Wavelength wl;

      wl.initialize(peak.getL1(), peak.getL2(), peak.getScattering(), 0,
                    peak.getInitialEnergy(), 0.0);

      peak.setWavelength(wl.singleFromTOF(tof));
      // Add the peak to workspace
      outWS->addPeak(peak);
    } catch (std::runtime_error &e) {
      g_log.error() << "Error reading peak SEQN " << seqNum << " : " << e.what()
                    << '\n';
      throw std::runtime_error("Corrupted input file. ");
    }

    prog.report(in.tellg());
  }
}

//-----------------------------------------------------------------------------------------------
/** Count the peaks from a .peaks file and compare with the workspace
 * @param outWS :: the workspace in which to place the information
 * @param filename :: path to the .peaks file
 */
void LoadIsawPeaks::checkNumberPeaks(PeaksWorkspace_sptr outWS,
                                     std::string filename) {

  // Open the file
  std::ifstream in(filename.c_str());
  std::string first;
  int NumberPeaks = 0;
  while (getline(in, first)) {
    if (first[0] == '3')
      NumberPeaks++;
  }
  if (NumberPeaks != outWS->getNumberPeaks()) {
    g_log.error() << "Number of peaks in file is " << NumberPeaks
                  << " but only read " << outWS->getNumberPeaks() << '\n';
    throw std::length_error("Wrong number of peaks read");
  }
}

//----------------------------------------------------------------------------------------------
/** Retrieves pointer to given bank from local cache.
 *
 * When the bank isn't in the local cache, it is loaded and
 * added to the cache for later use. Lifetime of the cache
 * is bound to the lifetime of this instance of the algorithm
 * (typically, the instance should be destroyed once exec()
 * finishes).
 *
 * Note that while this is used only for banks here, it would
 * work for caching any component without modification.
 *
 * @param bankname :: the name of the requested bank
 * @param inst :: the instrument from which to load the bank if it is not yet
 *cached
 * @return A shared pointer to the request bank (empty shared pointer if not
 *found)
 */
boost::shared_ptr<const IComponent> LoadIsawPeaks::getCachedBankByName(
    std::string bankname,
    const boost::shared_ptr<const Geometry::Instrument> &inst) {
  if (m_banks.count(bankname) == 0)
    m_banks[bankname] = inst->getComponentByName(bankname);
  return m_banks[bankname];
}

} // namespace Mantid
} // namespace Crystal<|MERGE_RESOLUTION|>--- conflicted
+++ resolved
@@ -184,10 +184,7 @@
   // Now skip all lines on L1, detector banks, etc. until we get to a block of
   // peaks. They start with 0.
   std::string s;
-<<<<<<< HEAD
-=======
   std::vector<int> det;
->>>>>>> 4ed3b7e6
   while (s != "0" && in.good()) {
     readToEndOfLine(in, true);
     s = getWord(in, false);
