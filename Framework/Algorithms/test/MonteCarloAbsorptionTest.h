--- conflicted
+++ resolved
@@ -52,13 +52,6 @@
     const V3D axis(0.0, 1.0, 0.0);
 
     ShapeFactory shapeMaker;
-<<<<<<< HEAD
-    auto can = boost::make_shared<Container>(
-        shapeMaker.createShape(ComponentCreationHelper::cappedCylinderXML(
-            radius, height, baseCentre, axis, id)));
-    can->setMaterial(Material("CanMaterial",
-                              PhysicalConstants::getNeutronAtom(26, 0), 0.01));
-=======
     auto canShape =
         shapeMaker.createShape(ComponentCreationHelper::cappedCylinderXML(
             radius, height, baseCentre, axis, id));
@@ -66,7 +59,6 @@
     canShape->setMaterial(Material(
         "CanMaterial", PhysicalConstants::getNeutronAtom(26, 0), 0.01));
     auto can = boost::make_shared<Container>(canShape);
->>>>>>> 10b02868
     SampleEnvironment *env = new SampleEnvironment("can", can);
     ws->mutableSample().setEnvironment(env);
   } else if (environment == Environment::UserBeamSize) {
