--- conflicted
+++ resolved
@@ -475,21 +475,7 @@
   }
 
   void test_normalize_by_detmon() {
-
-<<<<<<< HEAD
     auto tofWS = makeTinyInputWorkspace();
-=======
-    // Single bin from 1->2
-    x.access().resize(2);
-    x.access()[0] = 1;
-    x.access()[1] = 2;
-    // No error at all
-    e.access().resize(1, 0.0);
-
-    // Set the detector and monitor y values
-    detData.access().resize(1, 10);
-    monData.access().resize(1, 5);
->>>>>>> 1bc82817
 
     // Reduce
     IAlgorithm_sptr alg =
@@ -543,13 +529,6 @@
     // Get results
     MatrixWorkspace_sptr outWSLam =
         alg->getProperty("OutputWorkspaceWavelength");
-
-<<<<<<< HEAD
-    // Check results (10 / 1 = 10)
-    TS_ASSERT_DELTA(outWSLam->readY(0), tofWS->readY(0), 1e-5);
-    TS_ASSERT_DELTA(outWSLam->readX(0)[0], 0, 1e-5);
-    TS_ASSERT_DELTA(outWSLam->readX(0)[1], 1, 1e-5);
-=======
     // Check results (10 / 5 = 2)
     TS_ASSERT_DELTA(outWSLam->readY(0)[0], 2, 1e-5);
     TS_ASSERT_DELTA(outWSLam->readX(0)[0], 1, 1e-5);
@@ -559,7 +538,6 @@
     AnalysisDataService::Instance().remove(inWSName);
     AnalysisDataService::Instance().remove(outWSQName);
     AnalysisDataService::Instance().remove(outWSLamName);
->>>>>>> 1bc82817
   }
 };
 
