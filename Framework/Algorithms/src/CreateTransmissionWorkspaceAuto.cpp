--- conflicted
+++ resolved
@@ -263,26 +263,5 @@
     return boost::optional<T>(value);
   }
 }
-
-<<<<<<< HEAD
-=======
-double CreateTransmissionWorkspaceAuto::checkForDefault(
-    std::string propName, Mantid::Geometry::Instrument_const_sptr instrument,
-    std::string idf_name) const {
-  auto algProperty = this->getPointerToProperty(propName);
-  if (algProperty->isDefault()) {
-    auto defaults = instrument->getNumberParameter(idf_name);
-    if (defaults.empty()) {
-      throw std::runtime_error("No data could be retrieved from the parameters "
-                               "and argument wasn't provided: " +
-                               propName);
-    }
-    return defaults[0];
-  } else {
-    return boost::lexical_cast<double, std::string>(algProperty->value());
-  }
-}
-
->>>>>>> a62aa189
 } // namespace Algorithms
 } // namespace Mantid