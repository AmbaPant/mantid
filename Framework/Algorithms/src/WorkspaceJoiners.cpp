//----------------------------------------------------------------------
// Includes
//----------------------------------------------------------------------
#include "MantidAlgorithms/WorkspaceJoiners.h"

#include "MantidAPI/Axis.h"
#include "MantidAPI/WorkspaceFactory.h"
#include "MantidGeometry/IDetector.h"
#include "MantidGeometry/Instrument.h"

namespace Mantid {
namespace Algorithms {

using namespace Kernel;
using namespace API;
using namespace DataObjects;

/** Constructor
 */
WorkspaceJoiners::WorkspaceJoiners() : Algorithm(), m_progress(nullptr) {}

/** Destructor
 */
WorkspaceJoiners::~WorkspaceJoiners() { delete m_progress; }

/// Algorithm's category for identification. @see Algorithm::category
const std::string WorkspaceJoiners::category() const {
  return "Transforms\\Merging";
}

/** Executes the algorithm for histogram workspace inputs
 *  @returns The result workspace
 */
MatrixWorkspace_sptr
WorkspaceJoiners::execWS2D(API::MatrixWorkspace_const_sptr ws1,
                           API::MatrixWorkspace_const_sptr ws2) {
  // Create the output workspace
  const size_t totalHists =
      ws1->getNumberHistograms() + ws2->getNumberHistograms();
  MatrixWorkspace_sptr output = WorkspaceFactory::Instance().create(
      "Workspace2D", totalHists, ws1->readX(0).size(), ws1->readY(0).size());
  // Copy over stuff from first input workspace. This will include the spectrum
  // masking
  WorkspaceFactory::Instance().initializeFromParent(ws1, output, true);

  // Create the X values inside a cow pointer - they will be shared in the
  // output workspace
  auto XValues = ws1->refX(0);

  // Initialize the progress reporting object
  m_progress = new API::Progress(this, 0.0, 1.0, totalHists);

  // Loop over the input workspaces in turn copying the data into the output one
  const int64_t &nhist1 = ws1->getNumberHistograms();
  PARALLEL_FOR2(ws1, output)
  for (int64_t i = 0; i < nhist1; ++i) {
    PARALLEL_START_INTERUPT_REGION
    auto &outSpec = output->getSpectrum(i);
    const auto &inSpec = ws1->getSpectrum(i);

    // Copy X,Y,E
<<<<<<< HEAD
    outSpec->setX(XValues);
    outSpec->dataY() = inSpec->dataY();
    outSpec->dataE() = inSpec->dataE();
=======
    outSpec.setX(XValues);
    outSpec.setData(inSpec.dataY(), inSpec.dataE());
>>>>>>> ec7bc5cb
    // Copy the spectrum number/detector IDs
    outSpec.copyInfoFrom(inSpec);

    // Propagate binmasking, if needed
    if (ws1->hasMaskedBins(i)) {
      const MatrixWorkspace::MaskList &inputMasks = ws1->maskedBins(i);
      MatrixWorkspace::MaskList::const_iterator it;
      for (it = inputMasks.begin(); it != inputMasks.end(); ++it) {
        output->flagMasked(i, (*it).first, (*it).second);
      }
    }

    m_progress->report();
    PARALLEL_END_INTERUPT_REGION
  }
  PARALLEL_CHECK_INTERUPT_REGION

  // For second loop we use the offset from the first
  const int64_t &nhist2 = ws2->getNumberHistograms();

  PARALLEL_FOR2(ws2, output)
  for (int64_t j = 0; j < nhist2; ++j) {
    PARALLEL_START_INTERUPT_REGION
    // The spectrum in the output workspace
    auto &outSpec = output->getSpectrum(nhist1 + j);
    // Spectrum in the second workspace
    const auto &inSpec = ws2->getSpectrum(j);

    // Copy X,Y,E
<<<<<<< HEAD
    outSpec->setX(XValues);
    outSpec->dataY() = inSpec->dataY();
    outSpec->dataE() = inSpec->dataE();
=======
    outSpec.setX(XValues);
    outSpec.setData(inSpec.dataY(), inSpec.dataE());
>>>>>>> ec7bc5cb
    // Copy the spectrum number/detector IDs
    outSpec.copyInfoFrom(inSpec);

    // Propagate masking, if needed
    if (ws2->hasMaskedBins(j)) {
      const MatrixWorkspace::MaskList &inputMasks = ws2->maskedBins(j);
      MatrixWorkspace::MaskList::const_iterator it;
      for (it = inputMasks.begin(); it != inputMasks.end(); ++it) {
        output->flagMasked(nhist1 + j, (*it).first, (*it).second);
      }
    }
    // Propagate spectrum masking
    Geometry::IDetector_const_sptr ws2Det;
    try {
      ws2Det = ws2->getDetector(j);
    } catch (Exception::NotFoundError &) {
    }
    if (ws2Det && ws2Det->isMasked()) {
      output->maskWorkspaceIndex(nhist1 + j);
    }

    m_progress->report();
    PARALLEL_END_INTERUPT_REGION
  }
  PARALLEL_CHECK_INTERUPT_REGION

  fixSpectrumNumbers(ws1, ws2, output);

  return output;
}

/** Executes the algorithm for event workspace inputs
 *  @returns The result workspace
 *  @throw std::invalid_argument If the input workspaces do not meet the
 * requirements of this algorithm
 */
MatrixWorkspace_sptr WorkspaceJoiners::execEvent() {
  // Create the output workspace
  const size_t totalHists =
      event_ws1->getNumberHistograms() + event_ws2->getNumberHistograms();
  // Have the minimum # of histograms in the output.
  EventWorkspace_sptr output = boost::dynamic_pointer_cast<EventWorkspace>(
      WorkspaceFactory::Instance().create("EventWorkspace", 1,
                                          event_ws1->readX(0).size(),
                                          event_ws1->readY(0).size()));
  // Copy over geometry (but not data) from first input workspace
  WorkspaceFactory::Instance().initializeFromParent(event_ws1, output, true);

  // Initialize the progress reporting object
  m_progress = new API::Progress(this, 0.0, 1.0, totalHists);

  const int64_t &nhist1 = event_ws1->getNumberHistograms();
  for (int64_t i = 0; i < nhist1; ++i) {
    // Copy the events over
    output->getOrAddEventList(i) =
        event_ws1->getSpectrum(i); // Should fire the copy constructor
    auto &outSpec = output->getSpectrum(i);
    const auto &inSpec = event_ws1->getSpectrum(i);
    outSpec.copyInfoFrom(inSpec);

    m_progress->report();
  }

  // For second loop we use the offset from the first
  const int64_t &nhist2 = event_ws2->getNumberHistograms();
  for (int64_t j = 0; j < nhist2; ++j) {
    // This is the workspace index at which we assign in the output
    int64_t output_wi = j + nhist1;
    // Copy the events over
    output->getOrAddEventList(output_wi) =
        event_ws2->getSpectrum(j); // Should fire the copy constructor
    auto &outSpec = output->getSpectrum(output_wi);
    const auto &inSpec = event_ws2->getSpectrum(j);
    outSpec.copyInfoFrom(inSpec);

    // Propagate spectrum masking. First workspace will have been done by the
    // factory
    Geometry::IDetector_const_sptr ws2Det;
    try {
      ws2Det = event_ws2->getDetector(j);
    } catch (Exception::NotFoundError &) {
    }
    if (ws2Det && ws2Det->isMasked()) {
      output->maskWorkspaceIndex(output_wi);
    }

    m_progress->report();
  }

  // Set the same bins for all output pixels
  output->setAllX(HistogramData::BinEdges(event_ws1->refX(0)));

  fixSpectrumNumbers(event_ws1, event_ws2, output);

  return output;
}

/** Checks that the two input workspace have common binning & size, the same
 * instrument & unit.
 *  Also calls the checkForOverlap method.
 *  @param ws1 :: The first input workspace
 *  @param ws2 :: The second input workspace
 *  @throw std::invalid_argument If the workspaces are not compatible
 */
void WorkspaceJoiners::validateInputs(API::MatrixWorkspace_const_sptr ws1,
                                      API::MatrixWorkspace_const_sptr ws2) {
  // This is the full check for common binning
  if (!WorkspaceHelpers::commonBoundaries(ws1) ||
      !WorkspaceHelpers::commonBoundaries(ws2)) {
    g_log.error(
        "Both input workspaces must have common binning for all their spectra");
    throw std::invalid_argument(
        "Both input workspaces must have common binning for all their spectra");
  }

  if (ws1->getInstrument()->getName() != ws2->getInstrument()->getName()) {
    const std::string message("The input workspaces are not compatible because "
                              "they come from different instruments");
    g_log.error(message);
    throw std::invalid_argument(message);
  }

  Unit_const_sptr ws1_unit = ws1->getAxis(0)->unit();
  Unit_const_sptr ws2_unit = ws2->getAxis(0)->unit();
  const std::string ws1_unitID = (ws1_unit ? ws1_unit->unitID() : "");
  const std::string ws2_unitID = (ws2_unit ? ws2_unit->unitID() : "");

  if (ws1_unitID != ws2_unitID) {
    const std::string message("The input workspaces are not compatible because "
                              "they have different units on the X axis");
    g_log.error(message);
    throw std::invalid_argument(message);
  }

  if (ws1->isDistribution() != ws2->isDistribution()) {
    const std::string message(
        "The input workspaces have inconsistent distribution flags");
    g_log.error(message);
    throw std::invalid_argument(message);
  }

  if (!WorkspaceHelpers::matchingBins(ws1, ws2, true)) {
    const std::string message("The input workspaces are not compatible because "
                              "they have different binning");
    g_log.error(message);
    throw std::invalid_argument(message);
  }
}

/**
 * Determine the minimum and maximum spectra ids.
 *
 * @param ws the workspace to search
 * @param min The minimum id (output).
 * @param max The maximum id (output).
 */
void WorkspaceJoiners::getMinMax(MatrixWorkspace_const_sptr ws, specnum_t &min,
                                 specnum_t &max) {
  specnum_t temp;
  size_t length = ws->getNumberHistograms();
  // initial values
  min = max = ws->getSpectrum(0).getSpectrumNo();
  for (size_t i = 0; i < length; i++) {
    temp = ws->getSpectrum(i).getSpectrumNo();
    // Adjust min/max
    if (temp < min)
      min = temp;
    if (temp > max)
      max = temp;
  }
}

} // namespace Algorithms
} // namespace Mantid<|MERGE_RESOLUTION|>--- conflicted
+++ resolved
@@ -59,14 +59,9 @@
     const auto &inSpec = ws1->getSpectrum(i);
 
     // Copy X,Y,E
-<<<<<<< HEAD
-    outSpec->setX(XValues);
-    outSpec->dataY() = inSpec->dataY();
-    outSpec->dataE() = inSpec->dataE();
-=======
     outSpec.setX(XValues);
-    outSpec.setData(inSpec.dataY(), inSpec.dataE());
->>>>>>> ec7bc5cb
+    outSpec.dataY() = inSpec.dataY();
+    outSpec.dataE() = inSpec.dataE();
     // Copy the spectrum number/detector IDs
     outSpec.copyInfoFrom(inSpec);
 
@@ -96,14 +91,9 @@
     const auto &inSpec = ws2->getSpectrum(j);
 
     // Copy X,Y,E
-<<<<<<< HEAD
-    outSpec->setX(XValues);
-    outSpec->dataY() = inSpec->dataY();
-    outSpec->dataE() = inSpec->dataE();
-=======
     outSpec.setX(XValues);
-    outSpec.setData(inSpec.dataY(), inSpec.dataE());
->>>>>>> ec7bc5cb
+    outSpec.dataY() = inSpec.dataY();
+    outSpec.dataE() = inSpec.dataE();
     // Copy the spectrum number/detector IDs
     outSpec.copyInfoFrom(inSpec);
 
