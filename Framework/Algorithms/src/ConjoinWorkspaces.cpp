--- conflicted
+++ resolved
@@ -63,25 +63,8 @@
   }
 
   if (event_ws1 && event_ws2) {
-<<<<<<< HEAD
     auto output = conjoinEvents(*event_ws1, *event_ws2);
     setYUnitAndLabel(*output);
-=======
-    this->validateInputs(*event_ws1, *event_ws2, false);
-
-    // Check there is no overlap
-    if (this->getProperty("CheckOverlapping")) {
-      this->checkForOverlap(*event_ws1, *event_ws2, false);
-      m_overlapChecked = true;
-    }
-
-    // Both are event workspaces. Use the special method
-    MatrixWorkspace_sptr output = this->execEvent();
-    // Copy the history from the original workspace
-    output->history().addHistory(ws1->getHistory());
-    // Delete the second input workspace from the ADS
-    AnalysisDataService::Instance().remove(getPropertyValue("InputWorkspace2"));
->>>>>>> eb4864db
     // Set the result workspace to the first input
     setProperty("InputWorkspace1", output);
   } else {
@@ -159,7 +142,7 @@
 API::MatrixWorkspace_sptr
 ConjoinWorkspaces::conjoinEvents(const DataObjects::EventWorkspace &ws1,
                                  const DataObjects::EventWorkspace &ws2) {
-  this->validateInputs(ws1, ws2);
+  this->validateInputs(ws1, ws2, false);
 
   // Check there is no overlap
   if (this->getProperty("CheckOverlapping")) {
