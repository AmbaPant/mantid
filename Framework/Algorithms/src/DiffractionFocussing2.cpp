#include "MantidAlgorithms/DiffractionFocussing2.h"
#include "MantidAPI/Axis.h"
#include "MantidAPI/FileProperty.h"
#include "MantidAPI/ISpectrum.h"
#include "MantidAPI/MatrixWorkspace.h"
#include "MantidAPI/RawCountValidator.h"
#include "MantidAPI/SpectraAxis.h"
#include "MantidAPI/SpectrumInfo.h"
#include "MantidAPI/WorkspaceFactory.h"
#include "MantidDataObjects/EventWorkspace.h"
#include "MantidDataObjects/GroupingWorkspace.h"
#include "MantidDataObjects/WorkspaceCreation.h"
#include "MantidHistogramData/LogarithmicGenerator.h"
#include "MantidIndexing/Group.h"
#include "MantidIndexing/IndexInfo.h"
#include "MantidKernel/VectorHelper.h"

#include <cfloat>
#include <iterator>
#include <numeric>

using namespace Mantid::Kernel;
using namespace Mantid::API;
using namespace Mantid::DataObjects;
using std::vector;
using Mantid::HistogramData::BinEdges;

namespace Mantid {

namespace Algorithms {

// Register the class into the algorithm factory
DECLARE_ALGORITHM(DiffractionFocussing2)

/** Initialisation method. Declares properties to be used in algorithm.
 *
 */
void DiffractionFocussing2::init() {

  auto wsValidator = boost::make_shared<API::RawCountValidator>();
  declareProperty(make_unique<API::WorkspaceProperty<MatrixWorkspace>>(
                      "InputWorkspace", "", Direction::Input, wsValidator),
                  "A 2D workspace with X values of d-spacing/Q-spacing");
  declareProperty(make_unique<API::WorkspaceProperty<>>("OutputWorkspace", "",
                                                        Direction::Output),
                  "The result of diffraction focussing of InputWorkspace");

  declareProperty(make_unique<FileProperty>("GroupingFileName", "",
                                            FileProperty::OptionalLoad, ".cal"),
                  "Optional: The name of the CalFile with grouping data.");

  declareProperty(
      make_unique<WorkspaceProperty<GroupingWorkspace>>(
          "GroupingWorkspace", "", Direction::Input, PropertyMode::Optional),
      "Optional: GroupingWorkspace to use instead of a grouping file.");

  declareProperty("PreserveEvents", true,
                  "Keep the output workspace as an EventWorkspace, if the "
                  "input has events (default).\n"
                  "If false, then the workspace gets converted to a "
                  "Workspace2D histogram.");
}

//=============================================================================
/** Perform clean-up of memory after execution but before destructor.
 * Private method
 */
void DiffractionFocussing2::cleanup() {
  // Clear maps and vectors to free up memory.
  udet2group.clear();
  groupAtWorkspaceIndex.clear();
  std::vector<int>().swap(groupAtWorkspaceIndex);
  group2xvector.clear();
  group2wgtvector.clear();
  this->m_validGroups.clear();
  this->m_wsIndices.clear();
}

//=============================================================================
/** Executes the algorithm
 *
 *  @throw Exception::FileError If the grouping file cannot be opened or read
 *successfully
 *  @throw std::runtime_error If the rebinning process fails
 */
void DiffractionFocussing2::exec() {
  // retrieve the properties
  std::string groupingFileName = getProperty("GroupingFileName");
  groupWS = getProperty("GroupingWorkspace");

  if (!groupingFileName.empty() && groupWS)
    throw std::invalid_argument(
        "You must enter a GroupingFileName or a GroupingWorkspace, not both!");

  if (groupingFileName.empty() && !groupWS)
    throw std::invalid_argument(
        "You must enter a GroupingFileName or a GroupingWorkspace!");

  // Get the input workspace
  m_matrixInputW = getProperty("InputWorkspace");
  nPoints = static_cast<int>(m_matrixInputW->blocksize());
  nHist = static_cast<int>(m_matrixInputW->getNumberHistograms());

  // Validate UnitID (spacing)
  Axis *axis = m_matrixInputW->getAxis(0);
  std::string unitid = axis->unit()->unitID();
  if (unitid != "dSpacing" && unitid != "MomentumTransfer" && unitid != "TOF") {
    g_log.error() << "UnitID " << unitid << " is not a supported spacing\n";
    throw std::invalid_argument("Workspace Invalid Spacing/UnitID");
  }
  // --- Do we need to read the grouping workspace? ----
  if (!groupingFileName.empty()) {
    progress(0.01, "Reading grouping file");
    IAlgorithm_sptr childAlg = createChildAlgorithm("CreateGroupingWorkspace");
    childAlg->setProperty(
        "InputWorkspace",
        boost::const_pointer_cast<MatrixWorkspace>(m_matrixInputW));
    childAlg->setProperty("OldCalFilename", groupingFileName);
    childAlg->executeAsChildAlg();
    groupWS = childAlg->getProperty("OutputWorkspace");
  }

  // Fill the map
  progress(0.2, "Determine Rebin Params");
  udet2group.clear();
  // std::cout << "(1) nGroups " << nGroups << "\n";
  groupWS->makeDetectorIDToGroupVector(udet2group, nGroups);
  if (nGroups <= 0)
    throw std::runtime_error("No groups were specified.");
  // std::cout << "(2) nGroups " << nGroups << "\n";

  // This finds the rebin parameters (used in both versions)
  // It also initializes the groupAtWorkspaceIndex[] array.
  determineRebinParameters();

  size_t totalHistProcess = this->setupGroupToWSIndices();

  // determine event workspace min/max tof
  double eventXMin = 0.;
  double eventXMax = 0.;

  m_eventW = boost::dynamic_pointer_cast<const EventWorkspace>(m_matrixInputW);
  if (m_eventW != nullptr) {
    if (getProperty("PreserveEvents")) {
      // Input workspace is an event workspace. Use the other exec method
      this->execEvent();
      this->cleanup();
      return;
    } else {
      // get the full d-spacing range
      m_eventW->sortAll(DataObjects::TOF_SORT, nullptr);
      m_matrixInputW->getXMinMax(eventXMin, eventXMax);
    }
  }

  // Check valida detectors are found in the .Cal file
  if (nGroups <= 0) {
    throw std::runtime_error("No selected Detectors found in .cal file for "
                             "input range. Please ensure spectra range has "
                             "atleast one selected detector.");
  }
  // Check the number of points
  if (nPoints <= 0) {
    throw std::runtime_error("No points found in the data range.");
  }
  API::MatrixWorkspace_sptr out = API::WorkspaceFactory::Instance().create(
      m_matrixInputW, m_validGroups.size(), nPoints + 1, nPoints);
  // Caching containers that are either only read from or unused. Initialize
  // them once.
  // Helgrind will show a race-condition but the data is completely unused so it
  // is irrelevant
  MantidVec weights_default(1, 1.0), emptyVec(1, 0.0), EOutDummy(nPoints);

  Progress prog(this, 0.2, 1.0, static_cast<int>(totalHistProcess) + nGroups);

  PARALLEL_FOR_IF(Kernel::threadSafe(*m_matrixInputW, *out))
  for (int outWorkspaceIndex = 0;
       outWorkspaceIndex < static_cast<int>(m_validGroups.size());
       outWorkspaceIndex++) {
    PARALLEL_START_INTERUPT_REGION
    int group = static_cast<int>(m_validGroups[outWorkspaceIndex]);

    // Get the group
    auto &Xout = group2xvector.at(group);

    // Assign the new X axis only once (i.e when this group is encountered the
    // first time)
    out->setBinEdges(outWorkspaceIndex, Xout);

    // This is the output spectrum
    auto &outSpec = out->getSpectrum(outWorkspaceIndex);
    outSpec.setSpectrumNo(group);

    // Get the references to Y and E output and rebin
    // TODO can only be changed once rebin implemented in HistogramData
    auto &Yout = outSpec.dataY();
    auto &Eout = outSpec.dataE();

    // Initialize the group's weight vector here and the dummy vector used for
    // accumulating errors.
    MantidVec groupWgt(nPoints, 0.0);

    // loop through the contributing histograms
    const std::vector<size_t> &indices = m_wsIndices[outWorkspaceIndex];
    const size_t groupSize = indices.size();
    for (size_t i = 0; i < groupSize; i++) {
      size_t inWorkspaceIndex = indices[i];
      // This is the input spectrum
      const auto &inSpec = m_matrixInputW->getSpectrum(inWorkspaceIndex);
      // Get reference to its old X,Y,and E.
      auto &Xin = inSpec.x();
      auto &Yin = inSpec.y();
      auto &Ein = inSpec.e();
      outSpec.addDetectorIDs(inSpec.getDetectorIDs());

      try {
        // TODO This should be implemented in Histogram as rebin
        Mantid::Kernel::VectorHelper::rebinHistogram(
            Xin.rawData(), Yin.rawData(), Ein.rawData(), Xout.rawData(), Yout,
            Eout, true);
      } catch (...) {
        // Should never happen because Xout is constructed to envelop all of the
        // Xin vectors
        std::ostringstream mess;
        mess << "Error in rebinning process for spectrum:" << inWorkspaceIndex;
        throw std::runtime_error(mess.str());
      }

      // Check for masked bins in this spectrum
      if (m_matrixInputW->hasMaskedBins(i)) {
        MantidVec weight_bins, weights;
        weight_bins.push_back(Xin.front());
        // If there are masked bins, get a reference to the list of them
        const API::MatrixWorkspace::MaskList &mask =
            m_matrixInputW->maskedBins(i);
        // Now iterate over the list, adjusting the weights for the affected
        // bins
        for (const auto &bin : mask) {
          const double currentX = Xin[bin.first];
          // Add an intermediate bin with full weight if masked bins aren't
          // consecutive
          if (weight_bins.back() != currentX) {
            weights.push_back(1.0);
            weight_bins.push_back(currentX);
          }
          // The weight for this masked bin is 1 - the degree to which this bin
          // is masked
          weights.push_back(1.0 - bin.second);
          weight_bins.push_back(Xin[bin.first + 1]);
        }
        // Add on a final bin with full weight if masking doesn't go up to the
        // end
        if (weight_bins.back() != Xin.back()) {
          weights.push_back(1.0);
          weight_bins.push_back(Xin.back());
        }

        // Create a zero vector for the errors because we don't care about them
        // here
        const MantidVec zeroes(weights.size(), 0.0);
        // Rebin the weights - note that this is a distribution
        VectorHelper::rebin(weight_bins, weights, zeroes, Xout.rawData(),
                            groupWgt, EOutDummy, true, true);
      } else // If no masked bins we want to add 1 to the weight of the output
             // bins that this input covers
      {
        // Initialized within the loop to avoid having to wrap writing to it
        // with a PARALLEL_CRITICAL sections
        MantidVec limits(2);

        if (eventXMin > 0. && eventXMax > 0.) {
          limits[0] = eventXMin;
          limits[1] = eventXMax;
        } else {
          limits[0] = Xin.front();
          limits[1] = Xin.back();
        }

        // Rebin the weights - note that this is a distribution
        VectorHelper::rebin(limits, weights_default, emptyVec, Xout.rawData(),
                            groupWgt, EOutDummy, true, true);
      }
      prog.report();
    } // end of loop for input spectra

    // Calculate the bin widths
    std::vector<double> widths(Xout.size());
    std::adjacent_difference(Xout.begin(), Xout.end(), widths.begin());

    // Take the square root of the errors
    std::transform(Eout.begin(), Eout.end(), Eout.begin(),
                   static_cast<double (*)(double)>(sqrt));

    // Multiply the data and errors by the bin widths because the rebin
    // function, when used
    // in the fashion above for the weights, doesn't put it back in
    std::transform(Yout.begin(), Yout.end(), widths.begin() + 1, Yout.begin(),
                   std::multiplies<double>());
    std::transform(Eout.begin(), Eout.end(), widths.begin() + 1, Eout.begin(),
                   std::multiplies<double>());

    // Now need to normalise the data (and errors) by the weights
    std::transform(Yout.begin(), Yout.end(), groupWgt.begin(), Yout.begin(),
                   std::divides<double>());
    std::transform(Eout.begin(), Eout.end(), groupWgt.begin(), Eout.begin(),
                   std::divides<double>());
    // Now multiply by the number of spectra in the group
    std::for_each(Yout.begin(), Yout.end(), [groupSize](double &val) {
      val *= static_cast<double>(groupSize);
    });
    std::for_each(Eout.begin(), Eout.end(), [groupSize](double &val) {
      val *= static_cast<double>(groupSize);
    });

<<<<<<< HEAD
    prog->report();
=======
    prog.report();
>>>>>>> 9304e0bc
    PARALLEL_END_INTERUPT_REGION
  } // end of loop for groups
  PARALLEL_CHECK_INTERUPT_REGION

  setProperty("OutputWorkspace", out);

  this->cleanup();
}

//=============================================================================
/** Executes the algorithm in the case of an Event input workspace
 *
 *  @throw Exception::FileError If the grouping file cannot be opened or read
 *successfully
 *  @throw std::runtime_error If the rebinning process fails
 */
void DiffractionFocussing2::execEvent() {
  // Create a new outputworkspace with not much in it
  auto out = create<EventWorkspace>(*m_matrixInputW, m_validGroups.size(),
                                    m_matrixInputW->binEdges(0));

  MatrixWorkspace_const_sptr outputWS = getProperty("OutputWorkspace");
  bool inPlace = (m_matrixInputW == outputWS);
  if (inPlace)
    g_log.debug("Focussing EventWorkspace in-place.");
  g_log.debug() << nGroups
                << " groups found in .cal file (counting group 0).\n";

  EventType eventWtype = m_eventW->getEventType();

  std::unique_ptr<Progress> prog =
      make_unique<Progress>(this, 0.2, 0.25, nGroups);

  // determine precount size
  vector<size_t> size_required(this->m_validGroups.size(), 0);
  int totalHistProcess = 0;
  for (size_t iGroup = 0; iGroup < this->m_validGroups.size(); iGroup++) {
    const vector<size_t> &indices = this->m_wsIndices[iGroup];

    totalHistProcess += static_cast<int>(indices.size());
    for (auto index : indices) {
      size_required[iGroup] += m_eventW->getSpectrum(index).getNumberEvents();
    }
    prog->report(1, "Pre-counting");
  }

  // ------------- Pre-allocate Event Lists ----------------------------
  prog.reset();
  prog = make_unique<Progress>(this, 0.25, 0.3, totalHistProcess);

  // This creates and reserves the space required
  for (size_t iGroup = 0; iGroup < this->m_validGroups.size(); iGroup++) {
    const int group = static_cast<int>(m_validGroups[iGroup]);
    EventList &groupEL = out->getSpectrum(iGroup);
    groupEL.switchTo(eventWtype);
    groupEL.reserve(size_required[iGroup]);
    groupEL.clearDetectorIDs();
    groupEL.setSpectrumNo(group);
    prog->reportIncrement(1, "Allocating");
  }

  // ----------- Focus ---------------
  prog.reset();
  prog = make_unique<Progress>(this, 0.3, 0.9, totalHistProcess);

  if (this->m_validGroups.size() == 1) {
    g_log.information() << "Performing focussing on a single group\n";
    // Special case of a single group - parallelize differently
    EventList &groupEL = out->getSpectrum(0);
    const std::vector<size_t> &indices = this->m_wsIndices[0];

    int chunkSize = 200;

    int end = (totalHistProcess / chunkSize) + 1;
    // cppcheck-suppress syntaxError
    PRAGMA_OMP(parallel for schedule(dynamic, 1) )
    for (int wiChunk = 0; wiChunk < end; wiChunk++) {
      PARALLEL_START_INTERUPT_REGION

      // Perform in chunks for more efficiency
      int max = (wiChunk + 1) * chunkSize;
      if (max > totalHistProcess)
        max = totalHistProcess;

      // Make a blank EventList that will accumulate the chunk.
      EventList chunkEL;
      chunkEL.switchTo(eventWtype);
      // chunkEL.reserve(numEventsInChunk);

      // process the chunk
      for (int i = wiChunk * chunkSize; i < max; i++) {
        // Accumulate the chunk
        size_t wi = indices[i];
        chunkEL += m_eventW->getSpectrum(wi);
      }

      // Rejoin the chunk with the rest.
      PARALLEL_CRITICAL(DiffractionFocussing2_JoinChunks) {
        groupEL += chunkEL;
      }

      PARALLEL_END_INTERUPT_REGION
    }
    PARALLEL_CHECK_INTERUPT_REGION
  } else {
    // ------ PARALLELIZE BY GROUPS -------------------------

    int nValidGroups = static_cast<int>(this->m_validGroups.size());
    PARALLEL_FOR_IF(Kernel::threadSafe(*m_eventW))
    for (int iGroup = 0; iGroup < nValidGroups; iGroup++) {
      PARALLEL_START_INTERUPT_REGION
      const std::vector<size_t> &indices = this->m_wsIndices[iGroup];
      for (auto wi : indices) {
        // In workspace index iGroup, put what was in the OLD workspace index wi
        out->getSpectrum(iGroup) += m_eventW->getSpectrum(wi);

        prog->reportIncrement(1, "Appending Lists");

        // When focussing in place, you can clear out old memory from the input
        // one!
        if (inPlace) {
          boost::const_pointer_cast<EventWorkspace>(m_eventW)
              ->getSpectrum(wi)
              .clear();
        }
      }
      PARALLEL_END_INTERUPT_REGION
    }
    PARALLEL_CHECK_INTERUPT_REGION
  } // (done with parallel by groups)

  // Now that the data is cleaned up, go through it and set the X vectors to the
  // input workspace we first talked about.
  prog.reset();
  prog = make_unique<Progress>(this, 0.9, 1.0, nGroups);
  for (size_t workspaceIndex = 0; workspaceIndex < this->m_validGroups.size();
       workspaceIndex++) {
    const int group = static_cast<int>(m_validGroups[workspaceIndex]);
    // Now this is the workspace index of that group; simply 1 offset
    prog->reportIncrement(1, "Setting X");

    if (workspaceIndex >= out->getNumberHistograms()) {
      g_log.warning() << "Warning! Invalid workspace index found for group # "
                      << group << ". Histogram will be empty.\n";
      continue;
    }

    // Now you set the X axis to the X you saved before.
    if (!group2xvector.empty()) {
      auto git = group2xvector.find(group);
      if (git != group2xvector.end())
        // Reset Histogram instead of BinEdges, the latter forbids size change.
        out->setHistogram(workspaceIndex, BinEdges(git->second.cowData()));
      else
        // Just use the 1st X vector it found, instead of nothin.
        // Reset Histogram instead of BinEdges, the latter forbids size change.
        out->setHistogram(workspaceIndex,
                          BinEdges(group2xvector.begin()->second.cowData()));
    } else
      g_log.warning() << "Warning! No X histogram bins were found for any "
                         "groups. Histogram will be empty.\n";
  }
  out->clearMRU();
  setProperty("OutputWorkspace", std::move(out));
}

//=============================================================================
/** Verify that all the contributing detectors to a spectrum belongs to the same
 * group
 *  @param wi :: The workspace index in the workspace
 *  @return Group number if successful otherwise return -1
 */
int DiffractionFocussing2::validateSpectrumInGroup(size_t wi) {
  const auto &dets = m_matrixInputW->getSpectrum(wi).getDetectorIDs();
  if (dets.empty()) // Not in group
  {
    g_log.debug() << wi << " <- this workspace index is empty!\n";
    return -1;
  }

  auto it = dets.cbegin();
  if (*it < 0) // bad pixel id
    return -1;

  try { // what if index out of range?
    const int group = udet2group.at(*it);
    if (group <= 0)
      return -1;
    it++;
    for (; it != dets.end(); ++it) // Loop other all other udets
    {
      if (udet2group.at(*it) != group)
        return -1;
    }
    return group;
  } catch (...) {
  }

  return -1;
}

//=============================================================================
/** Determine the rebinning parameters, i.e Xmin, Xmax and logarithmic step for
 *each group
 * Looks for the widest range of X bins (lowest min and highest max) of
 *  all the spectra in a group and sets the output group X bin boundaries to use
 *  those limits.
 *  The X histogram is set to log binning with the same # of points between max
 *and min
 *  as the input spectra.
 *
 * The X vectors are saved in group2xvector.
 * It also initializes the groupAtWorkspaceIndex[] array.
 *
 */
void DiffractionFocussing2::determineRebinParameters() {
  std::ostringstream mess;

  // typedef for the storage of the group ranges
  typedef std::map<int, std::pair<double, double>> group2minmaxmap;
  // Map from group number to its associated range parameters <Xmin,Xmax,step>
  group2minmaxmap group2minmax;
  group2minmaxmap::iterator gpit;

  const double BIGGEST = std::numeric_limits<double>::max();

  // whether or not to bother checking for a mask
  bool checkForMask = false;
  Geometry::Instrument_const_sptr instrument = m_matrixInputW->getInstrument();
  if (instrument != nullptr) {
    checkForMask = ((instrument->getSource() != nullptr) &&
                    (instrument->getSample() != nullptr));
  }
  const auto &spectrumInfo = m_matrixInputW->spectrumInfo();

  groupAtWorkspaceIndex.resize(nHist);
  for (int wi = 0; wi < nHist;
       wi++) //  Iterate over all histograms to find X boundaries for each group
  {
    const int group = validateSpectrumInGroup(static_cast<size_t>(wi));
    groupAtWorkspaceIndex[wi] = group;
    if (group == -1)
      continue;

    if (checkForMask) {
      if (spectrumInfo.isMasked(wi)) {
        groupAtWorkspaceIndex[wi] = -1;
        continue;
      }
    }
    gpit = group2minmax.find(group);

    // Create the group range in the map if it isn't already there
    if (gpit == group2minmax.end()) {
      gpit = group2minmax.emplace(group, std::make_pair(BIGGEST, -1. * BIGGEST))
                 .first;
    }
    const double min = (gpit->second).first;
    const double max = (gpit->second).second;
    auto &X = m_matrixInputW->x(wi);
    double temp = X.front();
    if (temp < (min)) // New Xmin found
      (gpit->second).first = temp;
    temp = X.back();
    if (temp > (max)) // New Xmax found
      (gpit->second).second = temp;
  }

  nGroups = group2minmax.size(); // Number of unique groups

  double Xmin, Xmax, step;
  const int64_t xPoints = nPoints + 1;

  // Iterator over all groups to create the new X vectors
  for (gpit = group2minmax.begin(); gpit != group2minmax.end(); gpit++) {
    Xmin = (gpit->second).first;
    Xmax = (gpit->second).second;

    // Make sure that Xmin is not 0 - since it is not possible to do log binning
    // from 0.0.
    if (Xmin <= 0)
      Xmin = Xmax / nPoints;
    if (Xmin <= 0)
      Xmin = 1.0;
    if (Xmin == Xmax)
      Xmin = Xmax / 2.0;

    if (Xmax < Xmin) // Should never happen
    {
      mess << "Fail to determine X boundaries for group:" << gpit->first
           << "\n";
      mess << "The boundaries are (Xmin,Xmax):" << Xmin << " " << Xmax;
      throw std::runtime_error(mess.str());
    }
    // This log step size will give the right # of points
    step = (log(Xmax) - log(Xmin)) / nPoints;
    mess << "Found Group:" << gpit->first
         << "(Xmin,Xmax,log step):" << (gpit->second).first << ","
         << (gpit->second).second << "," << step;
    // g_log.information(mess.str());
    mess.str("");

    HistogramData::BinEdges xnew(
        xPoints, HistogramData::LogarithmicGenerator(Xmin, step));
    group2xvector[gpit->first] = xnew; // Register this vector in the map
  }
  // Not needed anymore
  udet2group.clear();
}

/***
 * Configure the mapping of output group to list of input workspace
 * indices, and the list of valid group numbers.
 *
 * @return the total number of input histograms that will be read.
 */
size_t DiffractionFocussing2::setupGroupToWSIndices() {
  // set up the mapping of group to input workspace index
  std::vector<std::vector<std::size_t>> wsIndices;
  wsIndices.reserve(this->nGroups + 1);
  size_t nHist_st = static_cast<size_t>(nHist);
  for (size_t wi = 0; wi < nHist_st; wi++) {
    // wi is the workspace index (of the input)
    const int group = groupAtWorkspaceIndex[wi];
    if (group < 1) // Not in a group, or invalid group #
      continue;

    // resize the ws_indices if it is not big enough
    if (wsIndices.size() < static_cast<size_t>(group + 1)) {
      wsIndices.resize(group + 1);
    }

    // Also record a list of workspace indices
    wsIndices[group].push_back(wi);
  }

  // initialize a vector of the valid group numbers
  size_t totalHistProcess = 0;
  for (const auto &item : group2xvector) {
    const auto group = item.first;
    m_validGroups.push_back(group);
    totalHistProcess += wsIndices[group].size();
  }

  for (const auto &group : m_validGroups)
    m_wsIndices.push_back(std::move(wsIndices[static_cast<int>(group)]));

  return totalHistProcess;
}

} // namespace Algorithm
} // namespace Mantid<|MERGE_RESOLUTION|>--- conflicted
+++ resolved
@@ -312,11 +312,7 @@
       val *= static_cast<double>(groupSize);
     });
 
-<<<<<<< HEAD
-    prog->report();
-=======
     prog.report();
->>>>>>> 9304e0bc
     PARALLEL_END_INTERUPT_REGION
   } // end of loop for groups
   PARALLEL_CHECK_INTERUPT_REGION
