#include "MantidAlgorithms/TOFSANSResolution.h"
#include "MantidAPI/SpectrumInfo.h"
#include "MantidAPI/WorkspaceUnitValidator.h"
#include "MantidAPI/WorkspaceFactory.h"
#include "MantidDataObjects/EventList.h"
#include "MantidDataObjects/EventWorkspace.h"
#include "MantidDataObjects/Workspace2D.h"
#include "MantidGeometry/IDetector.h"
#include "MantidGeometry/Instrument.h"
#include "MantidKernel/ArrayProperty.h"
#include "MantidKernel/BoundedValidator.h"
#include "MantidKernel/RebinParamsValidator.h"
#include "MantidKernel/VectorHelper.h"

#include "boost/math/special_functions/fpclassify.hpp"

namespace Mantid {
namespace Algorithms {

// Register the algorithm into the AlgorithmFactory
DECLARE_ALGORITHM(TOFSANSResolution)

using namespace Kernel;
using namespace API;
using namespace Geometry;
using namespace DataObjects;

TOFSANSResolution::TOFSANSResolution()
    : API::Algorithm(), m_wl_resolution(0.) {}

void TOFSANSResolution::init() {
  declareProperty(
      make_unique<WorkspaceProperty<>>(
          "InputWorkspace", "", Direction::InOut,
          boost::make_shared<WorkspaceUnitValidator>("MomentumTransfer")),
      "Name the workspace to calculate the resolution for");

  auto wsValidator = boost::make_shared<WorkspaceUnitValidator>("Wavelength");
  declareProperty(make_unique<WorkspaceProperty<>>(
                      "ReducedWorkspace", "", Direction::Input, wsValidator),
                  "I(Q) workspace");
  declareProperty(make_unique<ArrayProperty<double>>(
      "OutputBinning", boost::make_shared<RebinParamsValidator>()));

  declareProperty("MinWavelength", EMPTY_DBL(), "Minimum wavelength to use.");
  declareProperty("MaxWavelength", EMPTY_DBL(), "Maximum wavelength to use.");

  auto positiveDouble = boost::make_shared<BoundedValidator<double>>();
  positiveDouble->setLower(0);
  declareProperty("PixelSizeX", 5.15, positiveDouble,
                  "Pixel size in the X direction (mm).");
  declareProperty("PixelSizeY", 5.15, positiveDouble,
                  "Pixel size in the Y direction (mm).");
  declareProperty("SampleApertureRadius", 5.0, positiveDouble,
                  "Sample aperture radius (mm).");
  declareProperty("SourceApertureRadius", 10.0, positiveDouble,
                  "Source aperture radius (mm).");
  declareProperty("DeltaT", 250.0, positiveDouble, "TOF spread (microsec).");
}

/*
 * Double Boltzmann fit to the TOF resolution as a function of wavelength
 */
double TOFSANSResolution::getTOFResolution(double wl) {
  UNUSED_ARG(wl);
  return m_wl_resolution;
}

/*
 * Return the effective pixel size in X, in meters
 */
double TOFSANSResolution::getEffectiveXPixelSize() {
  double pixel_size_x = getProperty("PixelSizeX");
  return pixel_size_x / 1000.0;
}

/*
 * Return the effective pixel size in Y, in meters
 */
double TOFSANSResolution::getEffectiveYPixelSize() {
  double pixel_size_y = getProperty("PixelSizeY");
  return pixel_size_y / 1000.0;
}

void TOFSANSResolution::exec() {
  MatrixWorkspace_sptr iqWS = getProperty("InputWorkspace");
  MatrixWorkspace_sptr reducedWS = getProperty("ReducedWorkspace");
  EventWorkspace_sptr reducedEventWS =
      boost::dynamic_pointer_cast<EventWorkspace>(reducedWS);
  const double min_wl = getProperty("MinWavelength");
  const double max_wl = getProperty("MaxWavelength");
  double pixel_size_x = getEffectiveXPixelSize();
  double pixel_size_y = getEffectiveYPixelSize();
  double R1 = getProperty("SourceApertureRadius");
  double R2 = getProperty("SampleApertureRadius");
  // Convert to meters
  R1 /= 1000.0;
  R2 /= 1000.0;
  m_wl_resolution = getProperty("DeltaT");

  // Calculate the output binning
  const std::vector<double> binParams = getProperty("OutputBinning");

  // Count histogram for normalization
  const int xLength = static_cast<int>(iqWS->x(0).size());
  std::vector<double> XNorm(xLength - 1, 0.0);

  // Create workspaces with each component of the resolution for debugging
  // purposes
  MatrixWorkspace_sptr thetaWS = WorkspaceFactory::Instance().create(iqWS);
  declareProperty(
      make_unique<WorkspaceProperty<>>("ThetaError", "", Direction::Output));
  setPropertyValue("ThetaError", "__" + iqWS->getName() + "_theta_error");
  setProperty("ThetaError", thetaWS);
  thetaWS->setSharedX(0, iqWS->sharedX(0));
  auto &ThetaY = thetaWS->mutableY(0);

  MatrixWorkspace_sptr tofWS = WorkspaceFactory::Instance().create(iqWS);
  declareProperty(
      make_unique<WorkspaceProperty<>>("TOFError", "", Direction::Output));
  setPropertyValue("TOFError", "__" + iqWS->getName() + "_tof_error");
  setProperty("TOFError", tofWS);
  tofWS->setSharedX(0, iqWS->sharedX(0));
  auto &TOFY = tofWS->mutableY(0);

  // Initialize Dq
<<<<<<< HEAD
  auto &DxOut = iqWS->mutableDx(0);
  for (int i = 0; i < xLength; i++)
    DxOut[i] = 0.0;
=======
  HistogramData::HistogramDx DxOut(xLength - 1, 0.0);
>>>>>>> c57f997b

  const int numberOfSpectra =
      static_cast<int>(reducedWS->getNumberHistograms());
  Progress progress(this, 0.0, 1.0, numberOfSpectra);

  const auto &spectrumInfo = reducedWS->spectrumInfo();
  const double L1 = spectrumInfo.l1();

  PARALLEL_FOR2(reducedWS, iqWS)
  for (int i = 0; i < numberOfSpectra; i++) {
    PARALLEL_START_INTERUPT_REGION
    if (!spectrumInfo.hasDetectors(i)) {
      g_log.warning() << "Workspace index " << i
                      << " has no detector assigned to it - discarding\n";
      continue;
    }
    // Skip if we have a monitor or if the detector is masked.
    if (spectrumInfo.isMonitor(i) || spectrumInfo.isMasked(i))
      continue;

    const double L2 = spectrumInfo.l2(i);

    // Multiplicative factor to go from lambda to Q
    // Don't get fooled by the function name...
    const double theta = spectrumInfo.twoTheta(i);
    const double factor = 4.0 * M_PI * sin(0.5 * theta);

    const auto &XIn = reducedWS->x(i);
    const auto &YIn = reducedWS->y(i);
    const int wlLength = static_cast<int>(XIn.size());

    std::vector<double> _dx(xLength - 1, 0.0);
    std::vector<double> _norm(xLength - 1, 0.0);
    std::vector<double> _tofy(xLength - 1, 0.0);
    std::vector<double> _thetay(xLength - 1, 0.0);

    for (int j = 0; j < wlLength - 1; j++) {
      const double wl = (XIn[j + 1] + XIn[j]) / 2.0;
      const double wl_bin = XIn[j + 1] - XIn[j];
      if (!isEmpty(min_wl) && wl < min_wl)
        continue;
      if (!isEmpty(max_wl) && wl > max_wl)
        continue;
      const double q = factor / wl;
      int iq = 0;

      // Bin assignment depends on whether we have log or linear bins
      // TODO: change this so that we don't have to pass in the binning
      // parameters
      if (binParams[1] > 0.0) {
        iq = static_cast<int>(floor((q - binParams[0]) / binParams[1]));
      } else {
        iq = static_cast<int>(
            floor(log(q / binParams[0]) / log(1.0 - binParams[1])));
      }

      const double src_to_pixel = L1 + L2;
      const double dTheta2 =
          (3.0 * R1 * R1 / (L1 * L1) +
           3.0 * R2 * R2 * src_to_pixel * src_to_pixel / (L1 * L1 * L2 * L2) +
           2.0 * (pixel_size_x * pixel_size_x + pixel_size_y * pixel_size_y) /
               (L2 * L2)) /
          12.0;

      // This term is related to the TOF resolution
      const double dwl_over_wl =
          3.9560 * getTOFResolution(wl) / (1000.0 * (L1 + L2) * wl);
      // This term is related to the wavelength binning
      const double wl_bin_over_wl = wl_bin / wl;
      const double dq_over_q =
          std::sqrt(dTheta2 / (theta * theta) + dwl_over_wl * dwl_over_wl +
                    wl_bin_over_wl * wl_bin_over_wl);

      // By using only events with a positive weight, we use only the data
      // distribution and leave out the background events.
      // Note: we are looping over bins, therefore the xLength-1.
      if (iq >= 0 && iq < xLength - 1 && !boost::math::isnan(dq_over_q) &&
          dq_over_q > 0 && YIn[j] > 0) {
        _dx[iq] += q * dq_over_q * YIn[j];
        _norm[iq] += YIn[j];
        _tofy[iq] += q * std::fabs(dwl_over_wl) * YIn[j];
        _thetay[iq] += q * std::sqrt(dTheta2) / theta * YIn[j];
      }
    }

    // Move over the distributions for that pixel
    // Note: we are looping over bins, therefore the xLength-1.
    PARALLEL_CRITICAL(iq) /* Write to shared memory - must protect */
    for (int iq = 0; iq < xLength - 1; iq++) {
      DxOut[iq] += _dx[iq];
      XNorm[iq] += _norm[iq];
      TOFY[iq] += _tofy[iq];
      ThetaY[iq] += _thetay[iq];
    }

    progress.report("Computing Q resolution");
    PARALLEL_END_INTERUPT_REGION
  }
  PARALLEL_CHECK_INTERUPT_REGION

  // Normalize according to the chosen weighting scheme
  // Note: we are looping over bins, therefore the xLength-1.
  for (int i = 0; i < xLength - 1; i++) {
    if (XNorm[i] == 0)
      continue;
    DxOut[i] /= XNorm[i];
    TOFY[i] /= XNorm[i];
    ThetaY[i] /= XNorm[i];
  }
  iqWS->setPointStandardDeviations(0, std::move(DxOut));
}
} // namespace Algorithms
} // namespace Mantid<|MERGE_RESOLUTION|>--- conflicted
+++ resolved
@@ -124,13 +124,7 @@
   auto &TOFY = tofWS->mutableY(0);
 
   // Initialize Dq
-<<<<<<< HEAD
-  auto &DxOut = iqWS->mutableDx(0);
-  for (int i = 0; i < xLength; i++)
-    DxOut[i] = 0.0;
-=======
   HistogramData::HistogramDx DxOut(xLength - 1, 0.0);
->>>>>>> c57f997b
 
   const int numberOfSpectra =
       static_cast<int>(reducedWS->getNumberHistograms());
