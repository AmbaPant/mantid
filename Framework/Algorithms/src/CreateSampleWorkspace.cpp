#include "MantidHistogramData/LinearGenerator.h"
#include "MantidAlgorithms/CreateSampleWorkspace.h"
#include "MantidAPI/Axis.h"
#include "MantidAPI/FunctionFactory.h"
#include "MantidAPI/FunctionDomain1D.h"
#include "MantidAPI/FunctionProperty.h"
#include "MantidAPI/WorkspaceFactory.h"
#include "MantidDataObjects/Workspace2D.h"
#include "MantidDataObjects/EventWorkspace.h"
#include "MantidDataObjects/WorkspaceCreation.h"
#include "MantidGeometry/Objects/ShapeFactory.h"
#include "MantidGeometry/Instrument/ReferenceFrame.h"
#include "MantidGeometry/Instrument/RectangularDetector.h"
#include "MantidKernel/BoundedValidator.h"
#include "MantidKernel/ListValidator.h"
#include "MantidKernel/UnitFactory.h"
#include "MantidKernel/MersenneTwister.h"
#include "MantidIndexing/IndexInfo.h"
#include "MantidIndexing/MakeRange.h"

#include <cmath>
#include <ctime>
#include <numeric>
#include <stdexcept>

namespace Mantid {
namespace Algorithms {
using namespace Kernel;
using namespace API;
using namespace Geometry;
using namespace DataObjects;
using namespace HistogramData;
using namespace Indexing;
using Mantid::MantidVec;
using Mantid::MantidVecPtr;

// Register the algorithm into the AlgorithmFactory
DECLARE_ALGORITHM(CreateSampleWorkspace)

//----------------------------------------------------------------------------------------------
/** Constructor
 */
CreateSampleWorkspace::CreateSampleWorkspace() : m_randGen(nullptr) {}

//----------------------------------------------------------------------------------------------
/** Destructor
 */
CreateSampleWorkspace::~CreateSampleWorkspace() { delete m_randGen; }

//----------------------------------------------------------------------------------------------
/// Algorithm's name for identification. @see Algorithm::name
const std::string CreateSampleWorkspace::name() const {
  return "CreateSampleWorkspace";
}

/// Algorithm's version for identification. @see Algorithm::version
int CreateSampleWorkspace::version() const { return 1; }

/// Algorithm's category for identification. @see Algorithm::category
const std::string CreateSampleWorkspace::category() const {
  return "Utility\\Workspaces";
}

//----------------------------------------------------------------------------------------------
/** Initialize the algorithm's properties.
 */
void CreateSampleWorkspace::init() {
  declareProperty(make_unique<WorkspaceProperty<>>("OutputWorkspace", "",
                                                   Direction::Output),
                  "An output workspace.");
  std::vector<std::string> typeOptions{"Histogram", "Event"};
  declareProperty("WorkspaceType", "Histogram",
                  boost::make_shared<StringListValidator>(typeOptions),
                  "The type of workspace to create (default: Histogram)");

  // pre-defined function strings these use $PCx$ to define peak centres values
  // that will be replaced before use
  //$PC0$ is the far left of the data, and $PC10$ is the far right, and
  // therefore will often not be used
  //$PC5$ is the centre of the data
  m_preDefinedFunctionmap.emplace(
      "One Peak", "name=LinearBackground, A0=0.3; name=Gaussian, "
                  "PeakCentre=$PC5$, Height=10, Sigma=0.7;");
  m_preDefinedFunctionmap.emplace(
      "Multiple Peaks", "name=LinearBackground, A0=0.3;name=Gaussian, "
                        "PeakCentre=$PC3$, Height=10, Sigma=0.7;name=Gaussian, "
                        "PeakCentre=$PC6$, Height=8, Sigma=0.5");
  m_preDefinedFunctionmap.emplace("Flat background",
                                  "name=LinearBackground, A0=1;");
  m_preDefinedFunctionmap.emplace("Exp Decay",
                                  "name=ExpDecay, Height=100, Lifetime=1000;");
  m_preDefinedFunctionmap.emplace(
      "Powder Diffraction",
      "name= LinearBackground,A0=0.0850208,A1=-4.89583e-06;"
      "name=Gaussian,Height=0.584528,PeakCentre=$PC1$,Sigma=14.3772;"
      "name=Gaussian,Height=1.33361,PeakCentre=$PC2$,Sigma=15.2516;"
      "name=Gaussian,Height=1.74691,PeakCentre=$PC3$,Sigma=15.8395;"
      "name=Gaussian,Height=0.950388,PeakCentre=$PC4$,Sigma=19.8408;"
      "name=Gaussian,Height=1.92185,PeakCentre=$PC5$,Sigma=18.0844;"
      "name=Gaussian,Height=3.64069,PeakCentre=$PC6$,Sigma=19.2404;"
      "name=Gaussian,Height=2.8998,PeakCentre=$PC7$,Sigma=21.1127;"
      "name=Gaussian,Height=2.05237,PeakCentre=$PC8$,Sigma=21.9932;"
      "name=Gaussian,Height=8.40976,PeakCentre=$PC9$,Sigma=25.2751;");
  m_preDefinedFunctionmap.emplace(
      "Quasielastic", "name=Lorentzian,FWHM=0.3,PeakCentre=$PC5$,Amplitude=0.8;"
                      "name=Lorentzian,FWHM=0.1,PeakCentre=$PC5$,Amplitude=1;"
                      "name=LinearBackground,A0=0.1");
  m_preDefinedFunctionmap.emplace(
      "Quasielastic Tunnelling",
      "name=LinearBackground,A0=0.1;"
      "name=Lorentzian,FWHM=0.1,PeakCentre=$PC5$,Amplitude=1;"
      "name=Lorentzian,FWHM=0.05,PeakCentre=$PC7$,Amplitude=0.04;"
      "name=Lorentzian,FWHM=0.05,PeakCentre=$PC3$,Amplitude=0.04;"
      "name=Lorentzian,FWHM=0.05,PeakCentre=$PC8$,Amplitude=0.02;"
      "name=Lorentzian,FWHM=0.05,PeakCentre=$PC2$,Amplitude=0.02");
  m_preDefinedFunctionmap.emplace("User Defined", "");
  std::vector<std::string> functionOptions;
  functionOptions.reserve(m_preDefinedFunctionmap.size());
  for (const auto &preDefinedFunction : m_preDefinedFunctionmap) {
    functionOptions.push_back(preDefinedFunction.first);
  }
  declareProperty("Function", "One Peak",
                  boost::make_shared<StringListValidator>(functionOptions),
                  "Preset options of the data to fill the workspace with");
  declareProperty(
      "UserDefinedFunction", "",
      "Parameters defining the fitting function and its initial values");

  declareProperty("NumBanks", 2,
                  boost::make_shared<BoundedValidator<int>>(0, 100),
                  "The Number of banks in the instrument (default:2)");
  declareProperty("NumMonitors", 0,
                  boost::make_shared<BoundedValidator<int>>(0, 100),
                  "The number of monitors in the instrument (default:0)");
  declareProperty("BankPixelWidth", 10,
                  boost::make_shared<BoundedValidator<int>>(0, 10000),
                  "The number of pixels in horizontally and vertically in a "
                  "bank (default:10)");
  declareProperty("NumEvents", 1000,
                  boost::make_shared<BoundedValidator<int>>(0, 100000),
                  "The number of events per detector, this is only used for "
                  "EventWorkspaces (default:1000)");
  declareProperty(
      "Random", false,
      "Whether to randomise the placement of events and data (default:false)");

  declareProperty("XUnit", "TOF",
                  "The unit to assign to the XAxis (default:\"TOF\")");
  declareProperty("XMin", 0.0, "The minimum X axis value (default:0)");
  declareProperty("XMax", 20000.0, "The maximum X axis value (default:20000)");
  declareProperty("BinWidth", 200.0,
                  boost::make_shared<BoundedValidator<double>>(0, 100000, true),
                  "The bin width of the X axis (default:200)");
  declareProperty("PixelSpacing", 0.008,
                  boost::make_shared<BoundedValidator<double>>(0, 100000, true),
                  "The spacing between detector pixels in M (default:0.008)");
  declareProperty("BankDistanceFromSample", 5.0,
                  boost::make_shared<BoundedValidator<double>>(0, 1000, true),
                  "The distance along the beam direction from the sample to "
                  "bank in M (default:5.0)");
  declareProperty("SourceDistanceFromSample", 10.0,
                  boost::make_shared<BoundedValidator<double>>(0, 1000, true),
                  "The distance along the beam direction from the source to "
                  "the sample in M (default:10.0)");
}

//----------------------------------------------------------------------------------------------
/** Execute the algorithm.
 */
void CreateSampleWorkspace::exec() {
  const std::string wsType = getProperty("WorkspaceType");
  const std::string preDefinedFunction = getProperty("Function");
  const std::string userDefinedFunction = getProperty("UserDefinedFunction");
  const int numBanks = getProperty("NumBanks");
  const int numMonitors = getProperty("NumMonitors");
  const int bankPixelWidth = getProperty("BankPixelWidth");
  const int numEvents = getProperty("NumEvents");
  const bool isRandom = getProperty("Random");
  const std::string xUnit = getProperty("XUnit");
  const double xMin = getProperty("XMin");
  const double xMax = getProperty("XMax");
  double binWidth = getProperty("BinWidth");
  const double pixelSpacing = getProperty("PixelSpacing");
  const double bankDistanceFromSample = getProperty("BankDistanceFromSample");
  const double sourceSampleDistance = getProperty("SourceDistanceFromSample");

  if (xMax <= xMin) {
    throw std::invalid_argument("XMax must be larger than XMin");
  }

  if (binWidth > (xMax - xMin)) {
    // the bin width is so large that there is less than one bin - so adjust it
    // down
    binWidth = xMax - xMin;
    g_log.warning() << "The bin width is so large that there is less than one "
                       "bin - it has been changed to " << binWidth << '\n';
  }

  std::string functionString;
  if (m_preDefinedFunctionmap.find(preDefinedFunction) !=
      m_preDefinedFunctionmap.end()) {
    // extract pre-defined string
    functionString = m_preDefinedFunctionmap[preDefinedFunction];
  }
  if (functionString.empty()) {
    functionString = userDefinedFunction;
  }

  if (!m_randGen) {
    int seedValue = 0;
    if (isRandom) {
      seedValue = static_cast<int>(std::time(nullptr));
    }
    m_randGen = new Kernel::MersenneTwister(seedValue);
  }

  int numPixels = numBanks * bankPixelWidth * bankPixelWidth;

  Progress progress(this, 0, 1, numBanks);

  // Create an instrument with one or more rectangular banks.
  Instrument_sptr inst = createTestInstrumentRectangular(
      progress, numBanks, numMonitors, bankPixelWidth, pixelSpacing,
      bankDistanceFromSample, sourceSampleDistance);

  int numBins = static_cast<int>((xMax - xMin) / binWidth);

  MatrixWorkspace_sptr ws;
  if (wsType == "Event") {
    ws = createEventWorkspace(numPixels, numBins, numMonitors, numEvents, xMin,
                              binWidth, bankPixelWidth * bankPixelWidth, inst,
                              functionString, isRandom);
  } else {
    ws = createHistogramWorkspace(numPixels, numBins, numMonitors, xMin,
                                  binWidth, bankPixelWidth * bankPixelWidth,
                                  inst, functionString, isRandom);
  }
  // add chopper
  this->addChopperParameters(ws);

  // Set the Unit of the X Axis
  try {
    ws->getAxis(0)->unit() = UnitFactory::Instance().create(xUnit);
  } catch (Exception::NotFoundError &) {
    ws->getAxis(0)->unit() = UnitFactory::Instance().create("Label");
    Unit_sptr unit = ws->getAxis(0)->unit();
    boost::shared_ptr<Units::Label> label =
        boost::dynamic_pointer_cast<Units::Label>(unit);
    label->setLabel(xUnit, xUnit);
  }

  ws->setYUnit("Counts");
  ws->setTitle("Test Workspace");
  DateAndTime run_start("2010-01-01T00:00:00");
  DateAndTime run_end("2010-01-01T01:00:00");
  Run &theRun = ws->mutableRun();
  // belt and braces use both approaches for setting start and end times
  theRun.setStartAndEndTime(run_start, run_end);
  theRun.addLogData(new PropertyWithValue<std::string>(
      "run_start", run_start.toISO8601String()));
  theRun.addLogData(
      new PropertyWithValue<std::string>("run_end", run_end.toISO8601String()));

  // Assign it to the output workspace property
  setProperty("OutputWorkspace", ws);
  ;
}
/** Add chopper to the existing matrix workspace
@param ws  -- shared pointer to existing matrix workspace which has instrument
and chopper

@returns workspace modified to have Fermi chopper added to it.
*/
void CreateSampleWorkspace::addChopperParameters(
    API::MatrixWorkspace_sptr &ws) {

  auto testInst = ws->getInstrument();
  auto chopper = testInst->getComponentByName("chopper-position");

  // add chopper parameters
  auto &paramMap = ws->instrumentParameters();
  const std::string description(
      "The initial rotation phase of the disk used to calculate the time"
      " for neutrons arriving at the chopper according to the formula time = "
      "delay + initial_phase/Speed");
  paramMap.add<double>("double", chopper.get(), "initial_phase", -3000.,
                       &description);
  paramMap.add<std::string>("string", chopper.get(), "ChopperDelayLog",
                            "fermi_delay");
  paramMap.add<std::string>("string", chopper.get(), "ChopperSpeedLog",
                            "fermi_speed");
  paramMap.add<std::string>("string", chopper.get(), "FilterBaseLog",
                            "is_running");
  paramMap.add<bool>("bool", chopper.get(), "filter_with_derivative", false);
}

/** Create histogram workspace
 */
MatrixWorkspace_sptr CreateSampleWorkspace::createHistogramWorkspace(
    int numPixels, int numBins, int numMonitors, double x0, double binDelta,
    int start_at_pixelID, Geometry::Instrument_sptr inst,
    const std::string &functionString, bool isRandom) {
  BinEdges x(numBins + 1, LinearGenerator(x0, binDelta));

  std::vector<double> xValues(cbegin(x), cend(x) - 1);
  Counts y(evalFunction(functionString, xValues, isRandom ? 1 : 0));
  CountStandardDeviations e(CountVariances(y.cbegin(), y.cend()));

<<<<<<< HEAD
  Indexing::IndexInfo indexInfo(numPixels);
  indexInfo.setDetectorIDs(
      makeRange(start_at_pixelID, start_at_pixelID + numPixels - 1));

  auto retVal = create<Workspace2D>(indexInfo, Histogram(x, y, e));

  retVal->setInstrument(inst);
=======
  auto retVal = createWorkspace<Workspace2D>(numPixels + numMonitors,
                                             numBins + 1, numBins);
  retVal->setInstrument(inst);

  for (int wi = 0; wi < numMonitors + numPixels; wi++) {
    detid_t detNumber = wi < numMonitors ? start_at_pixelID + numPixels + wi
                                         : start_at_pixelID + wi - numMonitors;
    retVal->setBinEdges(wi, x);
    retVal->setCounts(wi, y);
    retVal->setCountStandardDeviations(wi, e);
    retVal->getSpectrum(wi).setDetectorID(detNumber);
    retVal->getSpectrum(wi).setSpectrumNo(specnum_t(wi + 1));
  }
>>>>>>> 91eeec66

  return retVal;
}

/** Create event workspace
 */
EventWorkspace_sptr CreateSampleWorkspace::createEventWorkspace(
    int numPixels, int numBins, int numMonitors, int numEvents, double x0,
    double binDelta, int start_at_pixelID, Geometry::Instrument_sptr inst,
    const std::string &functionString, bool isRandom) {
  DateAndTime run_start("2010-01-01T00:00:00");

  Indexing::IndexInfo indexInfo(numPixels);
  indexInfo.setDetectorIDs(
      makeRange(start_at_pixelID, start_at_pixelID + numPixels - 1));

  // add one to the number of bins as this is histogram
  int numXBins = numBins + 1;
  BinEdges x(numXBins, LinearGenerator(x0, binDelta));

<<<<<<< HEAD
  auto retVal = create<EventWorkspace>(indexInfo, Histogram(x));
=======
  auto retVal = boost::make_shared<EventWorkspace>();
  retVal->initialize(numPixels + numMonitors, 1, 1);
>>>>>>> 91eeec66

  retVal->setInstrument(inst);

  std::vector<double> xValues(x.cbegin(), x.cend() - 1);
  std::vector<double> yValues =
      evalFunction(functionString, xValues, isRandom ? 1 : 0);

  // we need to normalise the results and then multiply by the number of events
  // to find the events per bin
  double sum_of_elems = std::accumulate(yValues.begin(), yValues.end(), 0.0);
  double event_distrib_factor = numEvents / sum_of_elems;
  std::transform(yValues.begin(), yValues.end(), yValues.begin(),
                 std::bind1st(std::multiplies<double>(), event_distrib_factor));
  // the array should now contain the number of events required per bin

  // Make fake events
  size_t workspaceIndex = 0;

  const double hourInSeconds = 60 * 60;
  for (int wi = 0; wi < numPixels + numMonitors; wi++) {
    EventList &el = retVal->getSpectrum(workspaceIndex);
<<<<<<< HEAD
=======
    el.setSpectrumNo(wi + 1);
    detid_t detNumber = wi < numMonitors ? start_at_pixelID + numPixels + wi
                                         : start_at_pixelID + wi - numMonitors;
    el.setDetectorID(detNumber);

    // for each bin
>>>>>>> 91eeec66

    for (int i = 0; i < numBins; ++i) {
      // create randomised events within the bin to match the number required -
      // calculated in yValues earlier
      int eventsInBin = static_cast<int>(yValues[i]);
      for (int q = 0; q < eventsInBin; q++) {
        DateAndTime pulseTime =
            run_start + (m_randGen->nextValue() * hourInSeconds);
        el += TofEvent((i + m_randGen->nextValue()) * binDelta, pulseTime);
      }
    }
    workspaceIndex++;
  }

  return retVal;
}
//----------------------------------------------------------------------------------------------
/**
 * Evaluates a function and returns the values as a vector
 *
 *
 * @param functionString :: the function string
 * @param xVal :: A vector of the x values
 * @param noiseScale :: A scaling factor for niose to be added to the data, 0=
 *no noise
 * @returns the calculated values
 */
std::vector<double>
CreateSampleWorkspace::evalFunction(const std::string &functionString,
                                    const std::vector<double> &xVal,
                                    double noiseScale = 0) {
  size_t xSize = xVal.size();
  // replace $PCx$ values
  std::string parsedFuncString = functionString;
  for (int x = 0; x <= 10; ++x) {
    // get the rough peak centre value
    int index = static_cast<int>((xSize / 10) * x);
    if ((x == 10) && (index > 0))
      --index;
    double replace_val = xVal[index];
    std::ostringstream tokenStream;
    tokenStream << "$PC" << x << "$";
    std::string token = tokenStream.str();
    std::string replaceStr = boost::lexical_cast<std::string>(replace_val);
    replaceAll(parsedFuncString, token, replaceStr);
  }

  IFunction_sptr func_sptr =
      FunctionFactory::Instance().createInitialized(parsedFuncString);
  FunctionDomain1DVector fd(xVal);
  FunctionValues fv(fd);
  func_sptr->function(fd, fv);

  std::vector<double> results;
  results.resize(xSize);
  for (size_t x = 0; x < xSize; ++x) {
    results[x] = fv.getCalculated(x);
    if (noiseScale != 0) {
      results[x] += ((m_randGen->nextValue() - 0.5) * noiseScale);
    }
    // no negative values please  - it messes up the error calculation
    results[x] = fabs(results[x]);
  }
  return results;
}

void CreateSampleWorkspace::replaceAll(std::string &str,
                                       const std::string &from,
                                       const std::string &to) {
  if (from.empty())
    return;
  size_t start_pos = 0;
  while ((start_pos = str.find(from, start_pos)) != std::string::npos) {
    str.replace(start_pos, from.length(), to);
    start_pos += to.length(); // In case 'to' contains 'from', like replacing
                              // 'x' with 'yx'
  }
}

//----------------------------------------------------------------------------------------------
/**
 * Create an test instrument with n panels of rectangular detectors,
 * pixels*pixels in size, a source and spherical sample shape.
 *
 * Banks' lower-left corner is at position (0,0,5*banknum) and they go up to
 * (pixels*0.008, pixels*0.008, Z). Pixels are 4 mm wide.
 *
 * Optionally include monitors 10 cm x 10 cm, with the first positioned between
 * the sample and the first bank, and the rest between the banks.
 *
 * @param progress :: progress indicator
 * @param numBanks :: number of rectangular banks to create
 * @param numMonitors :: number of monitors to create
 * @param pixels :: number of pixels in each direction.
 * @param pixelSpacing :: padding between pixels
 * @param bankDistanceFromSample :: Distance of first bank from sample (defaults
 *to 5.0m)
 * @param sourceSampleDistance :: The distance from the source to the sample
 * @returns A shared pointer to the generated instrument
 */
Instrument_sptr CreateSampleWorkspace::createTestInstrumentRectangular(
    API::Progress &progress, int numBanks, int numMonitors, int pixels,
    double pixelSpacing, const double bankDistanceFromSample,
    const double sourceSampleDistance) {
  auto testInst = boost::make_shared<Instrument>("basic_rect");
  // The instrument is going to be set up with z as the beam axis and y as the
  // vertical axis.
  testInst->setReferenceFrame(
      boost::make_shared<ReferenceFrame>(Y, Z, Left, ""));

  const double cylRadius(pixelSpacing / 2);
  const double cylHeight(0.0002);
  // One object
  Object_sptr pixelShape = createCappedCylinder(
      cylRadius, cylHeight, V3D(0.0, -cylHeight / 2.0, 0.0), V3D(0., 1.0, 0.),
      "pixel-shape");

  for (int banknum = 1; banknum <= numBanks; banknum++) {
    // Make a new bank
    std::ostringstream bankname;
    bankname << "bank" << banknum;

    RectangularDetector *bank = new RectangularDetector(bankname.str());
    bank->initialize(pixelShape, pixels, 0.0, pixelSpacing, pixels, 0.0,
                     pixelSpacing, banknum * pixels * pixels, true, pixels);

    // Mark them all as detectors
    for (int x = 0; x < pixels; x++) {
      for (int y = 0; y < pixels; y++) {
        boost::shared_ptr<Detector> detector = bank->getAtXY(x, y);
        if (detector) {
          // Mark it as a detector (add to the instrument cache)
          testInst->markAsDetector(detector.get());
        }
      }
    }

    testInst->add(bank);
    // Set the bank along the z-axis of the instrument. (beam direction).
    bank->setPos(V3D(0.0, 0.0, bankDistanceFromSample * banknum));

    progress.report();
  }

  int monitorsStart = (numBanks + 1) * pixels * pixels;

  Object_sptr monitorShape =
      createCappedCylinder(0.1, 0.1, V3D(0.0, -cylHeight / 2.0, 0.0),
                           V3D(0., 1.0, 0.), "monitor-shape");

  for (int monitorNumber = monitorsStart;
       monitorNumber < monitorsStart + numMonitors; monitorNumber++) {
    // Make a new bank
    std::ostringstream monitorName;
    monitorName << "monitor" << monitorNumber - monitorsStart + 1;

    RectangularDetector *bank = new RectangularDetector(monitorName.str());
    bank->initialize(monitorShape, 1, 0.0, pixelSpacing, 1, 0.0, pixelSpacing,
                     monitorNumber, true, 1);

    boost::shared_ptr<Detector> detector = bank->getAtXY(0, 0);
    if (detector) {
      // Mark it as a monitor (add to the instrument cache)
      testInst->markAsMonitor(detector.get());
    }

    testInst->add(bank);
    // Set the bank along the z-axis of the instrument, between the detectors.
    bank->setPos(V3D(0.0, 0.0, bankDistanceFromSample *
                                   (monitorNumber - monitorsStart + 0.5)));
  }

  // Define a source component
  ObjComponent *source =
      new ObjComponent("moderator", Object_sptr(new Object), testInst.get());
  source->setPos(V3D(0.0, 0.0, -sourceSampleDistance));
  testInst->add(source);
  testInst->markAsSource(source);

  // Add chopper
  ObjComponent *chopper = new ObjComponent(
      "chopper-position", Object_sptr(new Object), testInst.get());
  chopper->setPos(V3D(0.0, 0.0, -0.25 * sourceSampleDistance));
  testInst->add(chopper);

  // Define a sample as a simple sphere
  Object_sptr sampleSphere =
      createSphere(0.001, V3D(0.0, 0.0, 0.0), "sample-shape");
  ObjComponent *sample =
      new ObjComponent("sample", sampleSphere, testInst.get());
  testInst->setPos(0.0, 0.0, 0.0);
  testInst->add(sample);
  testInst->markAsSamplePos(sample);

  return testInst;
}

//----------------------------------------------------------------------------------------------
/**
 * Create a capped cylinder object
 */
Object_sptr CreateSampleWorkspace::createCappedCylinder(double radius,
                                                        double height,
                                                        const V3D &baseCentre,
                                                        const V3D &axis,
                                                        const std::string &id) {
  std::ostringstream xml;
  xml << "<cylinder id=\"" << id << "\">"
      << "<centre-of-bottom-base x=\"" << baseCentre.X() << "\" y=\""
      << baseCentre.Y() << "\" z=\"" << baseCentre.Z() << "\"/>"
      << "<axis x=\"" << axis.X() << "\" y=\"" << axis.Y() << "\" z=\""
      << axis.Z() << "\"/>"
      << "<radius val=\"" << radius << "\" />"
      << "<height val=\"" << height << "\" />"
      << "</cylinder>";

  ShapeFactory shapeMaker;
  return shapeMaker.createShape(xml.str());
}

//----------------------------------------------------------------------------------------------

/**
 * Create a sphere object
 */
Object_sptr CreateSampleWorkspace::createSphere(double radius,
                                                const V3D &centre,
                                                const std::string &id) {
  ShapeFactory shapeMaker;
  std::ostringstream xml;
  xml << "<sphere id=\"" << id << "\">"
      << "<centre x=\"" << centre.X() << "\"  y=\"" << centre.Y() << "\" z=\""
      << centre.Z() << "\" />"
      << "<radius val=\"" << radius << "\" />"
      << "</sphere>";
  return shapeMaker.createShape(xml.str());
}

} // namespace Algorithms
} // namespace Mantid<|MERGE_RESOLUTION|>--- conflicted
+++ resolved
@@ -306,30 +306,15 @@
   Counts y(evalFunction(functionString, xValues, isRandom ? 1 : 0));
   CountStandardDeviations e(CountVariances(y.cbegin(), y.cend()));
 
-<<<<<<< HEAD
-  Indexing::IndexInfo indexInfo(numPixels);
-  indexInfo.setDetectorIDs(
-      makeRange(start_at_pixelID, start_at_pixelID + numPixels - 1));
+  std::vector<detid_t> detIDs;
+  for (int wi = 0; wi < numMonitors + numPixels; wi++)
+    detIDs.push_back(wi < numMonitors ? start_at_pixelID + numPixels + wi
+                                      : start_at_pixelID + wi - numMonitors);
+  Indexing::IndexInfo indexInfo(numPixels + numMonitors);
+  indexInfo.setDetectorIDs(std::move(detIDs));
 
   auto retVal = create<Workspace2D>(indexInfo, Histogram(x, y, e));
-
   retVal->setInstrument(inst);
-=======
-  auto retVal = createWorkspace<Workspace2D>(numPixels + numMonitors,
-                                             numBins + 1, numBins);
-  retVal->setInstrument(inst);
-
-  for (int wi = 0; wi < numMonitors + numPixels; wi++) {
-    detid_t detNumber = wi < numMonitors ? start_at_pixelID + numPixels + wi
-                                         : start_at_pixelID + wi - numMonitors;
-    retVal->setBinEdges(wi, x);
-    retVal->setCounts(wi, y);
-    retVal->setCountStandardDeviations(wi, e);
-    retVal->getSpectrum(wi).setDetectorID(detNumber);
-    retVal->getSpectrum(wi).setSpectrumNo(specnum_t(wi + 1));
-  }
->>>>>>> 91eeec66
-
   return retVal;
 }
 
@@ -341,21 +326,18 @@
     const std::string &functionString, bool isRandom) {
   DateAndTime run_start("2010-01-01T00:00:00");
 
-  Indexing::IndexInfo indexInfo(numPixels);
-  indexInfo.setDetectorIDs(
-      makeRange(start_at_pixelID, start_at_pixelID + numPixels - 1));
+  std::vector<detid_t> detIDs;
+  for (int wi = 0; wi < numPixels + numMonitors; wi++)
+    detIDs.push_back(wi < numMonitors ? start_at_pixelID + numPixels + wi
+                                      : start_at_pixelID + wi - numMonitors);
+  Indexing::IndexInfo indexInfo(numPixels + numMonitors);
+  indexInfo.setDetectorIDs(std::move(detIDs));
 
   // add one to the number of bins as this is histogram
   int numXBins = numBins + 1;
   BinEdges x(numXBins, LinearGenerator(x0, binDelta));
 
-<<<<<<< HEAD
   auto retVal = create<EventWorkspace>(indexInfo, Histogram(x));
-=======
-  auto retVal = boost::make_shared<EventWorkspace>();
-  retVal->initialize(numPixels + numMonitors, 1, 1);
->>>>>>> 91eeec66
-
   retVal->setInstrument(inst);
 
   std::vector<double> xValues(x.cbegin(), x.cend() - 1);
@@ -376,16 +358,6 @@
   const double hourInSeconds = 60 * 60;
   for (int wi = 0; wi < numPixels + numMonitors; wi++) {
     EventList &el = retVal->getSpectrum(workspaceIndex);
-<<<<<<< HEAD
-=======
-    el.setSpectrumNo(wi + 1);
-    detid_t detNumber = wi < numMonitors ? start_at_pixelID + numPixels + wi
-                                         : start_at_pixelID + wi - numMonitors;
-    el.setDetectorID(detNumber);
-
-    // for each bin
->>>>>>> 91eeec66
-
     for (int i = 0; i < numBins; ++i) {
       // create randomised events within the bin to match the number required -
       // calculated in yValues earlier
