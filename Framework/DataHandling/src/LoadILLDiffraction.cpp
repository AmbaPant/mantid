#include "MantidDataHandling/LoadILLDiffraction.h"
#include "MantidAPI/FileProperty.h"
#include "MantidAPI/MatrixWorkspace.h"
#include "MantidAPI/RegisterFileLoader.h"
#include "MantidAPI/WorkspaceFactory.h"
#include "MantidDataHandling/H5Util.h"
#include "MantidDataObjects/ScanningWorkspaceBuilder.h"
#include "MantidGeometry/Instrument/ComponentHelper.h"
#include "MantidGeometry/Instrument/ComponentInfo.h"
#include "MantidGeometry/Instrument/DetectorInfo.h"
#include "MantidKernel/ConfigService.h"
#include "MantidKernel/DateAndTime.h"
#include "MantidKernel/OptionalBool.h"
#include "MantidKernel/PropertyWithValue.h"
#include "MantidKernel/TimeSeriesProperty.h"
#include "MantidKernel/make_unique.h"

#include <boost/algorithm/string/predicate.hpp>
#include <numeric>

#include <H5Cpp.h>
#include <Poco/Path.h>
#include <nexus/napi.h>

namespace Mantid {
namespace DataHandling {

using namespace API;
using namespace Geometry;
using namespace H5;
using namespace Kernel;
using namespace NeXus;

namespace {
// This defines the number of physical pixels in D20 (low resolution mode)
// Then each pixel can be split into 2 (nominal) or 3 (high resolution) by DAQ
constexpr size_t D20_NUMBER_PIXELS = 1600;
// This defines the number of dead pixels on each side in low resolution mode
constexpr size_t D20_NUMBER_DEAD_PIXELS = 32;
// This defines the number of monitors in the instrument. If there are cases
// where this is no longer one this decleration should be moved.
constexpr size_t NUMBER_MONITORS = 1;
// This is the angular size of a pixel in degrees (in low resolution mode)
constexpr double D20_PIXEL_SIZE = 0.1;
constexpr double rad2deg = 180. / M_PI;
}

// Register the algorithm into the AlgorithmFactory
DECLARE_NEXUS_FILELOADER_ALGORITHM(LoadILLDiffraction)

/// Returns confidence. @see IFileLoader::confidence
int LoadILLDiffraction::confidence(NexusDescriptor &descriptor) const {

  // fields existent only at the ILL Diffraction
  if (descriptor.pathExists("/entry0/data_scan")) {
    return 80;
  } else {
    return 0;
  }
}

/// Algorithms name for identification. @see Algorithm::name
const std::string LoadILLDiffraction::name() const {
  return "LoadILLDiffraction";
}

/// Algorithm's version for identification. @see Algorithm::version
int LoadILLDiffraction::version() const { return 1; }

/// Algorithm's category for identification. @see Algorithm::category
const std::string LoadILLDiffraction::category() const {
  return "DataHandling\\Nexus;ILL\\Diffraction";
}

/// Algorithm's summary for use in the GUI and help. @see Algorithm::summary
const std::string LoadILLDiffraction::summary() const {
  return "Loads ILL diffraction nexus files.";
}

/**
 * Constructor
 */
LoadILLDiffraction::LoadILLDiffraction()
    : IFileLoader<NexusDescriptor>(), m_instNames({"D20", "D2B"}) {}

/**
 * Initialize the algorithm's properties.
 */
void LoadILLDiffraction::init() {
  declareProperty(
      make_unique<FileProperty>("Filename", "", FileProperty::Load, ".nxs"),
      "File path of the data file to load");
  declareProperty(make_unique<WorkspaceProperty<MatrixWorkspace>>(
                      "OutputWorkspace", "", Direction::Output),
                  "The output workspace.");
}

/**
 * Executes the algorithm.
 */
void LoadILLDiffraction::exec() {

  Progress progress(this, 0, 1, 4);

  m_fileName = getPropertyValue("Filename");

  progress.report("Loading the scanned variables");
  loadScanVars();

  progress.report("Loading the detector scan data");
  loadDataScan();

  progress.report("Loading the metadata");
  loadMetaData();

  progress.report("Setting additional sample logs");
  setSampleLogs();

  setProperty("OutputWorkspace", m_outWorkspace);
}

/**
* Loads the scanned detector data
*/
void LoadILLDiffraction::loadDataScan() {

  // open the root entry
  NXRoot dataRoot(m_fileName);
  NXEntry firstEntry = dataRoot.openFirstEntry();

  m_instName = firstEntry.getString("instrument/name");

  m_startTime = DateAndTime(
      m_loadHelper.dateTimeInIsoFormat(firstEntry.getString("start_time")));

  // read the detector data
  NXData dataGroup = firstEntry.openNXData("data_scan/detector_data");
  NXUInt data = dataGroup.openUIntData();
  data.load();

  // read the scan data
  NXData scanGroup = firstEntry.openNXData("data_scan/scanned_variables");
  NXDouble scan = scanGroup.openDoubleData();
  scan.load();

  // read which variables are scanned
  NXInt scanned = firstEntry.openNXInt(
      "data_scan/scanned_variables/variables_names/scanned");
  scanned.load();

  // read what is going to be the axis
  NXInt axis =
      firstEntry.openNXInt("data_scan/scanned_variables/variables_names/axis");
  axis.load();

  // read the starting two theta
  NXFloat twoTheta0 = firstEntry.openNXFloat("instrument/2theta/value");
  twoTheta0.load();

  // figure out the dimensions
  m_sizeDim1 = static_cast<size_t>(data.dim1());
  m_sizeDim2 = static_cast<size_t>(data.dim2());
  m_numberDetectorsRead = m_sizeDim1 * m_sizeDim2;
  m_numberScanPoints = static_cast<size_t>(data.dim0());
  g_log.debug() << "Read " << m_numberDetectorsRead << " detectors and "
                << m_numberScanPoints << "\n";

  // set which scanned variables are scanned, which should be the axis
  for (size_t i = 0; i < m_scanVar.size(); ++i) {
    m_scanVar[i].setAxis(axis[static_cast<int>(i)]);
    m_scanVar[i].setScanned(scanned[static_cast<int>(i)]);
  }

  resolveScanType();

  resolveInstrument();

  if (m_scanType == DetectorScan) {
    initMovingWorkspace(scan);
    fillMovingInstrumentScan(data, scan);
  } else {
    initStaticWorkspace();
    fillStaticInstrumentScan(data, scan, twoTheta0);
  }

  fillDataScanMetaData(scan);

  scanGroup.close();
  dataGroup.close();
  firstEntry.close();
  dataRoot.close();
}

/**
* Dumps the metadata from the whole file to SampleLogs
*/
void LoadILLDiffraction::loadMetaData() {

  m_outWorkspace->mutableRun().addProperty("Facility", std::string("ILL"));

  // Open NeXus file
  NXhandle nxHandle;
  NXstatus nxStat = NXopen(m_fileName.c_str(), NXACC_READ, &nxHandle);

  if (nxStat != NX_ERROR) {
    m_loadHelper.addNexusFieldsToWsRun(nxHandle, m_outWorkspace->mutableRun());
    nxStat = NXclose(&nxHandle);
  }
}

/**
 * Initializes the output workspace based on the resolved instrument, scan
 * points, and scan type
 */
void LoadILLDiffraction::initStaticWorkspace() {
  size_t nSpectra = m_numberDetectorsActual + NUMBER_MONITORS;
  size_t nBins = 1;

  if (m_scanType == DetectorScan) {
    nSpectra *= m_numberScanPoints;
  } else if (m_scanType == OtherScan) {
    nBins = m_numberScanPoints;
  }

  m_outWorkspace = WorkspaceFactory::Instance().create("Workspace2D", nSpectra,
                                                       nBins, nBins);
}

/**
 * Use the ScanningWorkspaceBuilder to create a time indexed workspace.
 *
 * @param scan : scan data
 */
void LoadILLDiffraction::initMovingWorkspace(const NXDouble &scan) {
  const size_t nTimeIndexes = m_numberScanPoints;
  const size_t nBins = 1;
  const bool isPointData = true;

  const auto instrumentWorkspace = loadEmptyInstrument();
  const auto &instrument = instrumentWorkspace->getInstrument();

  auto scanningWorkspaceBuilder = DataObjects::ScanningWorkspaceBuilder(
      instrument, nTimeIndexes, nBins, isPointData);

  std::vector<double> timeDurations =
      getScannedVaribleByPropertyName(scan, "Time");
  scanningWorkspaceBuilder.setTimeRanges(m_startTime, timeDurations);

  g_log.debug() << "First time index starts at:"
                << m_startTime.toISO8601String() << "\n";

  g_log.debug() << "Last time index ends at:"
                << (m_startTime + std::accumulate(timeDurations.begin(),
                                                  timeDurations.end(), 0.0))
                       .toISO8601String()
                << "\n";

  // Angles in the NeXus files are the absolute position for tube 1
  std::vector<double> tubeAngles =
      getScannedVaribleByPropertyName(scan, "Position");

  const auto &referenceComponentPosition =
      getReferenceComponentPosition(instrumentWorkspace);

  // Convert the tube positions to relative rotations for all detectors
  calculateRelativeRotations(tubeAngles, referenceComponentPosition);

  auto rotationCentre = V3D(0, 0, 0);
  auto rotationAxis = V3D(0, 1, 0);
  scanningWorkspaceBuilder.setRelativeRotationsForScans(
      std::move(tubeAngles), rotationCentre, rotationAxis);

  m_outWorkspace = scanningWorkspaceBuilder.buildWorkspace();
}

/**
 * Get the position of the component in the workspace which corresponds to the
 *angle stored in the scanned variables of the NeXus files. For 1D detectors
 *this should be the first detector (ID 1), while for 2D detectors (D2B only) it
 *should be the position of the first tube.
 *
 * @param instrumentWorkspace The empty workspace containing the instrument
 * @return A V3D object containing the position of the relevant component
 */
V3D LoadILLDiffraction::getReferenceComponentPosition(
    const MatrixWorkspace_sptr &instrumentWorkspace) {
  if (m_instName == "D2B") {
    return instrumentWorkspace->getInstrument()
        ->getComponentByName("tube_128")
        ->getPos();
  }

  const auto &detInfo = instrumentWorkspace->detectorInfo();
  const auto &indexOfFirstDet = detInfo.indexOf(1);
  return detInfo.position(indexOfFirstDet);
}

/**
 * Convert from absolute rotation angle, around the sample, of tube 1, to a
 *relative rotation angle around the sample.
 *
 * @param tubeRotations Input is the absolute rotations around the sample of
 *tube 1, output is the relative rotations required from the IDF for all
 *detectors
 * @param firstTubePosition A V3D object containing the position of the first
 *tube
 */
void LoadILLDiffraction::calculateRelativeRotations(
    std::vector<double> &tubeRotations, const V3D &firstTubePosition) {
  // The rotations in the NeXus file are the absolute rotation of the first
  // tube. Here we get the angle of that tube as defined in the IDF.

  double firstTubeRotationAngle =
      firstTubePosition.angle(V3D(0, 0, 1)) * rad2deg;

  if (m_instName == "D20") {
<<<<<<< HEAD
    // this is the magical formula to treat the offset of the 2theta0 decoder.
    firstTubeRotationAngle += D20_NUMBER_DEAD_PIXELS * D20_PIXEL_SIZE -
                              D20_PIXEL_SIZE / (m_resolutionMode * 2);
=======
    firstTubeRotationAngle += D20_NUMBER_DEAD_PIXELS * D20_PIXEL_SIZE;
  } else if (m_instName == "D2B") {
    firstTubeRotationAngle = -firstTubeRotationAngle;
    std::transform(tubeRotations.begin(), tubeRotations.end(),
                   tubeRotations.begin(),
                   [&](double angle) { return (-angle); });
>>>>>>> 3f0a6664
  }

  g_log.debug() << "First tube rotation:" << firstTubeRotationAngle << "\n";

  // Now pass calculate the rotations to apply for each time index.
  std::transform(
      tubeRotations.begin(), tubeRotations.end(), tubeRotations.begin(),
      [&](double angle) { return (angle - firstTubeRotationAngle); });

  g_log.debug() << "Instrument rotations to be applied : "
                << tubeRotations.front() << " to " << tubeRotations.back()
                << "\n";
}

/**
 * Fills the counts for the instrument with moving detectors.
 *
 * @param data : detector data
 * @param scan : scan data
 */
void LoadILLDiffraction::fillMovingInstrumentScan(const NXUInt &data,
                                                  const NXDouble &scan) {

  std::vector<double> axis = {0.};
  std::vector<double> monitor = getMonitor(scan);

  // First load the monitors
  for (size_t i = 0; i < NUMBER_MONITORS; ++i) {
    for (size_t j = 0; j < m_numberScanPoints; ++j) {
      const auto wsIndex = j + i * m_numberScanPoints;
      m_outWorkspace->mutableY(wsIndex) = monitor[j];
      m_outWorkspace->mutableE(wsIndex) = sqrt(monitor[j]);
      m_outWorkspace->mutableX(wsIndex) = axis;
    }
  }

  // Then load the detector spectra
  for (size_t i = NUMBER_MONITORS;
       i < m_numberDetectorsActual + NUMBER_MONITORS; ++i) {
    for (size_t j = 0; j < m_numberScanPoints; ++j) {
      const auto tubeNumber = (i - NUMBER_MONITORS) / m_sizeDim2;
      const auto pixelInTubeNumber = (i - NUMBER_MONITORS) % m_sizeDim2;
      unsigned int y = data(static_cast<int>(j), static_cast<int>(tubeNumber),
                            static_cast<int>(pixelInTubeNumber));
      const auto wsIndex = j + i * m_numberScanPoints;
      m_outWorkspace->mutableY(wsIndex) = y;
      m_outWorkspace->mutableE(wsIndex) = sqrt(y);
      m_outWorkspace->mutableX(wsIndex) = axis;
    }
  }
}

/**
 * Fills the loaded data to the workspace when the detector
 * is not moving during the run, but can be moved before
 *
 * @param data : detector data
 * @param scan : scan data
 * @param twoTheta0 : starting two theta
 */
void LoadILLDiffraction::fillStaticInstrumentScan(const NXUInt &data,
                                                  const NXDouble &scan,
                                                  const NXFloat &twoTheta0) {

  std::vector<double> axis = getAxis(scan);
  std::vector<double> monitor = getMonitor(scan);

  // Assign monitor counts
  m_outWorkspace->mutableX(0) = axis;
  m_outWorkspace->mutableY(0) = monitor;
  std::transform(monitor.begin(), monitor.end(),
                 m_outWorkspace->mutableE(0).begin(),
                 [](double e) { return sqrt(e); });

  // Assign detector counts
  for (size_t i = NUMBER_MONITORS;
       i < m_numberDetectorsActual + NUMBER_MONITORS; ++i) {
    auto &spectrum = m_outWorkspace->mutableY(i);
    auto &errors = m_outWorkspace->mutableE(i);
    const auto tubeNumber = (i - NUMBER_MONITORS) / m_sizeDim2;
    const auto pixelInTubeNumber = (i - NUMBER_MONITORS) % m_sizeDim2;
    for (size_t j = 0; j < m_numberScanPoints; ++j) {
      unsigned int y = data(static_cast<int>(j), static_cast<int>(tubeNumber),
                            static_cast<int>(pixelInTubeNumber));
      spectrum[j] = y;
      errors[j] = sqrt(y);
    }
    m_outWorkspace->mutableX(i) = axis;
  }

  // Link the instrument
  loadStaticInstrument();

  // Move to the starting 2theta
  moveTwoThetaZero(double(twoTheta0[0]));
}

/**
 * Loads the scanned_variables/variables_names block
 */
void LoadILLDiffraction::loadScanVars() {

  H5File h5file(m_fileName, H5F_ACC_RDONLY);

  Group entry0 = h5file.openGroup("entry0");
  Group dataScan = entry0.openGroup("data_scan");
  Group scanVar = dataScan.openGroup("scanned_variables");
  Group varNames = scanVar.openGroup("variables_names");

  const auto names = H5Util::readStringVector(varNames, "name");
  const auto properties = H5Util::readStringVector(varNames, "property");
  const auto units = H5Util::readStringVector(varNames, "unit");

  for (size_t i = 0; i < names.size(); ++i) {
    m_scanVar.emplace_back(ScannedVariables(names[i], properties[i], units[i]));
  }

  varNames.close();
  scanVar.close();
  dataScan.close();
  entry0.close();
  h5file.close();
}

/**
 * Creates time series sample logs for the scanned variables
 * @param scan : scan data
 */
void LoadILLDiffraction::fillDataScanMetaData(const NXDouble &scan) {
  auto absoluteTimes = getAbsoluteTimes(scan);
  for (size_t i = 0; i < m_scanVar.size(); ++i) {
    if (!boost::starts_with(m_scanVar[i].property, "Monitor")) {
      auto property =
          Kernel::make_unique<TimeSeriesProperty<double>>(m_scanVar[i].name);
      for (size_t j = 0; j < m_numberScanPoints; ++j) {
        property->addValue(absoluteTimes[j],
                           scan(static_cast<int>(i), static_cast<int>(j)));
      }
      m_outWorkspace->mutableRun().addLogData(std::move(property));
    }
  }
}

/**
 * Gets a scanned variable based on its property type in the scanned_variables
 *block.
 *
 * @param scan : scan data
 * @param propertyName The name of the property
 * @return A vector of doubles containing the scanned variable
 * @throw runtime_error If a scanned variable property name is missing from the
 *NeXus file
 */
std::vector<double> LoadILLDiffraction::getScannedVaribleByPropertyName(
    const NXDouble &scan, const std::string &propertyName) const {
  std::vector<double> scannedVariable;

  for (size_t i = 0; i < m_scanVar.size(); ++i) {
    if (m_scanVar[i].property.compare(propertyName) == 0) {
      for (size_t j = 0; j < m_numberScanPoints; ++j) {
        scannedVariable.push_back(
            scan(static_cast<int>(i), static_cast<int>(j)));
      }
      break;
    }
  }

  if (scannedVariable.empty())
    throw std::runtime_error(
        "Can not load file because scanned variable with property name " +
        propertyName + " was not found");

  return scannedVariable;
}

/**
 * Returns the monitor spectrum
 * @param scan : scan data
 * @return monitor spectrum
 * @throw std::runtime_error If there are no entries named Monitor1 or Monitor_1
 * in the NeXus file
 */
std::vector<double> LoadILLDiffraction::getMonitor(const NXDouble &scan) const {

  std::vector<double> monitor = {0.};
  for (size_t i = 0; i < m_scanVar.size(); ++i) {
    if ((m_scanVar[i].name == "Monitor1") ||
        (m_scanVar[i].name == "Monitor_1")) {
      monitor.assign(scan() + m_numberScanPoints * i,
                     scan() + m_numberScanPoints * (i + 1));
      return monitor;
    }
  }
  throw std::runtime_error("Monitors not found in scanned variables");
}

/**
 * Returns the x-axis
 * @param scan : scan data
 * @return the x-axis
 */
std::vector<double> LoadILLDiffraction::getAxis(const NXDouble &scan) const {

  std::vector<double> axis = {0.};
  if (m_scanType == OtherScan) {
    for (size_t i = 0; i < m_scanVar.size(); ++i) {
      if (m_scanVar[i].axis == 1) {
        axis.assign(scan() + m_numberScanPoints * i,
                    scan() + m_numberScanPoints * (i + 1));
        break;
      }
    }
  }
  return axis;
}

/**
 * Returns the durations in seconds for each scan point
 * @param scan : scan data
 * @return vector of durations
 */
std::vector<double>
LoadILLDiffraction::getDurations(const NXDouble &scan) const {
  std::vector<double> timeDurations;
  for (size_t i = 0; i < m_scanVar.size(); ++i) {
    if (boost::starts_with(m_scanVar[i].property, "Time")) {
      timeDurations.assign(scan() + m_numberScanPoints * i,
                           scan() + m_numberScanPoints * (i + 1));
      break;
    }
  }
  return timeDurations;
}

/**
 * Returns the vector of absolute times for each scan point
 * @param scan : scan data
 * @return vector of absolute times
 */
std::vector<DateAndTime>
LoadILLDiffraction::getAbsoluteTimes(const NXDouble &scan) const {
  std::vector<DateAndTime> times;
  std::vector<double> durations = getDurations(scan);
  DateAndTime time = m_startTime;
  times.emplace_back(time);
  size_t timeIndex = 1;
  while (timeIndex < m_numberScanPoints) {
    time += durations[timeIndex - 1];
    times.push_back(time);
    ++timeIndex;
  }
  return times;
}

/**
 * Resolves the scan type
 */
void LoadILLDiffraction::resolveScanType() {
  ScanType result = NoScan;
  for (const auto &scanVar : m_scanVar) {
    if (scanVar.scanned == 1) {
      result = OtherScan;
      if (scanVar.name == "2theta") {
        result = DetectorScan;
        break;
      }
    }
  }
  m_scanType = result;
}

/**
 * Resolves the instrument based on instrument name and resolution mode
 * @throws runtime_error, if the instrument is not supported
 */
void LoadILLDiffraction::resolveInstrument() {
  if (m_instNames.find(m_instName) == m_instNames.end()) {
    throw std::runtime_error("Instrument " + m_instName + " not supported.");
  } else {
    m_numberDetectorsActual = m_numberDetectorsRead;
    if (m_instName == "D20") {
      // Here we have to hardcode the numbers of pixels.
      // The only way is to read the size of the detectors read from the files
      // and based on it decide which of the 3 alternative IDFs to load.
      // Some amount of pixels are dead on at right end, these have to be
      // subtracted
      // correspondingly dependent on the resolution mode
      m_resolutionMode = m_numberDetectorsRead / D20_NUMBER_PIXELS;
      size_t activePixels = D20_NUMBER_PIXELS - 2 * D20_NUMBER_DEAD_PIXELS;
      m_numberDetectorsActual = m_resolutionMode * activePixels;

      if (m_resolutionMode > 3 || m_resolutionMode < 1) {
        throw std::runtime_error("Unknown resolution mode for instrument " +
                                 m_instName);
      }
      if (m_resolutionMode == 1) {
        m_instName += "_lr";
      } else if (m_resolutionMode == 3) {
        m_instName += "_hr";
      }
    }
    g_log.debug() << "Instrument name is " << m_instName << " and has "
                  << m_numberDetectorsActual << " actual detectors.\n";
  }
}

/**
* Runs LoadInstrument as child to link the non-moving instrument to workspace
*/
void LoadILLDiffraction::loadStaticInstrument() {
  IAlgorithm_sptr loadInst = createChildAlgorithm("LoadInstrument");
  loadInst->setPropertyValue("Filename", getInstrumentFilePath(m_instName));
  loadInst->setProperty<MatrixWorkspace_sptr>("Workspace", m_outWorkspace);
  loadInst->setProperty("RewriteSpectraMap", OptionalBool(true));
  loadInst->execute();
}

/**
 * Runs LoadEmptyInstrument and returns a workspace with the instrument, to be
 *used in the ScanningWorkspaceBuilder.
 *
 * @return A MatrixWorkspace containing the correct instrument
 */
MatrixWorkspace_sptr LoadILLDiffraction::loadEmptyInstrument() {
  IAlgorithm_sptr loadInst = createChildAlgorithm("LoadEmptyInstrument");
  loadInst->setPropertyValue("InstrumentName", m_instName);
  loadInst->execute();

  return loadInst->getProperty("OutputWorkspace");
}

/**
* Rotates the detector to the 2theta0 read from the file
* @param twoTheta0Read : 2theta0 read from the file
*/
void LoadILLDiffraction::moveTwoThetaZero(double twoTheta0Read) {
  Instrument_const_sptr instrument = m_outWorkspace->getInstrument();
  IComponent_const_sptr component = instrument->getComponentByName("detector");
  double twoTheta0Actual = twoTheta0Read;
  if (m_instName == "D20") {
    // this is the magical formula to treat the offset of the 2theta0 decoder.
    twoTheta0Actual += D20_NUMBER_DEAD_PIXELS * D20_PIXEL_SIZE -
                       D20_PIXEL_SIZE / (m_resolutionMode * 2);
  }
  Quat rotation(twoTheta0Actual, V3D(0, 1, 0));
  g_log.debug() << "Setting 2theta0 to " << twoTheta0Actual;
  auto &componentInfo = m_outWorkspace->mutableComponentInfo();
  const auto componentIndex =
      componentInfo.indexOf(component->getComponentID());
  componentInfo.setRotation(componentIndex, rotation);
}

/**
* Makes up the full path of the relevant IDF dependent on resolution mode
* @param instName : the name of the instrument (including the resolution mode
* suffix)
* @return : the full path to the corresponding IDF
*/
std::string
LoadILLDiffraction::getInstrumentFilePath(const std::string &instName) const {

  Poco::Path directory(ConfigService::Instance().getInstrumentDirectory());
  Poco::Path file(instName + "_Definition.xml");
  Poco::Path fullPath(directory, file);
  return fullPath.toString();
}

/** Adds some sample logs needed later by reduction
*/
void LoadILLDiffraction::setSampleLogs() {
  Run &run = m_outWorkspace->mutableRun();
  std::string scanTypeStr = "NoScan";
  if (m_scanType == DetectorScan) {
    scanTypeStr = "DetectorScan";
  } else if (m_scanType == OtherScan) {
    scanTypeStr = "OtherScan";
  }
  run.addLogData(
      new PropertyWithValue<std::string>("ScanType", std::move(scanTypeStr)));
  run.addLogData(new PropertyWithValue<double>(
      "PixelSize", D20_PIXEL_SIZE / m_resolutionMode));
  std::string resModeStr = "Nominal";
  if (m_resolutionMode == 1) {
    resModeStr = "Low";
  } else if (m_resolutionMode == 3) {
    resModeStr = "High";
  }
  run.addLogData(new PropertyWithValue<std::string>("ResolutionMode",
                                                    std::move(resModeStr)));
  if (m_scanType != NoScan) {
    run.addLogData(new PropertyWithValue<int>(
        "ScanSteps", static_cast<int>(m_numberScanPoints)));
  }
}
} // namespace DataHandling
} // namespace Mantid<|MERGE_RESOLUTION|>--- conflicted
+++ resolved
@@ -252,8 +252,7 @@
   g_log.debug() << "Last time index ends at:"
                 << (m_startTime + std::accumulate(timeDurations.begin(),
                                                   timeDurations.end(), 0.0))
-                       .toISO8601String()
-                << "\n";
+                       .toISO8601String() << "\n";
 
   // Angles in the NeXus files are the absolute position for tube 1
   std::vector<double> tubeAngles =
@@ -314,18 +313,14 @@
       firstTubePosition.angle(V3D(0, 0, 1)) * rad2deg;
 
   if (m_instName == "D20") {
-<<<<<<< HEAD
     // this is the magical formula to treat the offset of the 2theta0 decoder.
     firstTubeRotationAngle += D20_NUMBER_DEAD_PIXELS * D20_PIXEL_SIZE -
                               D20_PIXEL_SIZE / (m_resolutionMode * 2);
-=======
-    firstTubeRotationAngle += D20_NUMBER_DEAD_PIXELS * D20_PIXEL_SIZE;
   } else if (m_instName == "D2B") {
     firstTubeRotationAngle = -firstTubeRotationAngle;
     std::transform(tubeRotations.begin(), tubeRotations.end(),
                    tubeRotations.begin(),
                    [&](double angle) { return (-angle); });
->>>>>>> 3f0a6664
   }
 
   g_log.debug() << "First tube rotation:" << firstTubeRotationAngle << "\n";
