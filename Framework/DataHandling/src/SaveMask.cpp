--- conflicted
+++ resolved
@@ -91,23 +91,7 @@
   for (size_t i = 0; i < inpWS->getNumberHistograms(); i++) {
     if (inpWS->dataY(i)[0] > 0.1) {
       // It is way from 0 but smaller than 1
-<<<<<<< HEAD
       for (const auto &det_id : inpWS->getSpectrum(i).getDetectorIDs()) {
-=======
-      // a) workspace index -> spectrum -> detector ID
-      const API::ISpectrum *spec = inpWS->getSpectrum(i);
-      if (!spec) {
-        g_log.error() << "No spectrum corresponds to workspace index " << i
-                      << '\n';
-        throw std::invalid_argument("Cannot find spectrum");
-      }
-
-      const auto detids = spec->getDetectorIDs();
-
-      // b) get detector id & Store
-      for (const auto &det_id : detids) {
-        // c) store
->>>>>>> cc84f29a
         detid0s.push_back(det_id);
       }
     }
