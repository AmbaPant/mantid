//----------------------------------------------------------------------
// Includes
//----------------------------------------------------------------------
#include "MantidAPI/AlgorithmFactory.h"
#include "MantidAPI/AlgorithmManager.h"
#include "MantidAPI/FileProperty.h"
#include "MantidAPI/BinEdgeAxis.h"
#include "MantidAPI/NumericAxis.h"
#include "MantidAPI/RegisterFileLoader.h"
#include "MantidAPI/TextAxis.h"
#include "MantidAPI/WorkspaceFactory.h"
#include "MantidAPI/WorkspaceGroup.h"
#include "MantidDataHandling/LoadNexusProcessed.h"
#include "MantidDataObjects/EventWorkspace.h"
#include "MantidDataObjects/RebinnedOutput.h"
#include "MantidDataObjects/PeaksWorkspace.h"
#include "MantidDataObjects/PeakNoShapeFactory.h"
#include "MantidDataObjects/PeakShapeSphericalFactory.h"
#include "MantidDataObjects/PeakShapeEllipsoidFactory.h"
#include "MantidKernel/ArrayProperty.h"
#include "MantidKernel/BoundedValidator.h"
#include "MantidKernel/DateAndTime.h"
#include "MantidKernel/MultiThreaded.h"
#include "MantidKernel/StringTokenizer.h"
#include "MantidKernel/UnitFactory.h"
#include "MantidNexus/NexusClasses.h"
#include "MantidNexus/NexusFileIO.h"

#include <boost/shared_ptr.hpp>
#include <boost/regex.hpp>
#include <boost/lexical_cast.hpp>
#include <boost/shared_array.hpp>

#include <nexus/NeXusException.hpp>

namespace Mantid {
namespace DataHandling {

// Register the algorithm into the algorithm factory
DECLARE_NEXUS_FILELOADER_ALGORITHM(LoadNexusProcessed)

using namespace Mantid::NeXus;
using namespace DataObjects;
using namespace Kernel;
using namespace API;
using Geometry::Instrument_const_sptr;

namespace {

// Helper typedef
typedef boost::shared_array<int> IntArray_shared;

// Struct to contain spectrum information.
struct SpectraInfo {
  // Number of spectra
  int nSpectra;
  // Do we have any spectra
  bool hasSpectra;
  // Contains spectrum numbers for each workspace index
  IntArray_shared spectraNumbers;
  // Index of the detector in the workspace.
  IntArray_shared detectorIndex;
  // Number of detectors associated with each spectra
  IntArray_shared detectorCount;
  // Detector list contains a list of all of the detector numbers
  IntArray_shared detectorList;

  SpectraInfo() : nSpectra(0), hasSpectra(false) {}

  SpectraInfo(int _nSpectra, bool _hasSpectra, IntArray_shared _spectraNumbers,
              IntArray_shared _detectorIndex, IntArray_shared _detectorCount,
              IntArray_shared _detectorList)
      : nSpectra(_nSpectra), hasSpectra(_hasSpectra),
        spectraNumbers(_spectraNumbers), detectorIndex(_detectorIndex),
        detectorCount(_detectorCount), detectorList(_detectorList) {}
<<<<<<< HEAD
=======

  SpectraInfo(const SpectraInfo &other)
      : nSpectra(other.nSpectra), hasSpectra(other.hasSpectra),
        spectraNumbers(other.spectraNumbers),
        detectorIndex(other.detectorIndex), detectorCount(other.detectorCount),
        detectorList(other.detectorList) {}
>>>>>>> 9659ee3c
};

// Helper typdef.
typedef boost::optional<SpectraInfo> SpectraInfo_optional;

/**
* Extract ALL the detector, spectrum number and workspace index mapping
* information.
* @param mtd_entry
* @param logger
* @return
*/
SpectraInfo extractMappingInfo(NXEntry &mtd_entry, Logger &logger) {
  // Instrument information
  NXInstrument inst = mtd_entry.openNXInstrument("instrument");
  if (!inst.containsGroup("detector")) {
    logger.information() << "Detector block not found. The workspace will not "
                            "contain any detector information.\n";
    return SpectraInfo();
  }

  // Populate the spectra-detector map
  NXDetector detgroup = inst.openNXDetector("detector");

  // Read necessary arrays from the file
  // Detector list contains a list of all of the detector numbers. If it not
  // present then we can't update the spectra
  // map
  boost::shared_array<int> detectorList;
  try {
    NXInt detlist_group = detgroup.openNXInt("detector_list");
    detlist_group.load();
    detectorList = detlist_group.sharedBuffer();
  } catch (std::runtime_error &) {
    logger.information() << "detector_list block not found. The workspace will "
                            "not contain any detector information.\n";
    return SpectraInfo();
  }

  // Detector count contains the number of detectors associated with each
  // spectra
  NXInt det_count = detgroup.openNXInt("detector_count");
  det_count.load();
  boost::shared_array<int> detectorCount = det_count.sharedBuffer();
  // Detector index - contains the index of the detector in the workspace
  NXInt det_index = detgroup.openNXInt("detector_index");
  det_index.load();
  int nspectra = det_index.dim0();
  boost::shared_array<int> detectorIndex = det_index.sharedBuffer();

  // Spectra block - Contains spectrum numbers for each workspace index
  // This might not exist so wrap and check. If it doesn't exist create a
  // default mapping
  bool have_spectra(true);
  boost::shared_array<int> spectra;
  try {
    NXInt spectra_block = detgroup.openNXInt("spectra");
    spectra_block.load();
    spectra = spectra_block.sharedBuffer();
  } catch (std::runtime_error &) {
    have_spectra = false;
  }
  return SpectraInfo(nspectra, have_spectra, spectra, detectorIndex,
                     detectorCount, detectorList);
}

/**
* Is this file from a well-formed multiperiod group workspace.
* @param nWorkspaceEntries : Number of entries in the group workspace
* @param sampleWS : Sample workspace to inspect the logs of
* @param log : Information logger object
* @return True only if multiperiod.
*/
bool isMultiPeriodFile(int nWorkspaceEntries, Workspace_sptr sampleWS,
                       Logger &log) {
  bool isMultiPeriod = false;
  if (ExperimentInfo_sptr expInfo =
          boost::dynamic_pointer_cast<ExperimentInfo>(sampleWS)) {
    const std::string nPeriodsLogEntryName = "nperiods";
    const Run &run = expInfo->run();
    if (run.hasProperty(nPeriodsLogEntryName)) {
      const int nPeriods =
          run.getPropertyValueAsType<int>(nPeriodsLogEntryName);
      if (nPeriods == nWorkspaceEntries) {
        isMultiPeriod = true;
        log.information("Loading as MultiPeriod group workspace.");
      }
    }
  }
  return isMultiPeriod;
}
}

/// Default constructor
LoadNexusProcessed::LoadNexusProcessed()
    : m_shared_bins(false), m_xbins(), m_axis1vals(), m_list(false),
      m_interval(false), m_spec_min(0), m_spec_max(Mantid::EMPTY_INT()),
      m_spec_list(), m_filtered_spec_idxs(), m_cppFile(nullptr) {}

/// Delete NexusFileIO in destructor
LoadNexusProcessed::~LoadNexusProcessed() { delete m_cppFile; }

/**
* Return the confidence with with this algorithm can load the file
* @param descriptor A descriptor for the file
* @returns An integer specifying the confidence level. 0 indicates it will not
* be used
*/
int LoadNexusProcessed::confidence(Kernel::NexusDescriptor &descriptor) const {
  if (descriptor.pathExists("/mantid_workspace_1"))
    return 80;
  else
    return 0;
}

/** Initialisation method.
*
*/
void LoadNexusProcessed::init() {
  // Declare required input parameters for algorithm
  const std::vector<std::string> exts{".nxs", ".nx5", ".xml"};
  declareProperty(
      Kernel::make_unique<FileProperty>("Filename", "", FileProperty::Load,
                                        exts),
      "The name of the Nexus file to read, as a full or relative path.");
  declareProperty(make_unique<WorkspaceProperty<Workspace>>(
                      "OutputWorkspace", "", Direction::Output),
                  "The name of the workspace to be created as the output of "
                  "the algorithm.  A workspace of this name will be created "
                  "and stored in the Analysis Data Service. For multiperiod "
                  "files, one workspace may be generated for each period. "
                  "Currently only one workspace can be saved at a time so "
                  "multiperiod Mantid files are not generated.");

  // optional
  auto mustBePositive = boost::make_shared<BoundedValidator<int64_t>>();
  mustBePositive->setLower(0);

  declareProperty("SpectrumMin", static_cast<int64_t>(1), mustBePositive,
                  "Number of first spectrum to read.");
  declareProperty("SpectrumMax", static_cast<int64_t>(Mantid::EMPTY_INT()),
                  mustBePositive, "Number of last spectrum to read.");
  declareProperty(make_unique<ArrayProperty<int64_t>>("SpectrumList"),
                  "List of spectrum numbers to read.");
  declareProperty("EntryNumber", static_cast<int64_t>(0), mustBePositive,
                  "0 indicates that every entry is loaded, into a separate "
                  "workspace within a group. "
                  "A positive number identifies one entry to be loaded, into "
                  "one worskspace");
  declareProperty("LoadHistory", true,
                  "If true, the workspace history will be loaded");
  declareProperty(
      make_unique<PropertyWithValue<bool>>("FastMultiPeriod", true,
                                           Direction::Input),
      "For multiperiod workspaces. Copy instrument, parameter and x-data "
      "rather than loading it directly for each workspace. Y, E and log "
      "information is always loaded.");
}

/**
* Loading specifically for mulitperiod group workspaces
* @param root : NXRoot ref
* @param entryName : Entry name to load.
* @param tempMatrixWorkspace : Template workspace to base the next multiperiod
* entry off.
* @param nWorkspaceEntries : N entries in the file
* @param p : index + 1 being processed.
* @return Next multiperiod group workspace
*/
Workspace_sptr LoadNexusProcessed::doAccelleratedMultiPeriodLoading(
    NXRoot &root, const std::string &entryName,
    MatrixWorkspace_sptr &tempMatrixWorkspace, const int64_t nWorkspaceEntries,
    const int64_t p) {

  MatrixWorkspace_sptr periodWorkspace =
      WorkspaceFactory::Instance().create(tempMatrixWorkspace);

  const size_t nHistograms = periodWorkspace->getNumberHistograms();
  for (size_t i = 0; i < nHistograms; ++i) {
    periodWorkspace->setX(i, tempMatrixWorkspace->refX(i));
  }

  // We avoid using `openEntry` or similar here because they're just wrappers
  // around `open`. `open` is slow for large multiperiod datasets, because it
  // does a search upon the entire HDF5 tree. `openLocal` is *much* quicker, as
  // it only searches the current group. It does, however, require that the
  // parent
  // group is currently open.
  NXEntry mtdEntry(root, entryName);
  mtdEntry.openLocal();

  NXData wsEntry(mtdEntry, "workspace");
  if (!wsEntry.openLocal()) {
    std::stringstream buffer;
    buffer << "Group entry " << p - 1 << " is not a workspace 2D. Retry with "
                                         "FastMultiPeriod option set off.\n";
    throw std::runtime_error(buffer.str());
  }

  if (wsEntry.isValid("frac_area")) {
    std::stringstream buffer;
    buffer << "Group entry " << p - 1 << " has fractional area present. Try "
                                         "reloading with FastMultiPeriod set "
                                         "off.\n";
    throw std::runtime_error(buffer.str());
  }

  NXDataSetTyped<double> data(wsEntry, "values");
  data.openLocal();
  NXDataSetTyped<double> errors(wsEntry, "errors");
  errors.openLocal();

  const int nChannels = data.dim1();

  int64_t blockSize = 8; // Read block size. Set to 8 for efficiency. i.e. read
                         // 8 histograms at a time.
  const int64_t nFullBlocks =
      nHistograms /
      blockSize; // Truncated number of full blocks to read. Remainder removed
  const int64_t readOptimumStop = (nFullBlocks * blockSize);
  const int64_t readStop = m_spec_max - 1;
  const int64_t finalBlockSize = readStop - readOptimumStop;

  int64_t wsIndex = 0;
  int64_t histIndex = m_spec_min - 1;

  for (; histIndex < readStop;) {
    if (histIndex >= readOptimumStop) {
      blockSize = finalBlockSize;
    }

    data.load(static_cast<int>(blockSize), static_cast<int>(histIndex));
    errors.load(static_cast<int>(blockSize), static_cast<int>(histIndex));

    double *dataStart = data();
    double *dataEnd = dataStart + nChannels;

    double *errorStart = errors();
    double *errorEnd = errorStart + nChannels;

    int64_t final(histIndex + blockSize);
    while (histIndex < final) {
      MantidVec &Y = periodWorkspace->dataY(wsIndex);
      Y.assign(dataStart, dataEnd);
      dataStart += nChannels;
      dataEnd += nChannels;
      MantidVec &E = periodWorkspace->dataE(wsIndex);
      E.assign(errorStart, errorEnd);
      errorStart += nChannels;
      errorEnd += nChannels;

      ++wsIndex;
      ++histIndex;
    }
  }

  // We always start one layer too deep
  // go from /workspace_{n}/{something} -> /workspace_{n}
  m_cppFile->closeGroup();

  // Now move to the correct period group
  // /workspace_{n} -> /workspace_{n+1}
  m_cppFile->closeGroup();
  m_cppFile->openGroup(entryName, "NXentry");

  try {
    // This loads logs, sample, and instrument.
    periodWorkspace->loadSampleAndLogInfoNexus(m_cppFile);
  } catch (std::exception &e) {
    g_log.information("Error loading Instrument section of nxs file");
    g_log.information(e.what());
  }

  // We make sure to close the current entries. Failing to do this can cause
  // strange off-by-one errors when loading the spectra.
  wsEntry.close();
  mtdEntry.close();

  const double fractionComplete = double(p - 1) / double(nWorkspaceEntries);
  progress(fractionComplete, "Loading multiperiod entry");
  return periodWorkspace;
}

//-------------------------------------------------------------------------------------------------
/** Executes the algorithm. Reading in the file and creating and populating
*  the output workspace
*
*  @throw runtime_error Thrown if algorithm cannot execute
*/
void LoadNexusProcessed::exec() {
  progress(0, "Opening file...");

  // Throws an approriate exception if there is a problem with file access
  NXRoot root(getPropertyValue("Filename"));

  // "Open" the same file but with the C++ interface
  m_cppFile = new ::NeXus::File(root.m_fileID);

  // Find out how many first level entries there are
  int64_t nWorkspaceEntries = static_cast<int64_t>(root.groups().size());

  // Check for an entry number property
  int64_t entrynumber = static_cast<int64_t>(getProperty("EntryNumber"));
  Property const *const entryNumberProperty = this->getProperty("EntryNumber");
  bool bDefaultEntryNumber = entryNumberProperty->isDefault();

  if (!bDefaultEntryNumber && entrynumber > nWorkspaceEntries) {
    g_log.error() << "Invalid entry number specified. File only contains "
                  << nWorkspaceEntries << " entries.\n";
    throw std::invalid_argument("Invalid entry number specified.");
  }

  const std::string basename = "mantid_workspace_";

  std::ostringstream os;
  if (bDefaultEntryNumber) {
    // Set the entry number to 1 if not provided.
    entrynumber = 1;
  }
  os << basename << entrynumber;
  const std::string targetEntryName = os.str();

  // Take the first real workspace obtainable. We need it even if loading
  // groups.
  API::Workspace_sptr tempWS = loadEntry(root, targetEntryName, 0, 1);

  if (nWorkspaceEntries == 1 || !bDefaultEntryNumber) {
    // We have what we need.
    setProperty("OutputWorkspace", tempWS);
  } else {
    // We already know that this is a group workspace. Is it a true multiperiod
    // workspace.
    const bool bFastMultiPeriod = this->getProperty("FastMultiPeriod");
    const bool bIsMultiPeriod =
        isMultiPeriodFile(static_cast<int>(nWorkspaceEntries), tempWS, g_log);
    Property *specListProp = this->getProperty("SpectrumList");
    m_list = !specListProp->isDefault();

    // Load all first level entries
    auto wksp_group = boost::make_shared<WorkspaceGroup>();
    // This forms the name of the group
    std::string base_name = getPropertyValue("OutputWorkspace");
    // First member of group should be the group itself, for some reason!

    // load names of each of the workspaces and check for a common stem
    std::vector<std::string> names(nWorkspaceEntries + 1);
    bool commonStem = bIsMultiPeriod || checkForCommonNameStem(root, names);

    // remove existing workspace and replace with the one being loaded
    bool wsExists = AnalysisDataService::Instance().doesExist(base_name);
    if (wsExists) {
      Algorithm_sptr alg =
          AlgorithmManager::Instance().createUnmanaged("DeleteWorkspace");
      alg->initialize();
      alg->setChild(true);
      alg->setProperty("Workspace", base_name);
      alg->execute();
    }

    base_name += "_";
    const std::string prop_name = "OutputWorkspace_";

    MatrixWorkspace_sptr tempMatrixWorkspace =
        boost::dynamic_pointer_cast<Workspace2D>(tempWS);
    bool bAccelleratedMultiPeriodLoading = false;
    if (tempMatrixWorkspace) {
      // We only accelerate for simple scenarios for now. Spectrum lists are too
      // complicated to bother with.
      bAccelleratedMultiPeriodLoading =
          bIsMultiPeriod && bFastMultiPeriod && !m_list;
      tempMatrixWorkspace->mutableRun().clearLogs(); // Strip out any loaded
                                                     // logs. That way we don't
                                                     // pay for copying that
                                                     // information around.
    }

    if (bAccelleratedMultiPeriodLoading) {
      g_log.information("Accelerated multiperiod loading");
    } else {
      g_log.information("Individual group loading");
    }

    for (int64_t p = 1; p <= nWorkspaceEntries; ++p) {
      std::ostringstream os;
      os << p;

      // decide what the workspace should be called
      std::string wsName =
          buildWorkspaceName(names[p], base_name, p, commonStem);

      Workspace_sptr local_workspace;

      /*
      For multiperiod workspaces we can accelerate the loading by making
      resonable assumptions about the differences between the workspaces
      Only Y, E and log data entries should vary. Therefore we can clone our
      temp workspace, and overwrite those things we are interested in.
      */
      if (bAccelleratedMultiPeriodLoading) {
        local_workspace = doAccelleratedMultiPeriodLoading(
            root, basename + os.str(), tempMatrixWorkspace, nWorkspaceEntries,
            p);
      } else // Fall-back for generic loading
      {
        const double nWorkspaceEntries_d =
            static_cast<double>(nWorkspaceEntries);
        local_workspace =
            loadEntry(root, basename + os.str(),
                      static_cast<double>(p - 1) / nWorkspaceEntries_d,
                      1. / nWorkspaceEntries_d);
      }

      declareProperty(Kernel::make_unique<WorkspaceProperty<API::Workspace>>(
          prop_name + os.str(), wsName, Direction::Output));

      wksp_group->addWorkspace(local_workspace);
      setProperty(prop_name + os.str(), local_workspace);
    }

    // The group is the root property value
    setProperty("OutputWorkspace",
                boost::static_pointer_cast<Workspace>(wksp_group));
  }

  m_axis1vals.clear();
}

/**
* Decides what to call a child of a group workspace.
*
* This function uses information about if the child workspace has a common stem
* and checks if the file contained a workspace name to decide what it should be
*called
*
* @param name :: The name loaded from the file (possibly the empty string if
*none was loaded)
* @param baseName :: The name group workspace
* @param wsIndex :: The current index of this workspace
* @param commonStem :: Whether the workspaces share a common name stem
*
* @return The name of the workspace
*/
std::string LoadNexusProcessed::buildWorkspaceName(const std::string &name,
                                                   const std::string &baseName,
                                                   int64_t wsIndex,
                                                   bool commonStem) {
  std::string wsName;
  std::string index = std::to_string(wsIndex);

  // if we don't have a common stem then use name tag
  if (!commonStem) {
    if (!name.empty()) {
      // use name loaded from file there's no common stem
      wsName = name;
    } else {
      // if the name property wasn't defined just use <OutputWorkspaceName>_n
      wsName = baseName + index;
    }
  } else {
    // we have a common stem so rename accordingly
    boost::smatch results;
    const boost::regex exp(".*_(\\d+$)");
    // if we have a common name stem then name is <OutputWorkspaceName>_n
    if (boost::regex_search(name, results, exp)) {
      wsName = baseName + std::string(results[1].first, results[1].second);
    } else {
      // use default name if we couldn't match for some reason
      wsName = baseName + index;
    }
  }

  correctForWorkspaceNameClash(wsName);

  return wsName;
}

/**
* Append an index to the name if it already exists in the AnalysisDataService
*
* @param wsName :: Name to call the workspace
*/
void LoadNexusProcessed::correctForWorkspaceNameClash(std::string &wsName) {
  bool noClash(false);

  for (int i = 0; !noClash; ++i) {
    std::string wsIndex = ""; // dont use an index if there is no other
                              // workspace
    if (i > 0) {
      wsIndex = "_" + std::to_string(i);
    }

    bool wsExists = AnalysisDataService::Instance().doesExist(wsName + wsIndex);
    if (!wsExists) {
      wsName += wsIndex;
      noClash = true;
    }
  }
}

/**
* Check if the workspace name contains a common stem and load the workspace
*names
*
* @param root :: the root for the NeXus document
* @param names :: vector to store the names to be loaded.
* @return Whether there was a common stem.
*/
bool LoadNexusProcessed::checkForCommonNameStem(
    NXRoot &root, std::vector<std::string> &names) {
  bool success(true);
  int64_t nWorkspaceEntries = static_cast<int64_t>(root.groups().size());
  for (int64_t p = 1; p <= nWorkspaceEntries; ++p) {
    std::ostringstream os;
    os << p;

    names[p] = loadWorkspaceName(root, "mantid_workspace_" + os.str());

    boost::smatch results;
    const boost::regex exp(".*_\\d+$");

    // check if the workspace name has an index on the end
    if (!boost::regex_match(names[p], results, exp)) {
      success = false;
    }
  }

  return success;
}

/**
* Load the workspace name, if the attribute exists
*
* @param root :: Root of NeXus file
* @param entry_name :: Entry in NeXus file to look at
* @return The workspace name. If none found an empty string is returned.
*/
std::string
LoadNexusProcessed::loadWorkspaceName(NXRoot &root,
                                      const std::string &entry_name) {
  NXEntry mtd_entry = root.openEntry(entry_name);
  try {
    return mtd_entry.getString("workspace_name");
  } catch (std::runtime_error &) {
    return std::string();
  }
}

//-------------------------------------------------------------------------------------------------
/**
* Load an event_workspace field
*
* @param wksp_cls  Nexus data for "event_workspace"
* @param xbins bins on the "X" axis
* @param progressStart algorithm progress (from 0)
* @param progressRange  progress made after loading an entry
*
* @return event_workspace object with data
*/
API::MatrixWorkspace_sptr
LoadNexusProcessed::loadEventEntry(NXData &wksp_cls, NXDouble &xbins,
                                   const double &progressStart,
                                   const double &progressRange) {
  NXDataSetTyped<int64_t> indices_data =
      wksp_cls.openNXDataSet<int64_t>("indices");
  indices_data.load();
  size_t numspec = indices_data.dim0() - 1;

  // process optional spectrum parameters, if set
  checkOptionalProperties(numspec);
  // Actual number of spectra in output workspace (if only a user-specified
  // range and/or list was going to be loaded)
  numspec = calculateWorkspaceSize(numspec, true);

  int num_xbins = xbins.dim0();
  if (xbins.rank() == 2) {
    num_xbins = xbins.dim1();
  }
  if (num_xbins < 2)
    num_xbins = 2;
  EventWorkspace_sptr ws = boost::dynamic_pointer_cast<EventWorkspace>(
      WorkspaceFactory::Instance().create("EventWorkspace", numspec, num_xbins,
                                          num_xbins - 1));

  // Set the YUnit label
  ws->setYUnit(indices_data.attributes("units"));
  std::string unitLabel = indices_data.attributes("unit_label");
  if (unitLabel.empty())
    unitLabel = indices_data.attributes("units");
  ws->setYUnitLabel(unitLabel);

  // Handle optional fields.
  // TODO: Handle inconsistent sizes
  boost::shared_array<int64_t> pulsetimes;
  if (wksp_cls.isValid("pulsetime")) {
    NXDataSetTyped<int64_t> pulsetime =
        wksp_cls.openNXDataSet<int64_t>("pulsetime");
    pulsetime.load();
    pulsetimes = pulsetime.sharedBuffer();
  }

  boost::shared_array<double> tofs;
  if (wksp_cls.isValid("tof")) {
    NXDouble tof = wksp_cls.openNXDouble("tof");
    tof.load();
    tofs = tof.sharedBuffer();
  }

  boost::shared_array<float> error_squareds;
  if (wksp_cls.isValid("error_squared")) {
    NXFloat error_squared = wksp_cls.openNXFloat("error_squared");
    error_squared.load();
    error_squareds = error_squared.sharedBuffer();
  }

  boost::shared_array<float> weights;
  if (wksp_cls.isValid("weight")) {
    NXFloat weight = wksp_cls.openNXFloat("weight");
    weight.load();
    weights = weight.sharedBuffer();
  }

  // What type of event lists?
  EventType type = TOF;
  if (tofs && pulsetimes && weights && error_squareds)
    type = WEIGHTED;
  else if ((tofs && weights && error_squareds))
    type = WEIGHTED_NOTIME;
  else if (pulsetimes && tofs)
    type = TOF;
  else
    throw std::runtime_error("Could not figure out the type of event list!");

  // indices of events
  boost::shared_array<int64_t> indices = indices_data.sharedBuffer();
  // Create all the event lists
  PARALLEL_FOR_NO_WSP_CHECK()
  for (int64_t j = 0; j < static_cast<int64_t>(m_filtered_spec_idxs.size());
       j++) {
    PARALLEL_START_INTERUPT_REGION
    size_t wi = m_filtered_spec_idxs[j] - 1;
    int64_t index_start = indices[wi];
    int64_t index_end = indices[wi + 1];
    if (index_end >= index_start) {
      EventList &el = ws->getEventList(j);
      el.switchTo(type);

      // Allocate all the required memory
      el.reserve(index_end - index_start);
      el.clearDetectorIDs();

      for (int64_t i = index_start; i < index_end; i++)
        switch (type) {
        case TOF:
          el.addEventQuickly(TofEvent(tofs[i], DateAndTime(pulsetimes[i])));
          break;
        case WEIGHTED:
          el.addEventQuickly(WeightedEvent(tofs[i], DateAndTime(pulsetimes[i]),
                                           weights[i], error_squareds[i]));
          break;
        case WEIGHTED_NOTIME:
          el.addEventQuickly(
              WeightedEventNoTime(tofs[i], weights[i], error_squareds[i]));
          break;
        }

      // Set the X axis
      if (this->m_shared_bins)
        el.setX(this->m_xbins);
      else {
        MantidVec x;
        x.resize(xbins.dim1());
        for (int i = 0; i < xbins.dim1(); i++)
          x[i] = xbins(static_cast<int>(wi), i);
        el.setX(x);
      }
    }

    progress(progressStart +
             progressRange * (1.0 / static_cast<double>(numspec)));
    PARALLEL_END_INTERUPT_REGION
  }
  PARALLEL_CHECK_INTERUPT_REGION

  return ws;
}

//-------------------------------------------------------------------------------------------------
/**
* Load a numeric column to the TableWorkspace.
* @param tableData   :: Table data to load from
* @param dataSetName :: Name of the data set to use to get column data
* @param tableWs     :: Workspace to add column to
* @param columnType  :: Name of the column type to create
*/
template <typename ColumnType, typename NexusType>
void LoadNexusProcessed::loadNumericColumn(
    const Mantid::NeXus::NXData &tableData, const std::string &dataSetName,
    const API::ITableWorkspace_sptr &tableWs, const std::string &columnType) {
  NXDataSetTyped<NexusType> data =
      tableData.openNXDataSet<NexusType>(dataSetName);
  std::string columnTitle = data.attributes("name");
  if (!columnTitle.empty()) {
    data.load();
    auto length = static_cast<size_t>(data.dim0());
    auto rowCount = tableWs->rowCount();
    // check that the row count is OK
    if (rowCount == 0) {
      tableWs->setRowCount(length);
    } else if (rowCount != length) {
      throw std::runtime_error("Columns have different sizes.");
    }
    // copy the data
    auto column = tableWs->addColumn(columnType, columnTitle);
    for (size_t i = 0; i < length; i++) {
      column->cell<ColumnType>(i) = static_cast<ColumnType>(*(data() + i));
    }
  }
}

//-------------------------------------------------------------------------------------------------
/**
* Load a table
*/
API::Workspace_sptr LoadNexusProcessed::loadTableEntry(NXEntry &entry) {
  API::ITableWorkspace_sptr workspace;
  workspace =
      Mantid::API::WorkspaceFactory::Instance().createTable("TableWorkspace");

  NXData nx_tw = entry.openNXData("table_workspace");

  int columnNumber = 1;
  do {
    std::string dataSetName = "column_" + std::to_string(columnNumber);

    NXInfo info = nx_tw.getDataSetInfo(dataSetName.c_str());
    if (info.stat == NX_ERROR) {
      // Assume we done last column of table
      break;
    }

    if (info.rank == 1) {
      if (info.type == NX_FLOAT64) {
        loadNumericColumn<double, double>(nx_tw, dataSetName, workspace,
                                          "double");
      } else if (info.type == NX_INT32) {
        loadNumericColumn<int, int32_t>(nx_tw, dataSetName, workspace, "int");
      } else if (info.type == NX_UINT32) {
        loadNumericColumn<uint32_t, uint32_t>(nx_tw, dataSetName, workspace,
                                              "uint");
      } else if (info.type == NX_INT64) {
        loadNumericColumn<int64_t, int64_t>(nx_tw, dataSetName, workspace,
                                            "long64");
      } else if (info.type == NX_UINT64) {
        loadNumericColumn<size_t, uint64_t>(nx_tw, dataSetName, workspace,
                                            "size_t");
      } else if (info.type == NX_FLOAT32) {
        loadNumericColumn<float, float>(nx_tw, dataSetName, workspace, "float");
      } else if (info.type == NX_UINT8) {
        loadNumericColumn<bool, bool>(nx_tw, dataSetName, workspace, "bool");
      } else {
        throw std::logic_error("Column with Nexus data type " +
                               std::to_string(info.type) +
                               " cannot be loaded.");
      }
    } else if (info.rank == 2) {
      if (info.type == NX_CHAR) {
        NXChar data = nx_tw.openNXChar(dataSetName.c_str());
        std::string columnTitle = data.attributes("name");
        if (!columnTitle.empty()) {
          workspace->addColumn("str", columnTitle);
          int nRows = info.dims[0];
          workspace->setRowCount(nRows);

          const int maxStr = info.dims[1];
          data.load();
          for (int iR = 0; iR < nRows; ++iR) {
            auto &cellContents =
                workspace->cell<std::string>(iR, columnNumber - 1);
            auto startPoint = data() + maxStr * iR;
            cellContents.assign(startPoint, startPoint + maxStr);
            boost::trim_right(cellContents);
          }
        }
      } else if (info.type == NX_INT32) {
        loadVectorColumn<int>(nx_tw, dataSetName, workspace, "vector_int");
      } else if (info.type == NX_FLOAT64) {
        auto data = nx_tw.openNXDouble(dataSetName.c_str());
        if (data.attributes("interpret_as") == "V3D") {
          loadV3DColumn(data, workspace);
        } else {
          loadVectorColumn<double>(nx_tw, dataSetName, workspace,
                                   "vector_double");
        }
      }
    }

    columnNumber++;

  } while (1);

  return boost::static_pointer_cast<API::Workspace>(workspace);
}

/**
* Loads a vector column to the TableWorkspace.
* @param tableData   :: Table data to load from
* @param dataSetName :: Name of the data set to use to get column data
* @param tableWs     :: Workspace to add column to
* @param columnType  :: Name of the column type to create
*/
template <typename Type>
void LoadNexusProcessed::loadVectorColumn(const NXData &tableData,
                                          const std::string &dataSetName,
                                          const ITableWorkspace_sptr &tableWs,
                                          const std::string &columnType) {
  NXDataSetTyped<Type> data =
      tableData.openNXDataSet<Type>(dataSetName.c_str());
  std::string columnTitle = data.attributes("name");
  if (!columnTitle.empty()) {
    tableWs->addColumn(columnType, columnTitle);

    NXInfo info = tableData.getDataSetInfo(dataSetName.c_str());
    const size_t rowCount = info.dims[0];
    const size_t blockSize = info.dims[1];

    // This might've been done already, but doing it twice should't do any harm
    tableWs->setRowCount(rowCount);

    data.load();

    for (size_t i = 0; i < rowCount; ++i) {
      auto &cell =
          tableWs->cell<std::vector<Type>>(i, tableWs->columnCount() - 1);

      Type *from = data() + blockSize * i;

      cell.assign(from, from + blockSize);

      std::ostringstream rowSizeAttrName;
      rowSizeAttrName << "row_size_" << i;

      // This is ugly, but I can only get attribute as a string using the API
      std::istringstream rowSizeStr(data.attributes(rowSizeAttrName.str()));

      int rowSize;
      rowSizeStr >> rowSize;

      cell.resize(rowSize);
    }
  }
}

/**
* Loads a V3D column to the TableWorkspace.
* @param data   :: Table data to load from
* @param tableWs     :: Workspace to add column to
*/
void LoadNexusProcessed::loadV3DColumn(
    Mantid::NeXus::NXDouble &data, const API::ITableWorkspace_sptr &tableWs) {
  std::string columnTitle = data.attributes("name");
  if (!columnTitle.empty()) {
    ColumnVector<V3D> col = tableWs->addColumn("V3D", columnTitle);

    const int rowCount = data.dim0();

    // This might've been done already, but doing it twice should't do any harm
    tableWs->setRowCount(rowCount);

    data.load();

    for (int i = 0; i < rowCount; ++i) {
      auto &cell = col[i];
      cell(data(i, 0), data(i, 1), data(i, 2));
    }
  }
}

//-------------------------------------------------------------------------------------------------
/**
* Load peaks
*/
API::Workspace_sptr LoadNexusProcessed::loadPeaksEntry(NXEntry &entry) {
  // API::IPeaksWorkspace_sptr workspace;
  API::ITableWorkspace_sptr tWorkspace;
  // PeaksWorkspace_sptr workspace;
  tWorkspace =
      Mantid::API::WorkspaceFactory::Instance().createTable("PeaksWorkspace");

  PeaksWorkspace_sptr peakWS =
      boost::dynamic_pointer_cast<PeaksWorkspace>(tWorkspace);

  NXData nx_tw = entry.openNXData("peaks_workspace");

  int columnNumber = 1;
  int numberPeaks = 0;
  std::vector<std::string> columnNames;
  do {
    std::string str = "column_" + std::to_string(columnNumber);

    NXInfo info = nx_tw.getDataSetInfo(str.c_str());
    if (info.stat == NX_ERROR) {
      // Assume we done last column of table
      break;
    }

    // store column names
    columnNames.push_back(str);

    // determine number of peaks
    // here we assume that a peaks_table has always one column of doubles

    if (info.type == NX_FLOAT64) {
      NXDouble nxDouble = nx_tw.openNXDouble(str.c_str());
      std::string columnTitle = nxDouble.attributes("name");
      if (!columnTitle.empty() && numberPeaks == 0) {
        numberPeaks = nxDouble.dim0();
      }
    }

    columnNumber++;

  } while (1);

  // Get information from all but data group
  std::string parameterStr;
  // Hop to the right point /mantid_workspace_1
  try {
    m_cppFile->openPath(entry.path()); // This is
  } catch (std::runtime_error &re) {
    throw std::runtime_error("Error while opening a path in a Peaks entry in a "
                             "Nexus processed file. "
                             "This path is wrong: " +
                             entry.path() +
                             ". Lower level error description: " + re.what());
  }
  try {
    // This loads logs, sample, and instrument.
    peakWS->loadExperimentInfoNexus(getPropertyValue("Filename"), m_cppFile,
                                    parameterStr);
  } catch (std::exception &e) {
    g_log.information("Error loading Instrument section of nxs file");
    g_log.information(e.what());
  }

  // Coordinates - Older versions did not have the separate field but used a log
  // value
  const std::string peaksWSName = "peaks_workspace";
  try {
    m_cppFile->openGroup(peaksWSName, "NXentry");
  } catch (std::runtime_error &re) {
    throw std::runtime_error(
        "Error while opening a peaks workspace in a Nexus processed file. "
        "Cannot open gropu " +
        peaksWSName + ". Lower level error description: " + re.what());
  }
  try {
    uint32_t loadCoord(0);
    m_cppFile->readData("coordinate_system", loadCoord);
    peakWS->setCoordinateSystem(
        static_cast<Kernel::SpecialCoordinateSystem>(loadCoord));
  } catch (::NeXus::Exception &) {
    // Check for a log value
    auto logs = peakWS->logs();
    if (logs->hasProperty("CoordinateSystem")) {
      auto *prop = dynamic_cast<PropertyWithValue<int> *>(
          logs->getProperty("CoordinateSystem"));
      if (prop) {
        int value((*prop)());
        peakWS->setCoordinateSystem(
            static_cast<Kernel::SpecialCoordinateSystem>(value));
      }
    }
  }

  std::string m_QConvention = "Inelastic";
  try {
    m_cppFile->getAttr("QConvention", m_QConvention);
  } catch (std::exception &) {
  }

  // peaks_workspace
  m_cppFile->closeGroup();

  // Change convention of loaded file to that in Preferen
  double qSign = 1.0;
  std::string convention = ConfigService::Instance().getString("Q.convention");
  if (convention != m_QConvention)
    qSign = -1.0;

  for (int r = 0; r < numberPeaks; r++) {
    Kernel::V3D v3d;
    if (convention == "Crystallography")
      v3d[2] = -1.0;
    else
      v3d[2] = 1.0;
    Geometry::IPeak *p;
    p = peakWS->createPeak(v3d);
    peakWS->addPeak(*p);
  }

  for (const auto &str : columnNames) {
    if (!str.compare("column_1")) {
      NXInt nxInt = nx_tw.openNXInt(str.c_str());
      nxInt.load();

      for (int r = 0; r < numberPeaks; r++) {
        int ival = nxInt[r];
        if (ival != -1)
          peakWS->getPeak(r).setDetectorID(ival);
      }
    }

    if (!str.compare("column_2")) {
      NXDouble nxDouble = nx_tw.openNXDouble(str.c_str());
      nxDouble.load();

      for (int r = 0; r < numberPeaks; r++) {
        double val = qSign * nxDouble[r];
        peakWS->getPeak(r).setH(val);
      }
    }

    if (!str.compare("column_3")) {
      NXDouble nxDouble = nx_tw.openNXDouble(str.c_str());
      nxDouble.load();

      for (int r = 0; r < numberPeaks; r++) {
        double val = qSign * nxDouble[r];
        peakWS->getPeak(r).setK(val);
      }
    }

    if (!str.compare("column_4")) {
      NXDouble nxDouble = nx_tw.openNXDouble(str.c_str());
      nxDouble.load();

      for (int r = 0; r < numberPeaks; r++) {
        double val = qSign * nxDouble[r];
        peakWS->getPeak(r).setL(val);
      }
    }

    if (!str.compare("column_5")) {
      NXDouble nxDouble = nx_tw.openNXDouble(str.c_str());
      nxDouble.load();

      for (int r = 0; r < numberPeaks; r++) {
        double val = nxDouble[r];
        peakWS->getPeak(r).setIntensity(val);
      }
    }

    if (!str.compare("column_6")) {
      NXDouble nxDouble = nx_tw.openNXDouble(str.c_str());
      nxDouble.load();

      for (int r = 0; r < numberPeaks; r++) {
        double val = nxDouble[r];
        peakWS->getPeak(r).setSigmaIntensity(val);
      }
    }

    if (!str.compare("column_7")) {
      NXDouble nxDouble = nx_tw.openNXDouble(str.c_str());
      nxDouble.load();

      for (int r = 0; r < numberPeaks; r++) {
        double val = nxDouble[r];
        peakWS->getPeak(r).setBinCount(val);
      }
    }

    if (!str.compare("column_10")) {
      NXDouble nxDouble = nx_tw.openNXDouble(str.c_str());
      nxDouble.load();

      for (int r = 0; r < numberPeaks; r++) {
        double val = nxDouble[r];
        peakWS->getPeak(r).setWavelength(val);
      }
    }

    if (!str.compare("column_14")) {
      NXInt nxInt = nx_tw.openNXInt(str.c_str());
      nxInt.load();

      for (int r = 0; r < numberPeaks; r++) {
        int ival = nxInt[r];
        if (ival != -1)
          peakWS->getPeak(r).setRunNumber(ival);
      }
    }

    if (!str.compare("column_15")) {
      NXDouble nxDouble = nx_tw.openNXDouble(str.c_str());
      nxDouble.load();
      Kernel::Matrix<double> gm(3, 3, false);
      int k = 0;
      for (int r = 0; r < numberPeaks; r++) {
        for (int j = 0; j < 9; j++) {
          double val = nxDouble[k];
          k++;
          gm[j % 3][j / 3] = val;
        }
        peakWS->getPeak(r).setGoniometerMatrix(gm);
      }
    }

    if (!str.compare("column_16")) {
      // Read shape information
      using namespace Mantid::DataObjects;

      PeakShapeFactory_sptr peakFactoryEllipsoid =
          boost::make_shared<PeakShapeEllipsoidFactory>();
      PeakShapeFactory_sptr peakFactorySphere =
          boost::make_shared<PeakShapeSphericalFactory>();
      PeakShapeFactory_sptr peakFactoryNone =
          boost::make_shared<PeakNoShapeFactory>();

      peakFactoryEllipsoid->setSuccessor(peakFactorySphere);
      peakFactorySphere->setSuccessor(peakFactoryNone);

      NXInfo info = nx_tw.getDataSetInfo(str.c_str());
      NXChar data = nx_tw.openNXChar(str.c_str());

      const int maxShapeJSONLength = info.dims[1];
      data.load();
      for (int i = 0; i < numberPeaks; ++i) {

        // iR = peak row number
        auto startPoint = data() + (maxShapeJSONLength * i);
        std::string shapeJSON(startPoint, startPoint + maxShapeJSONLength);
        boost::trim_right(shapeJSON);

        // Make the shape
        Mantid::Geometry::PeakShape *peakShape =
            peakFactoryEllipsoid->create(shapeJSON);

        // Set the shape
        peakWS->getPeak(i).setPeakShape(peakShape);
      }
    }
  }

  return boost::static_pointer_cast<API::Workspace>(peakWS);
}

//-------------------------------------------------------------------------------------------------
/**
* Load a Workspace2D
*
* @param wksp_cls Nexus data for "Workspace2D" (or "offsets_workspace")
* @param xbins bins on the "X" axis
* @param progressStart algorithm progress (from 0)
* @param progressRange progress made after loading an entry
* @param mtd_entry Nexus entry for "mantid_workspace_..."
* @param xlength bins in the "X" axis (xbins)
* @param workspaceType Takes values like "Workspace2D", "RebinnedOutput",
*etc.
*
* @return workspace object containing loaded data
*/
API::MatrixWorkspace_sptr LoadNexusProcessed::loadNonEventEntry(
    NXData &wksp_cls, NXDouble &xbins, const double &progressStart,
    const double &progressRange, const NXEntry &mtd_entry, const int xlength,
    std::string &workspaceType) {
  // Filter the list of spectra to process, applying min/max/list options
  NXDataSetTyped<double> data = wksp_cls.openDoubleData();
  int64_t nchannels = data.dim1();
  size_t nspectra = data.dim0();
  // process optional spectrum parameters, if set
  checkOptionalProperties(nspectra);
  // Actual number of spectra in output workspace (if only a range was going
  // to be loaded)
  size_t total_specs = calculateWorkspaceSize(nspectra);

  //// Create the 2D workspace for the output
  bool hasFracArea = false;
  if (wksp_cls.isValid("frac_area")) {
    // frac_area entry is the signal for a RebinnedOutput workspace
    hasFracArea = true;
    workspaceType.clear();
    workspaceType = "RebinnedOutput";
  }

  API::MatrixWorkspace_sptr local_workspace =
      boost::dynamic_pointer_cast<API::MatrixWorkspace>(
          WorkspaceFactory::Instance().create(workspaceType, total_specs,
                                              xlength, nchannels));
  try {
    local_workspace->setTitle(mtd_entry.getString("title"));
  } catch (std::runtime_error &) {
    g_log.debug() << "No title was found in the input file, "
                  << getPropertyValue("Filename") << '\n';
  }

  // Set the YUnit label
  local_workspace->setYUnit(data.attributes("units"));
  std::string unitLabel = data.attributes("unit_label");
  if (unitLabel.empty())
    unitLabel = data.attributes("units");
  local_workspace->setYUnitLabel(unitLabel);

  readBinMasking(wksp_cls, local_workspace);
  NXDataSetTyped<double> errors = wksp_cls.openNXDouble("errors");
  NXDataSetTyped<double> fracarea = errors;
  if (hasFracArea) {
    fracarea = wksp_cls.openNXDouble("frac_area");
  }

  // Check for x errors; as with fracArea we set it to xbins
  // although in this case it would never be used.
  auto hasXErrors = wksp_cls.isValid("xerrors");
  auto xErrors = hasXErrors ? wksp_cls.openNXDouble("xerrors") : errors;

  int64_t blocksize(8);
  // const int fullblocks = nspectra / blocksize;
  // size of the workspace
  int64_t fullblocks = total_specs / blocksize;
  int64_t read_stop = (fullblocks * blocksize);
  const double progressBegin = progressStart + 0.25 * progressRange;
  const double progressScaler = 0.75 * progressRange;
  int64_t hist_index = 0;
  int64_t wsIndex = 0;
  if (m_shared_bins) {
    // if spectrum min,max,list properties are set
    if (m_interval || m_list) {
      // if spectrum max,min properties are set read the data as a
      // block(multiple of 8) and
      // then read the remaining data as finalblock
      if (m_interval) {
        // specs at the min-max interval
        int interval_specs = static_cast<int>(m_spec_max - m_spec_min);
        fullblocks = (interval_specs) / blocksize;
        read_stop = (fullblocks * blocksize) + m_spec_min - 1;

        if (interval_specs < blocksize) {
          blocksize = total_specs;
          read_stop = m_spec_max - 1;
        }
        hist_index = m_spec_min - 1;

        for (; hist_index < read_stop;) {
          progress(progressBegin +
                       progressScaler * static_cast<double>(hist_index) /
                           static_cast<double>(read_stop),
                   "Reading workspace data...");
          loadBlock(data, errors, fracarea, hasFracArea, xErrors, hasXErrors,
                    blocksize, nchannels, hist_index, wsIndex, local_workspace);
        }
        int64_t finalblock = m_spec_max - 1 - read_stop;
        if (finalblock > 0) {
          loadBlock(data, errors, fracarea, hasFracArea, xErrors, hasXErrors,
                    finalblock, nchannels, hist_index, wsIndex,
                    local_workspace);
        }
      }
      // if spectrum list property is set read each spectrum separately by
      // setting blocksize=1
      if (m_list) {
        auto itr = m_spec_list.begin();
        for (; itr != m_spec_list.end(); ++itr) {
          int64_t specIndex = (*itr) - 1;
          progress(progressBegin +
                       progressScaler * static_cast<double>(specIndex) /
                           static_cast<double>(m_spec_list.size()),
                   "Reading workspace data...");
          loadBlock(data, errors, fracarea, hasFracArea, xErrors, hasXErrors,
                    static_cast<int64_t>(1), nchannels, specIndex, wsIndex,
                    local_workspace);
        }
      }
    } else {
      for (; hist_index < read_stop;) {
        progress(progressBegin +
                     progressScaler * static_cast<double>(hist_index) /
                         static_cast<double>(read_stop),
                 "Reading workspace data...");
        loadBlock(data, errors, fracarea, hasFracArea, xErrors, hasXErrors,
                  blocksize, nchannels, hist_index, wsIndex, local_workspace);
      }
      int64_t finalblock = total_specs - read_stop;
      if (finalblock > 0) {
        loadBlock(data, errors, fracarea, hasFracArea, xErrors, hasXErrors,
                  finalblock, nchannels, hist_index, wsIndex, local_workspace);
      }
    }

  } else {
    if (m_interval || m_list) {
      if (m_interval) {
        int64_t interval_specs = m_spec_max - m_spec_min;
        fullblocks = (interval_specs) / blocksize;
        read_stop = (fullblocks * blocksize) + m_spec_min - 1;

        if (interval_specs < blocksize) {
          blocksize = interval_specs;
          read_stop = m_spec_max - 1;
        }
        hist_index = m_spec_min - 1;

        for (; hist_index < read_stop;) {
          progress(progressBegin +
                       progressScaler * static_cast<double>(hist_index) /
                           static_cast<double>(read_stop),
                   "Reading workspace data...");
          loadBlock(data, errors, fracarea, hasFracArea, xErrors, hasXErrors,
                    xbins, blocksize, nchannels, hist_index, wsIndex,
                    local_workspace);
        }
        int64_t finalblock = m_spec_max - 1 - read_stop;
        if (finalblock > 0) {
          loadBlock(data, errors, fracarea, hasFracArea, xErrors, hasXErrors,
                    xbins, finalblock, nchannels, hist_index, wsIndex,
                    local_workspace);
        }
      }
      //
      if (m_list) {
        auto itr = m_spec_list.begin();
        for (; itr != m_spec_list.end(); ++itr) {
          int64_t specIndex = (*itr) - 1;
          progress(progressBegin +
                       progressScaler * static_cast<double>(specIndex) /
                           static_cast<double>(read_stop),
                   "Reading workspace data...");
          loadBlock(data, errors, fracarea, hasFracArea, xErrors, hasXErrors,
                    xbins, 1, nchannels, specIndex, wsIndex, local_workspace);
        }
      }
    } else {
      for (; hist_index < read_stop;) {
        progress(progressBegin +
                     progressScaler * static_cast<double>(hist_index) /
                         static_cast<double>(read_stop),
                 "Reading workspace data...");
        loadBlock(data, errors, fracarea, hasFracArea, xErrors, hasXErrors,
                  xbins, blocksize, nchannels, hist_index, wsIndex,
                  local_workspace);
      }
      int64_t finalblock = total_specs - read_stop;
      if (finalblock > 0) {
        loadBlock(data, errors, fracarea, hasFracArea, xErrors, hasXErrors,
                  xbins, finalblock, nchannels, hist_index, wsIndex,
                  local_workspace);
      }
    }
  }
  return local_workspace;
}

//-------------------------------------------------------------------------------------------------
/**
* Load a single entry into a workspace (event_workspace or workspace2d)
*
* @param root :: The opened root node
* @param entry_name :: The entry name
* @param progressStart :: The percentage value to start the progress
*reporting
* for this entry
* @param progressRange :: The percentage range that the progress reporting
* should cover
* @returns A 2D workspace containing the loaded data
*/
API::Workspace_sptr LoadNexusProcessed::loadEntry(NXRoot &root,
                                                  const std::string &entry_name,
                                                  const double &progressStart,
                                                  const double &progressRange) {
  progress(progressStart, "Opening entry " + entry_name + "...");

  NXEntry mtd_entry = root.openEntry(entry_name);

  if (mtd_entry.containsGroup("table_workspace")) {
    return loadTableEntry(mtd_entry);
  }

  if (mtd_entry.containsGroup("peaks_workspace")) {
    return loadPeaksEntry(mtd_entry);
  }

  // Determine workspace type and name of group containing workspace
  // characteristics
  bool isEvent = false;
  std::string workspaceType = "Workspace2D";
  std::string group_name = "workspace";
  if (mtd_entry.containsGroup("event_workspace")) {
    isEvent = true;
    group_name = "event_workspace";
  } else if (mtd_entry.containsGroup("offsets_workspace")) {
    workspaceType = "OffsetsWorkspace";
    group_name = "offsets_workspace";
  }

  // Get workspace characteristics
  NXData wksp_cls = mtd_entry.openNXData(group_name);

  // Axis information
  // "X" axis

  NXDouble xbins = wksp_cls.openNXDouble("axis1");
  xbins.load();
  std::string unit1 = xbins.attributes("units");
  // Non-uniform x bins get saved as a 2D 'axis1' dataset
  int xlength(-1);
  if (xbins.rank() == 2) {
    xlength = xbins.dim1();
    m_shared_bins = false;
  } else if (xbins.rank() == 1) {
    xlength = xbins.dim0();
    m_shared_bins = true;
    xbins.load();
    m_xbins.access().assign(xbins(), xbins() + xlength);
  } else {
    throw std::runtime_error("Unknown axis1 dimension encountered.");
  }

  // MatrixWorkspace axis 1
  NXDouble axis2 = wksp_cls.openNXDouble("axis2");
  std::string unit2 = axis2.attributes("units");

  // --- Load workspace (as event_workspace or workspace2d) ---
  API::MatrixWorkspace_sptr local_workspace;
  if (isEvent) {
    local_workspace =
        loadEventEntry(wksp_cls, xbins, progressStart, progressRange);
  } else {
    local_workspace =
        loadNonEventEntry(wksp_cls, xbins, progressStart, progressRange,
                          mtd_entry, xlength, workspaceType);
  }
  size_t nspectra = local_workspace->getNumberHistograms();

  // Units
  bool verticalHistogram(false);
  try {
    local_workspace->getAxis(0)->unit() = UnitFactory::Instance().create(unit1);
    if (unit1 == "Label") {
      auto label = boost::dynamic_pointer_cast<Mantid::Kernel::Units::Label>(
          local_workspace->getAxis(0)->unit());
      auto ax = wksp_cls.openNXDouble("axis1");
      label->setLabel(ax.attributes("caption"), ax.attributes("label"));
    }

    // If this doesn't throw then it is a numeric access so grab the data so
    // we
    // can set it later
    axis2.load();
    if (static_cast<size_t>(axis2.size()) == nspectra + 1)
      verticalHistogram = true;
    m_axis1vals = MantidVec(axis2(), axis2() + axis2.dim0());
  } catch (std::runtime_error &) {
    g_log.information() << "Axis 0 set to unitless quantity \"" << unit1
                        << "\"\n";
  }

  // Setting a unit onto a TextAxis makes no sense.
  if (unit2 == "TextAxis") {
    auto newAxis = new Mantid::API::TextAxis(nspectra);
    local_workspace->replaceAxis(1, newAxis);
  } else if (unit2 != "spectraNumber") {
    try {
      auto *newAxis = (verticalHistogram) ? new API::BinEdgeAxis(nspectra + 1)
                                          : new API::NumericAxis(nspectra);
      local_workspace->replaceAxis(1, newAxis);
      newAxis->unit() = UnitFactory::Instance().create(unit2);
      if (unit2 == "Label") {
        auto label = boost::dynamic_pointer_cast<Mantid::Kernel::Units::Label>(
            newAxis->unit());
        auto ax = wksp_cls.openNXDouble("axis2");
        label->setLabel(ax.attributes("caption"), ax.attributes("label"));
      }
    } catch (std::runtime_error &) {
      g_log.information() << "Axis 1 set to unitless quantity \"" << unit2
                          << "\"\n";
    }
  }

  // Are we a distribution
  std::string dist = xbins.attributes("distribution");
  if (dist == "1") {
    local_workspace->setDistribution(true);
  } else {
    local_workspace->setDistribution(false);
  }

  // Get information from all but data group
  std::string parameterStr;

  progress(progressStart + 0.05 * progressRange,
           "Reading the sample details...");

  // Hop to the right point
  m_cppFile->openPath(mtd_entry.path());
  try {
    // This loads logs, sample, and instrument.
    local_workspace->loadExperimentInfoNexus(
        getPropertyValue("Filename"), m_cppFile,
        parameterStr); // REQUIRED PER PERIOD
  } catch (std::exception &e) {
    g_log.information("Error loading Instrument section of nxs file");
    g_log.information(e.what());
  }

  // Now assign the spectra-detector map
  readInstrumentGroup(mtd_entry, local_workspace);

  // Parameter map parsing
  progress(progressStart + 0.11 * progressRange,
           "Reading the parameter maps...");
  local_workspace->readParameterMap(parameterStr);

  if (!local_workspace->getAxis(1)
           ->isSpectra()) { // If not a spectra axis, load the axis data into
                            // the workspace. (MW 25/11/10)
    loadNonSpectraAxis(local_workspace, wksp_cls);
  }

  progress(progressStart + 0.15 * progressRange,
           "Reading the workspace history...");
  m_cppFile->openPath(mtd_entry.path());
  try {
    bool load_history = getProperty("LoadHistory");
    if (load_history)
      local_workspace->history().loadNexus(m_cppFile);
  } catch (std::out_of_range &) {
    g_log.warning() << "Error in the workspaces algorithm list, its processing "
                       "history is incomplete\n";
  }

  progress(progressStart + 0.2 * progressRange,
           "Reading the workspace history...");

  return boost::static_pointer_cast<API::Workspace>(local_workspace);
}

//-------------------------------------------------------------------------------------------------
/**
* Read the instrument group
* @param mtd_entry :: The node for the current workspace
* @param local_workspace :: The workspace to attach the instrument
*/
void LoadNexusProcessed::readInstrumentGroup(
    NXEntry &mtd_entry, API::MatrixWorkspace_sptr local_workspace) {
  // Get spectrum information for the current entry.

  SpectraInfo spectraInfo = extractMappingInfo(mtd_entry, this->g_log);

  // Now build the spectra list
  int index = 0;
  bool haveSpectraAxis = local_workspace->getAxis(1)->isSpectra();

  for (int i = 1; i <= spectraInfo.nSpectra; ++i) {
    int spectrum(-1);
    // prefer the spectra number from the instrument section
    // over anything else. If not there then use a spectra axis
    // number if we have one, else make one up as nothing was
    // written to the file. We should always set it so that
    // CompareWorkspaces gives the expected answer on a Save/Load
    // round trip.
    if (spectraInfo.hasSpectra) {
      spectrum = spectraInfo.spectraNumbers[i - 1];
    } else if (haveSpectraAxis && !m_axis1vals.empty()) {
      spectrum = static_cast<specnum_t>(m_axis1vals[i - 1]);
    } else {
      spectrum = i + 1;
    }

    if ((i >= m_spec_min && i < m_spec_max) ||
        (m_list &&
         find(m_spec_list.begin(), m_spec_list.end(), i) !=
             m_spec_list.end())) {
      ISpectrum *spec = local_workspace->getSpectrum(index);
      spec->setSpectrumNo(spectrum);
      ++index;

      int start = spectraInfo.detectorIndex[i - 1];
      int end = start + spectraInfo.detectorCount[i - 1];
      spec->setDetectorIDs(
          std::set<detid_t>(spectraInfo.detectorList.get() + start,
                            spectraInfo.detectorList.get() + end));
    }
  }
}

//-------------------------------------------------------------------------------------------------
/**
* Loads the information contained in non-Spectra (ie, Text or Numeric) axis
* in
* the Nexus
* file into the workspace.
* @param local_workspace :: pointer to workspace object
* @param data :: reference to the NeXuS data for the axis
*/
void LoadNexusProcessed::loadNonSpectraAxis(
    API::MatrixWorkspace_sptr local_workspace, NXData &data) {
  Axis *axis = local_workspace->getAxis(1);

  if (axis->isNumeric()) {
    NXDouble axisData = data.openNXDouble("axis2");
    axisData.load();
    for (int i = 0; i < static_cast<int>(axis->length()); i++) {
      axis->setValue(i, axisData[i]);
    }
  } else if (axis->isText()) {
    NXChar axisData = data.openNXChar("axis2");
    axisData.load();
    std::string axisLabels(axisData(), axisData.dim0());
    // Use boost::tokenizer to split up the input
    Mantid::Kernel::StringTokenizer tokenizer(
        axisLabels, "\n", Mantid::Kernel::StringTokenizer::TOK_IGNORE_EMPTY);
    // We must cast the axis object to TextAxis so we may use ->setLabel
    TextAxis *textAxis = static_cast<TextAxis *>(axis);
    int i = 0;
    for (const auto &tokIter : tokenizer) {
      textAxis->setLabel(i, tokIter);
      i++;
    }
  }
}

/**
* Binary predicate function object to sort the AlgorithmHistory vector by
* execution order
* @param elem1 :: first element in the vector
* @param elem2 :: second element in the vecor
*/
bool UDlesserExecCount(NXClassInfo elem1, NXClassInfo elem2) {
  std::string::size_type index1, index2;
  std::string num1, num2;
  // find the number after "_" in algorithm name ( eg:MantidAlogorthm_1)
  index1 = elem1.nxname.find('_');
  if (index1 != std::string::npos) {
    num1 = elem1.nxname.substr(index1 + 1, elem1.nxname.length() - index1);
  }
  index2 = elem2.nxname.find('_');
  if (index2 != std::string::npos) {
    num2 = elem2.nxname.substr(index2 + 1, elem2.nxname.length() - index2);
  }
  std::stringstream is1, is2;
  is1 << num1;
  is2 << num2;

  int execNum1 = -1;
  int execNum2 = -1;
  is1 >> execNum1;
  is2 >> execNum2;

  return execNum1 < execNum2;
}

//-------------------------------------------------------------------------------------------------
/** If the first string contains exactly three words separated by spaces
*  these words will be copied into each of the following strings that were
* passed
*  @param[in] words3 a string with 3 words separated by spaces
*  @param[out] w1 the first word in the input string
*  @param[out] w2 the second word in the input string
*  @param[out] w3 the third word in the input string
*  @throw out_of_range if there aren't exaltly three strings in the word
*/
void LoadNexusProcessed::getWordsInString(const std::string &words3,
                                          std::string &w1, std::string &w2,
                                          std::string &w3) {
  Mantid::Kernel::StringTokenizer data(
      words3, " ", Mantid::Kernel::StringTokenizer::TOK_TRIM);
  if (data.count() != 3) {
    g_log.warning() << "Algorithm list line " + words3 +
                           " is not of the correct format\n";
    throw std::out_of_range(words3);
  }

  w1 = data[0];
  w2 = data[1];
  w3 = data[2];
}

//-------------------------------------------------------------------------------------------------
/** If the first string contains exactly four words separated by spaces
*  these words will be copied into each of the following strings that were
* passed
*  @param[in] words4 a string with 4 words separated by spaces
*  @param[out] w1 the first word in the input string
*  @param[out] w2 the second word in the input string
*  @param[out] w3 the third word in the input string
*  @param[out] w4 the fourth word in the input string
*  @throw out_of_range if there aren't exaltly four strings in the word
*/
void LoadNexusProcessed::getWordsInString(const std::string &words4,
                                          std::string &w1, std::string &w2,
                                          std::string &w3, std::string &w4) {
  Mantid::Kernel::StringTokenizer data(
      words4, " ", Mantid::Kernel::StringTokenizer::TOK_TRIM);
  if (data.count() != 4) {
    g_log.warning() << "Algorithm list line " + words4 +
                           " is not of the correct format\n";
    throw std::out_of_range(words4);
  }

  w1 = data[0];
  w2 = data[1];
  w3 = data[2];
  w4 = data[3];
}

//-------------------------------------------------------------------------------------------------
/**
* Read the bin masking information from the mantid_workspace_i/workspace
* group.
* @param wksp_cls :: The data group
* @param local_workspace :: The workspace to read into
*/
void LoadNexusProcessed::readBinMasking(
    NXData &wksp_cls, API::MatrixWorkspace_sptr local_workspace) {
  if (wksp_cls.getDataSetInfo("masked_spectra").stat == NX_ERROR) {
    return;
  }
  NXInt spec = wksp_cls.openNXInt("masked_spectra");
  spec.load();
  NXInt bins = wksp_cls.openNXInt("masked_bins");
  bins.load();
  NXDouble weights = wksp_cls.openNXDouble("mask_weights");
  weights.load();
  const int n = spec.dim0();
  const int n1 = n - 1;
  for (int i = 0; i < n; ++i) {
    int si = spec(i, 0);
    int j0 = spec(i, 1);
    int j1 = i < n1 ? spec(i + 1, 1) : bins.dim0();
    for (int j = j0; j < j1; ++j) {
      local_workspace->flagMasked(si, bins[j], weights[j]);
    }
  }
}

/**
* Perform a call to nxgetslab, via the NexusClasses wrapped methods for a
* given
* blocksize. This assumes that the
* xbins have alread been cached
* @param data :: The NXDataSet object of y values
* @param errors :: The NXDataSet object of error values
* @param farea :: The NXDataSet object of fraction area values
* @param hasFArea :: Flag to signal a RebinnedOutput workspace is in use
* @param xErrors :: The NXDataSet object of xError values
* @param hasXErrors :: Flag to signal the File contains x errors
* @param blocksize :: The blocksize to use
* @param nchannels :: The number of channels for the block
* @param hist :: The workspace index to start reading into
* @param local_workspace :: A pointer to the workspace
*/
void LoadNexusProcessed::loadBlock(NXDataSetTyped<double> &data,
                                   NXDataSetTyped<double> &errors,
                                   NXDataSetTyped<double> &farea, bool hasFArea,
                                   NXDouble &xErrors, bool hasXErrors,
                                   int64_t blocksize, int64_t nchannels,
                                   int64_t &hist,
                                   API::MatrixWorkspace_sptr local_workspace) {
  data.load(static_cast<int>(blocksize), static_cast<int>(hist));
  errors.load(static_cast<int>(blocksize), static_cast<int>(hist));
  double *data_start = data();
  double *data_end = data_start + nchannels;
  double *err_start = errors();
  double *err_end = err_start + nchannels;
  double *farea_start = nullptr;
  double *farea_end = nullptr;
  const int64_t nxbins(m_xbins->size());
  double *xErrors_start = nullptr;
  double *xErrors_end = nullptr;
  RebinnedOutput_sptr rb_workspace;
  if (hasFArea) {
    farea.load(static_cast<int>(blocksize), static_cast<int>(hist));
    farea_start = farea();
    farea_end = farea_start + nchannels;
    rb_workspace = boost::dynamic_pointer_cast<RebinnedOutput>(local_workspace);
  }
  if (hasXErrors) {
    xErrors.load(static_cast<int>(blocksize), static_cast<int>(hist));
    xErrors_start = xErrors();
    xErrors_end = xErrors_start + nxbins;
  }

  int64_t final(hist + blocksize);
  while (hist < final) {
    MantidVec &Y = local_workspace->dataY(hist);
    Y.assign(data_start, data_end);
    data_start += nchannels;
    data_end += nchannels;
    MantidVec &E = local_workspace->dataE(hist);
    E.assign(err_start, err_end);
    err_start += nchannels;
    err_end += nchannels;
    if (hasFArea) {
      MantidVec &F = rb_workspace->dataF(hist);
      F.assign(farea_start, farea_end);
      farea_start += nchannels;
      farea_end += nchannels;
    }
    if (hasXErrors) {
      MantidVec &DX = local_workspace->dataDx(hist);
      DX.assign(xErrors_start, xErrors_end);
      xErrors_start += nxbins;
      xErrors_end += nxbins;
    }

    local_workspace->setX(hist, m_xbins);
    ++hist;
  }
}

/**
* Perform a call to nxgetslab, via the NexusClasses wrapped methods for a
* given
* blocksize. This assumes that the
* xbins have alread been cached
* @param data :: The NXDataSet object of y values
* @param errors :: The NXDataSet object of error values
* @param farea :: The NXDataSet object of fraction area values
* @param hasFArea :: Flag to signal a RebinnedOutput workspace is in use
* @param xErrors :: The NXDataSet object of xError values
* @param hasXErrors :: Flag to signal the File contains x errors
* @param blocksize :: The blocksize to use
* @param nchannels :: The number of channels for the block
* @param hist :: The workspace index to start reading into
* @param wsIndex :: The workspace index to save data into
* @param local_workspace :: A pointer to the workspace
*/

void LoadNexusProcessed::loadBlock(NXDataSetTyped<double> &data,
                                   NXDataSetTyped<double> &errors,
                                   NXDataSetTyped<double> &farea, bool hasFArea,
                                   NXDouble &xErrors, bool hasXErrors,
                                   int64_t blocksize, int64_t nchannels,
                                   int64_t &hist, int64_t &wsIndex,
                                   API::MatrixWorkspace_sptr local_workspace) {
  data.load(static_cast<int>(blocksize), static_cast<int>(hist));
  errors.load(static_cast<int>(blocksize), static_cast<int>(hist));
  double *data_start = data();
  double *data_end = data_start + nchannels;
  double *err_start = errors();
  double *err_end = err_start + nchannels;
  double *farea_start = nullptr;
  double *farea_end = nullptr;
  const int64_t nxbins(m_xbins->size());
  double *xErrors_start = nullptr;
  double *xErrors_end = nullptr;
  RebinnedOutput_sptr rb_workspace;
  if (hasFArea) {
    farea.load(static_cast<int>(blocksize), static_cast<int>(hist));
    farea_start = farea();
    farea_end = farea_start + nchannels;
    rb_workspace = boost::dynamic_pointer_cast<RebinnedOutput>(local_workspace);
  }
  if (hasXErrors) {
    xErrors.load(static_cast<int>(blocksize), static_cast<int>(hist));
    xErrors_start = xErrors();
    xErrors_end = xErrors_start + nxbins;
  }

  int64_t final(hist + blocksize);
  while (hist < final) {
    MantidVec &Y = local_workspace->dataY(wsIndex);
    Y.assign(data_start, data_end);
    data_start += nchannels;
    data_end += nchannels;
    MantidVec &E = local_workspace->dataE(wsIndex);
    E.assign(err_start, err_end);
    err_start += nchannels;
    err_end += nchannels;
    if (hasFArea) {
      MantidVec &F = rb_workspace->dataF(wsIndex);
      F.assign(farea_start, farea_end);
      farea_start += nchannels;
      farea_end += nchannels;
    }
    if (hasXErrors) {
      MantidVec &DX = local_workspace->dataDx(wsIndex);
      DX.assign(xErrors_start, xErrors_end);
      xErrors_start += nxbins;
      xErrors_end += nxbins;
    }
    local_workspace->setX(wsIndex, m_xbins);
    ++hist;
    ++wsIndex;
  }
}

/**
* Perform a call to nxgetslab, via the NexusClasses wrapped methods for a
* given
* blocksize. The xbins are read along with
* each call to the data/error loading
* @param data :: The NXDataSet object of y values
* @param errors :: The NXDataSet object of error values
* @param farea :: The NXDataSet object of fraction area values
* @param hasFArea :: Flag to signal a RebinnedOutput workspace is in use
* @param xErrors :: The NXDataSet object of xError values
* @param hasXErrors :: Flag to signal the File contains x errors
* @param xbins :: The xbin NXDataSet
* @param blocksize :: The blocksize to use
* @param nchannels :: The number of channels for the block
* @param hist :: The workspace index to start reading into
* @param wsIndex :: The workspace index to save data into
* @param local_workspace :: A pointer to the workspace
*/
void LoadNexusProcessed::loadBlock(NXDataSetTyped<double> &data,
                                   NXDataSetTyped<double> &errors,
                                   NXDataSetTyped<double> &farea, bool hasFArea,
                                   NXDouble &xErrors, bool hasXErrors,
                                   NXDouble &xbins, int64_t blocksize,
                                   int64_t nchannels, int64_t &hist,
                                   int64_t &wsIndex,
                                   API::MatrixWorkspace_sptr local_workspace) {
  data.load(static_cast<int>(blocksize), static_cast<int>(hist));
  double *data_start = data();
  double *data_end = data_start + nchannels;
  errors.load(static_cast<int>(blocksize), static_cast<int>(hist));
  double *err_start = errors();
  double *err_end = err_start + nchannels;
  double *farea_start = nullptr;
  double *farea_end = nullptr;
  double *xErrors_start = nullptr;
  double *xErrors_end = nullptr;
  RebinnedOutput_sptr rb_workspace;
  if (hasFArea) {
    farea.load(static_cast<int>(blocksize), static_cast<int>(hist));
    farea_start = farea();
    farea_end = farea_start + nchannels;
    rb_workspace = boost::dynamic_pointer_cast<RebinnedOutput>(local_workspace);
  }
  xbins.load(static_cast<int>(blocksize), static_cast<int>(hist));
  const int64_t nxbins(xbins.dim1());
  double *xbin_start = xbins();
  double *xbin_end = xbin_start + nxbins;
  int64_t final(hist + blocksize);

  if (hasXErrors) {
    xErrors.load(static_cast<int>(blocksize), static_cast<int>(hist));
    xErrors_start = xErrors();
    xErrors_end = xErrors_start + nxbins;
  }

  while (hist < final) {
    MantidVec &Y = local_workspace->dataY(wsIndex);
    Y.assign(data_start, data_end);
    data_start += nchannels;
    data_end += nchannels;
    MantidVec &E = local_workspace->dataE(wsIndex);
    E.assign(err_start, err_end);
    err_start += nchannels;
    err_end += nchannels;
    if (hasFArea) {
      MantidVec &F = rb_workspace->dataF(wsIndex);
      F.assign(farea_start, farea_end);
      farea_start += nchannels;
      farea_end += nchannels;
    }
    if (hasXErrors) {
      MantidVec &DX = local_workspace->dataDx(wsIndex);
      DX.assign(xErrors_start, xErrors_end);
      xErrors_start += nxbins;
      xErrors_end += nxbins;
    }
    MantidVec &X = local_workspace->dataX(wsIndex);
    X.assign(xbin_start, xbin_end);
    xbin_start += nxbins;
    xbin_end += nxbins;
    ++hist;
    ++wsIndex;
  }
}

/**
*Validates the optional 'spectra to read' properties, if they have been set
* @param numberofspectra :: number of spectrum
*/
void LoadNexusProcessed::checkOptionalProperties(
    const std::size_t numberofspectra) {
  // read in the settings passed to the algorithm
  m_spec_list = getProperty("SpectrumList");
  m_spec_max = getProperty("SpectrumMax");
  m_spec_min = getProperty("SpectrumMin");
  // Are we using a list of spectra or all the spectra in a range?
  m_list = !m_spec_list.empty();
  m_interval = (m_spec_max != Mantid::EMPTY_INT()) || (m_spec_min != 1);
  if (m_spec_max == Mantid::EMPTY_INT())
    m_spec_max = 1;

  // Check validity of spectra list property, if set
  if (m_list) {
    m_list = true;
    const int64_t minlist =
        *min_element(m_spec_list.begin(), m_spec_list.end());
    const int64_t maxlist =
        *max_element(m_spec_list.begin(), m_spec_list.end());
    if (maxlist > static_cast<int>(numberofspectra) || minlist == 0) {
      g_log.error("Invalid list of spectra");
      throw std::invalid_argument("Inconsistent properties defined");
    }
  }

  // Check validity of spectra range, if set
  if (m_interval) {
    m_interval = true;
    m_spec_min = getProperty("SpectrumMin");
    if (m_spec_min != 1 && m_spec_max == 1) {
      m_spec_max = numberofspectra;
    }
    if (m_spec_max < m_spec_min ||
        m_spec_max > static_cast<int>(numberofspectra)) {
      g_log.error("Invalid Spectrum min/max properties");
      throw std::invalid_argument("Inconsistent properties defined");
    }
  }
}

/**
* Calculate the size of a workspace
*
* @param numberofspectra :: count of spectra found in the file being loaded
*
* @param gen_filtered_list :: process SpectrumList and SpectrumMin/Max
*                             and save resulting explicit list of
*                             spectra indices into a vector data
*                             member, presently used only when loading
*                             into event_workspace
*
* @return the size of a workspace
*/
size_t
LoadNexusProcessed::calculateWorkspaceSize(const std::size_t numberofspectra,
                                           bool gen_filtered_list) {
  // Calculate the size of a workspace, given its number of spectra to read
  int64_t total_specs;
  if (m_interval || m_list) {
    if (m_interval) {
      if (m_spec_min != 1 && m_spec_max == 1) {
        m_spec_max = numberofspectra;
      }
      total_specs = static_cast<int>(m_spec_max - m_spec_min + 1);
      m_spec_max += 1;

      if (gen_filtered_list) {
        m_filtered_spec_idxs.resize(total_specs);
        size_t j = 0;
        for (int64_t si = m_spec_min; si < m_spec_max; si++, j++)
          m_filtered_spec_idxs[j] = si;
      }
    } else {
      total_specs = 0;
    }

    if (m_list) {
      if (m_interval) {
        for (auto it = m_spec_list.begin(); it != m_spec_list.end();)
          if (*it >= m_spec_min && *it < m_spec_max) {
            it = m_spec_list.erase(it);
          } else
            ++it;
      }
      if (m_spec_list.empty())
        m_list = false;
      total_specs += static_cast<int>(m_spec_list.size());

      if (gen_filtered_list) {
        // range list + spare indices from list
        // example: min: 2, max: 8, list: 3,4,5,10,12;
        //          result: 2,3,...,7,8,10,12
        m_filtered_spec_idxs.insert(m_filtered_spec_idxs.end(),
                                    m_spec_list.begin(), m_spec_list.end());
      }
    }
  } else {
    total_specs = static_cast<int>(numberofspectra);
    m_spec_min = 1;
    m_spec_max = static_cast<int>(numberofspectra) + 1;

    if (gen_filtered_list) {
      m_filtered_spec_idxs.resize(total_specs, 0);
      for (int64_t j = 0; j < total_specs; j++)
        m_filtered_spec_idxs[j] = m_spec_min + j;
    }
  }
  return total_specs;
}

} // namespace DataHandling
} // namespace Mantid<|MERGE_RESOLUTION|>--- conflicted
+++ resolved
@@ -73,15 +73,6 @@
       : nSpectra(_nSpectra), hasSpectra(_hasSpectra),
         spectraNumbers(_spectraNumbers), detectorIndex(_detectorIndex),
         detectorCount(_detectorCount), detectorList(_detectorList) {}
-<<<<<<< HEAD
-=======
-
-  SpectraInfo(const SpectraInfo &other)
-      : nSpectra(other.nSpectra), hasSpectra(other.hasSpectra),
-        spectraNumbers(other.spectraNumbers),
-        detectorIndex(other.detectorIndex), detectorCount(other.detectorCount),
-        detectorList(other.detectorList) {}
->>>>>>> 9659ee3c
 };
 
 // Helper typdef.
