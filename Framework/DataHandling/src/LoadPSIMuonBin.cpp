--- conflicted
+++ resolved
@@ -1,4 +1,4 @@
-// Mantid Repository : https://github.com/mantidproject/mantid
+
 //
 // Copyright &copy; 2018 ISIS Rutherford Appleton Laboratory UKRI,
 //     NScD Oak Ridge National Laboratory, European Spallation Source
@@ -516,13 +516,17 @@
                      m_header.histogramBinWidth,
                  outputWorkspace);
 
+  // Length of run
+  logAlg->setProperty("LogType", "String");
+  logAlg->setProperty("LogName", "Length of Run");
+  logAlg->setProperty(
+      "LogText", std::to_string((static_cast<double>(m_histograms[0].size())) *
+                                m_header.histogramBinWidth) +
+                     "MicroSeconds");
+  logAlg->executeAsChildAlg();
   boost::trim_right(m_header.field);
   auto fieldUnit = std::string(1, m_header.field.at(m_header.field.size() - 1));
-<<<<<<< HEAD
-  addToSampleLog("sample_magn_field_unit", fieldUnit, outputWorkspace);
-=======
   addToSampleLog("Field Unit", fieldUnit, outputWorkspace);
->>>>>>> f64a7b37
   m_header.field.pop_back();
   try {
     auto field = std::stod(m_header.field);
@@ -600,20 +604,18 @@
     }
   }
 
+  // tdcOverflow
+  logAlg->setProperty("LogType", "String");
+  logAlg->setProperty("LogName", "TDC Overflow");
+  logAlg->setProperty("LogText", std::to_string(m_header.tdcOverflow));
+  logAlg->executeAsChildAlg();
   // Read in the temperature file if provided/found
   try {
     readInTemperatureFile(outputWorkspace);
-<<<<<<< HEAD
-  } catch (const std::invalid_argument &e) {
-    g_log.warning("Temperature file was not be loaded: " +
-                  std::string(e.what()));
-  } catch (const std::runtime_error &e) {
-=======
   } catch (std::invalid_argument &e) {
     g_log.warning("Temperature file was not be loaded: " +
                   std::string(e.what()));
   } catch (std::runtime_error &e) {
->>>>>>> f64a7b37
     g_log.warning("Temperature file was not be loaded:" +
                   std::string(e.what()));
   }
@@ -756,7 +758,6 @@
             std::string::npos) {
       return path.toString();
     }
-<<<<<<< HEAD
 
     boost::system::error_code ec;
     iter.increment(ec);
@@ -765,8 +766,6 @@
                     iter->path().string() +
                     " caused this error: " + ec.message());
     }
-=======
->>>>>>> f64a7b37
   }
   return "";
 }
@@ -778,16 +777,21 @@
     fileName = detectTempFile();
   }
 
+  if (m_header.realT0[0] != 0) {
+    for (const float &i : m_header.realT0) {
+      if (i == 0)
+        break;
+      logAlg->setProperty("LogType", "String");
+      logAlg->setProperty("LogName", "realT0 + i");
+      logAlg->setProperty("LogText", std::to_string(i));
+      logAlg->executeAsChildAlg();
   if (fileName == "") {
     throw std::invalid_argument(
         "No temperature file could be found/was provided");
   }
 
-<<<<<<< HEAD
-=======
   g_log.notice("Temperature file in use by LoadPSIMuonBin: '" + fileName + "'");
 
->>>>>>> f64a7b37
   std::ifstream in(fileName, std::ios::in);
   std::string contents;
   in.seekg(0, std::ios::end);
