// Mantid Repository : https://github.com/mantidproject/mantid
//
// Copyright &copy; 2018 ISIS Rutherford Appleton Laboratory UKRI,
//   NScD Oak Ridge National Laboratory, European Spallation Source,
//   Institut Laue - Langevin & CSNS, Institute of High Energy Physics, CAS
// SPDX - License - Identifier: GPL - 3.0 +
#include "MantidDataHandling/LoadILLPolarizedDiffraction.h"
#include "MantidAPI/Axis.h"
#include "MantidAPI/FileProperty.h"
#include "MantidAPI/MatrixWorkspace.h"
#include "MantidAPI/RegisterFileLoader.h"
#include "MantidAPI/Run.h"
#include "MantidAPI/WorkspaceFactory.h"
#include "MantidAPI/WorkspaceGroup.h"
#include "MantidGeometry/Instrument/ComponentHelper.h"
#include "MantidGeometry/Instrument/ComponentInfo.h"
#include "MantidGeometry/Instrument/DetectorInfo.h"
#include "MantidKernel/DateAndTime.h"
#include "MantidKernel/EnabledWhenProperty.h"
#include "MantidKernel/ListValidator.h"
#include "MantidKernel/OptionalBool.h"
#include "MantidKernel/Unit.h"
#include "MantidKernel/UnitFactory.h"
#include "MantidKernel/UnitLabelTypes.h"
#include "MantidKernel/V3D.h"
#include "MantidKernel/VisibleWhenProperty.h"

#include <Poco/Path.h>

namespace Mantid {
namespace DataHandling {

using namespace API;
using namespace Geometry;
using namespace Kernel;
using namespace NeXus;
using Types::Core::DateAndTime;

namespace {
// This defines the number of detector banks in D7
constexpr size_t D7_NUMBER_BANKS = 3;
// This defines the number of physical pixels in D7
constexpr size_t D7_NUMBER_PIXELS = 132;
// This defines the number of pixels per bank in D7
constexpr size_t D7_NUMBER_PIXELS_BANK = 44;
// This defines the number of monitors in the instrument. If there are cases
// where this is no longer one this decleration should be moved.
constexpr size_t NUMBER_MONITORS = 2;
// This defines Time Of Flight measurement mode switch value
constexpr size_t TOF_MODE_ON = 1;
} // namespace

// Register the algorithm into the AlgorithmFactory
DECLARE_NEXUS_FILELOADER_ALGORITHM(LoadILLPolarizedDiffraction)

/// Returns confidence. @see IFileLoader::confidence
int LoadILLPolarizedDiffraction::confidence(NexusDescriptor &descriptor) const {

  // fields existent only at the ILL Diffraction
  if (descriptor.pathExists("/entry0/D7")) {
    return 80;
  } else {
    return 0;
  }
}

/// Algorithms name for identification. @see Algorithm::name
const std::string LoadILLPolarizedDiffraction::name() const {
  return "LoadILLPolarizedDiffraction";
}

/// Algorithm's version for identification. @see Algorithm::version
int LoadILLPolarizedDiffraction::version() const { return 1; }

/// Algorithm's category for identification. @see Algorithm::category
const std::string LoadILLPolarizedDiffraction::category() const {
  return "DataHandling\\Nexus;ILL\\Diffraction";
}

/// Algorithm's summary for use in the GUI and help. @see Algorithm::summary
const std::string LoadILLPolarizedDiffraction::summary() const {
  return "Loads ILL D7 instrument polarized diffraction nexus files.";
}

/**
 * Constructor
 */
LoadILLPolarizedDiffraction::LoadILLPolarizedDiffraction()
    : IFileLoader<NexusDescriptor>() {}

/**
 * Initialize the algorithm's properties.
 */
void LoadILLPolarizedDiffraction::init() {
  declareProperty(std::make_unique<FileProperty>("Filename", "",
                                                 FileProperty::Load, ".nxs"),
                  "File path of the data file to load");
  declareProperty(std::make_unique<WorkspaceProperty<API::WorkspaceGroup>>(
                      "OutputWorkspace", "", Direction::Output),
                  "The output workspace.");
  const std::vector<std::string> positionCalibrationOptions{"None", "Nexus",
                                                            "YIGFile"};
  declareProperty(
      "PositionCalibration", "None",
      std::make_shared<StringListValidator>(positionCalibrationOptions),
      "Select the type of pixel position calibration. If None, the pixel "
      "positions are read from IDF file. If Nexus, the positions are read from "
      "Nexus file. If YIGFile, then the calibration twotheta data is loaded "
      "from a user-defined calibration file.");

  declareProperty(std::make_unique<FileProperty>(
                      "YIGFilename", "", FileProperty::OptionalLoad, ".xml"),
                  "File path of the YIG calibration data file to load.");
  setPropertySettings("YIGFilename",
                      std::make_unique<Kernel::EnabledWhenProperty>(
                          "PositionCalibration", IS_EQUAL_TO, "YIGFile"));
  declareProperty("ConvertToScatteringAngle", false,
                  "Convert the bin edges to scattering angle.",
                  Direction::Input);
  declareProperty("TransposeMonochromatic", false,
                  "Transpose the 2D workspace with monochromatic data",
                  Direction::Input);
  const std::vector<std::string> TOFUnitOptions{"UncalibratedTime",
                                                "TimeChannels"};
  declareProperty("TOFUnits", TOFUnitOptions[0],
                  std::make_shared<StringListValidator>(TOFUnitOptions),
                  "The choice of X-axis units for Time-Of-Flight data.");
}

std::map<std::string, std::string>
LoadILLPolarizedDiffraction::validateInputs() {
  std::map<std::string, std::string> issues;
  if (getPropertyValue("PositionCalibration") == "YIGFile" &&
      getPropertyValue("YIGFilename") == "") {
    issues["PositionCalibration"] =
        "YIG-based position calibration of detectors requested but "
        "the file was not provided.";
  }
  return issues;
}

/**
 * Executes the algorithm.
 */
void LoadILLPolarizedDiffraction::exec() {

  Progress progress(this, 0, 1, 2);

  m_fileName = getPropertyValue("Filename");
  m_outputWorkspaceGroup = std::make_shared<API::WorkspaceGroup>();
  m_wavelength = 0;

  progress.report("Loading the detector polarization analysis data");
  loadData();

  progress.report("Loading the metadata");
  loadMetaData();

  setProperty("OutputWorkspace", m_outputWorkspaceGroup);
}

/**
 * Loads the polarized detector data, sets up workspaces and labels
 *  according to the measurement type and data dimensions
 */
void LoadILLPolarizedDiffraction::loadData() {

  // open the root entry
  NXRoot dataRoot(m_fileName);

  // read each entry
  for (auto entryNumber = 0;
       entryNumber < static_cast<int>((dataRoot.groups().size()));
       entryNumber++) {
    NXEntry entry = dataRoot.openEntry("entry" + std::to_string(entryNumber));
    m_instName = entry.getString("D7/name");

    std::string start_time = entry.getString("start_time");
    start_time = m_loadHelper.dateTimeInIsoFormat(start_time);

    // init the workspace with proper number of histograms and number of
    // channels
    auto workspace = initStaticWorkspace(entry);

    // load the instrument
    loadInstrument(workspace);

    // rotate detectors to their position during measurement
    moveTwoTheta(entry, workspace);

    // prepare axes for data
    std::vector<double> axis = prepareAxes(entry);

    // load data from file
    std::string dataName = "data/Detector_data";
    NXUInt data = entry.openNXDataSet<unsigned int>(dataName);
    data.load();

    // Assign detector counts
    PARALLEL_FOR_IF(Kernel::threadSafe(*workspace))
    for (auto pixel_no = 0; pixel_no < static_cast<int>(D7_NUMBER_PIXELS);
         ++pixel_no) {
      auto &spectrum = workspace->mutableY(pixel_no);
      auto &errors = workspace->mutableE(pixel_no);
      for (auto channel_no = 0;
           channel_no < static_cast<int>(m_numberOfChannels); ++channel_no) {
        unsigned int counts = data(pixel_no, 0, channel_no);
        spectrum[channel_no] = counts;
        errors[channel_no] = std::sqrt(counts);
      }
      workspace->mutableX(pixel_no) = axis;
    }

    // load and assign monitor data
    for (auto monitor_no = static_cast<int>(D7_NUMBER_PIXELS);
         monitor_no < static_cast<int>(D7_NUMBER_PIXELS + NUMBER_MONITORS);
         ++monitor_no) {
      NXUInt monitorData = entry.openNXDataSet<unsigned int>(
          "monitor" +
          std::to_string(monitor_no + 1 - static_cast<int>(D7_NUMBER_PIXELS)) +
          "/data");
      monitorData.load();
      auto &spectrum = workspace->mutableY(monitor_no);
      auto &errors = workspace->mutableE(monitor_no);
      for (auto channel_no = 0;
           channel_no < static_cast<int>(m_numberOfChannels); channel_no++) {
        unsigned int counts = monitorData(0, 0, channel_no);
        spectrum[channel_no] = counts;
        errors[channel_no] = std::sqrt(counts);
      }
      workspace->mutableX(monitor_no) = axis;
    }

    // convert the spectrum axis to scattering angle
    if (getProperty("ConvertToScatteringAngle")) {
      workspace = convertSpectrumAxis(workspace);
    }
    // transpose monochromatic data distribution
    if (getProperty("TransposeMonochromatic") &&
        m_acquisitionMode != TOF_MODE_ON) {
      workspace = transposeMonochromatic(workspace);
    }

    // adds the current entry workspace to the output group
    m_outputWorkspaceGroup->addWorkspace(workspace);
    entry.close();
  }
  dataRoot.close();
}

/**
 * Dumps the metadata from the file for each entry separately
 */
void LoadILLPolarizedDiffraction::loadMetaData() {

  // Open NeXus file
  NXhandle nxHandle;
  NXstatus nxStat = NXopen(m_fileName.c_str(), NXACC_READ, &nxHandle);

  if (nxStat != NX_ERROR) {
    for (auto workspaceId = 0;
         workspaceId < m_outputWorkspaceGroup->getNumberOfEntries();
         ++workspaceId) {
      MatrixWorkspace_sptr workspace =
          std::static_pointer_cast<API::MatrixWorkspace>(
              m_outputWorkspaceGroup->getItem(workspaceId));
      auto const entryName = std::string("entry" + std::to_string(workspaceId));
      m_loadHelper.addNexusFieldsToWsRun(nxHandle, workspace->mutableRun(),
                                         entryName);
      if (m_wavelength != 0) {
        workspace->mutableRun().addProperty("monochromator.wavelength",
                                            m_wavelength, true);
      }
    }
    NXclose(&nxHandle);
  }
}

/**
 * Initializes the output workspace based on the resolved instrument.
 * If there are multiple entries in the file and the current entry
 * is not the first one, the returned workspace is a clone
 * of the workspace from the first entry
 * @param entry : entry linked with the returned workspace
 * @return : workspace with the correct data dimensions
 */
API::MatrixWorkspace_sptr
LoadILLPolarizedDiffraction::initStaticWorkspace(const NXEntry &entry) {
  const size_t nSpectra = D7_NUMBER_PIXELS + NUMBER_MONITORS;

  // Set number of channels
  NXInt acquisitionMode = entry.openNXInt("acquisition_mode");
  acquisitionMode.load();
  m_acquisitionMode = acquisitionMode[0];
  if (m_acquisitionMode == TOF_MODE_ON) {
    NXFloat timeOfFlightInfo = entry.openNXFloat("D7/Detector/time_of_flight");
    timeOfFlightInfo.load();
    m_numberOfChannels = size_t(timeOfFlightInfo[1]);
  } else {
    m_numberOfChannels = 1;
  }

  API::MatrixWorkspace_sptr workspace = WorkspaceFactory::Instance().create(
      "Workspace2D", nSpectra, m_numberOfChannels + 1, m_numberOfChannels);

  // Set x axis units
  if (m_acquisitionMode == TOF_MODE_ON) {
    if (getPropertyValue("TOFUnits") == "TimeChannels") {
      auto lblUnit = std::dynamic_pointer_cast<Kernel::Units::Label>(
          UnitFactory::Instance().create("Label"));
      lblUnit->setLabel("Time channel", Units::Symbol::EmptyLabel);
      workspace->getAxis(0)->unit() = lblUnit;
    } else {
      workspace->getAxis(0)->unit() = UnitFactory::Instance().create("TOF");
    }
  } else {
    workspace->getAxis(0)->unit() =
        UnitFactory::Instance().create("Wavelength");
  }
  // Set y axis unit
  workspace->setYUnit("Counts");

  // check the polarization direction and set the workspace title
  std::string polDirection = entry.getString("D7/POL/actual_state");
  std::string flipperState = entry.getString("D7/POL/actual_stateB1B2");
  workspace->setTitle(polDirection.substr(0, 1) + "_" + flipperState);
  return workspace;
}
/**
 * Runs LoadInstrument as child to link the instrument to workspace
 * @param workspace : workspace with data from the first entry
 */
void LoadILLPolarizedDiffraction::loadInstrument(
    API::MatrixWorkspace_sptr workspace) {
  IAlgorithm_sptr loadInst = createChildAlgorithm("LoadInstrument");
  loadInst->setPropertyValue("Filename", m_instName + "_Definition.xml");
  loadInst->setProperty<MatrixWorkspace_sptr>("Workspace", workspace);
  loadInst->setProperty("RewriteSpectraMap", OptionalBool(true));
  loadInst->execute();
}

/**
 * Loads 2theta for each detector pixel from either the nexus file or the
 * Instrument Parameter File
 * @param workspace : workspace with loaded instrument
 * @param entry : entry from which the pixel 2theta positions will be read
 * @param bankId : bank ID for which 2theta positions will be read
 * @return : vector of pixel 2theta positions in the chosen bank
 */
std::vector<double> LoadILLPolarizedDiffraction::loadTwoThetaDetectors(
    const API::MatrixWorkspace_sptr workspace, const NXEntry &entry,
    const int bankId) {

  std::vector<double> twoTheta(static_cast<int>(D7_NUMBER_PIXELS_BANK));

  if (getPropertyValue("PositionCalibration") == "Nexus") {
    NXFloat twoThetaPixels = entry.openNXFloat(
        "D7/Detector/bank" + std::to_string(bankId) + "_offset");
    twoThetaPixels.load();
    float *twoThetaDataStart = twoThetaPixels();
    float *twoThetaDataEnd = twoThetaDataStart + D7_NUMBER_PIXELS_BANK;
    twoTheta.assign(twoThetaDataStart, twoThetaDataEnd);
  } else {
    IAlgorithm_sptr loadIpf = createChildAlgorithm("LoadParameterFile");
    loadIpf->setPropertyValue("Filename", getPropertyValue("YIGFilename"));
    loadIpf->setProperty("Workspace", workspace);
    loadIpf->execute();

    Instrument_const_sptr instrument = workspace->getInstrument();
    IComponent_const_sptr currentBank = instrument->getComponentByName(
        std::string("bank" + std::to_string(bankId)));

    m_wavelength = currentBank->getNumberParameter("wavelength")[0];

    for (auto pixel_no = 0; pixel_no < static_cast<int>(D7_NUMBER_PIXELS_BANK);
         pixel_no++) {
      twoTheta[pixel_no] = currentBank->getNumberParameter(
          "twoTheta_pixel_" + std::to_string(pixel_no + 1))[0];
    }
  }
  return twoTheta;
}

/**
 * Loads offsets and slopes for each detector bank from the workspace entry
 * @param workspace : workspace with loaded instrument
 * @param bankId : bank ID of the relevant bank
 * @return : vector of the bank slope and offset
 */
std::vector<double> LoadILLPolarizedDiffraction::loadBankParameters(
    const API::MatrixWorkspace_sptr workspace, const int bankId) {
  std::vector<double> bankParameters;

  Instrument_const_sptr instrument = workspace->getInstrument();
  IComponent_const_sptr currentBank = instrument->getComponentByName(
      std::string("bank" + std::to_string(bankId)));

  auto slope = currentBank->getNumberParameter("gradient")[0];
  bankParameters.push_back(slope);
  auto offset = currentBank->getNumberParameter("offset")[0];
  bankParameters.push_back(offset);

  return bankParameters;
}

/**
 * Rotates each pixel to its corresponding 2theta read from the file
 * @param entry : entry from which the 2theta positions will be read
 * @param workspace : workspace containing the instrument being moved
 */
void LoadILLPolarizedDiffraction::moveTwoTheta(
    const NXEntry &entry, API::MatrixWorkspace_sptr workspace) {

  Instrument_const_sptr instrument = workspace->getInstrument();

  auto &componentInfo = workspace->mutableComponentInfo();
  for (auto bank_no = 0; bank_no < static_cast<int>(D7_NUMBER_BANKS);
       ++bank_no) {
    NXFloat twoThetaBank = entry.openNXFloat(
        "D7/2theta/actual_bank" +
        std::to_string(bank_no + 2)); // detector bank IDs start at 2
    twoThetaBank.load();
    if (getPropertyValue("PositionCalibration") == "None") {
      Quat rotation(-twoThetaBank[0], V3D(0, 1, 0));
      IComponent_const_sptr currentBank = instrument->getComponentByName(
          std::string("bank" + std::to_string(bank_no + 2)));
      const auto componentIndex =
          componentInfo.indexOf(currentBank->getComponentID());
      componentInfo.setRotation(componentIndex, rotation);
    } else {
      std::vector<double> twoThetaPixels =
          loadTwoThetaDetectors(workspace, entry, bank_no + 2);
      std::vector<double> bankParameters{1, 0}; // slope, offset
      if (getPropertyValue("PositionCalibration") == "YIGFile") {
        bankParameters = loadBankParameters(workspace, bank_no + 2);
      }
      for (auto pixel_no = 0;
           pixel_no < static_cast<int>(D7_NUMBER_PIXELS_BANK); ++pixel_no) {
        auto const pixelIndex =
            bank_no * static_cast<int>(D7_NUMBER_PIXELS_BANK) + pixel_no;
        auto const pixel = componentInfo.componentID(pixelIndex);
        V3D position = pixel->getPos();
        double radius, theta, phi;
        position.getSpherical(radius, theta, phi);
        position.spherical(radius,
                           bankParameters[0] * twoThetaBank[0] -
                               bankParameters[1] - twoThetaPixels[pixel_no],
                           phi);
        componentInfo.setPosition(pixelIndex, position);
      }
    }
  }
}

/**
 * Prepares values for bin edges depending of measurement type
 * @param entry : entry from which the number of channels and measurement type
 * will be read
 * @return : returns vector with bin edges
 */
std::vector<double>
LoadILLPolarizedDiffraction::prepareAxes(const NXEntry &entry) {
  // check the mode of measurement and prepare axes for data
  std::vector<double> axes;

  if (m_acquisitionMode == TOF_MODE_ON) {
    NXFloat timeOfFlightInfo = entry.openNXFloat("D7/Detector/time_of_flight");
    timeOfFlightInfo.load();
<<<<<<< HEAD
    m_numberOfChannels = size_t(timeOfFlightInfo[1]);
=======
>>>>>>> 64d58d55
    auto channelWidth = static_cast<double>(timeOfFlightInfo[0]);
    auto tofDelay = timeOfFlightInfo[2];
    for (auto channel_no = 0;
         channel_no <= static_cast<int>(m_numberOfChannels); channel_no++) {
      if (getPropertyValue("TOFUnits") == "UncalibratedTime") {
        axes.push_back(tofDelay + channel_no * channelWidth);
      } else {
        axes.push_back(channel_no);
      }
    }
  } else {
    double wavelength = 0;
    if (m_wavelength != 0) {
      wavelength = m_wavelength;
    } else {
      NXFloat wavelengthNexus =
          entry.openNXFloat("D7/monochromator/wavelength");
      wavelengthNexus.load();
      wavelength = wavelengthNexus[0];
    }
    axes.push_back(static_cast<double>(wavelength * 0.99));
    axes.push_back(static_cast<double>(wavelength * 1.01));
  }
  return axes;
}

/**
 * Converts the spectrum axis to scattering angle
 * @param workspace : workspace to change the
 */
API::MatrixWorkspace_sptr LoadILLPolarizedDiffraction::convertSpectrumAxis(
    API::MatrixWorkspace_sptr workspace) {
  IAlgorithm_sptr convertSpectrumAxis =
      createChildAlgorithm("ConvertSpectrumAxis");
  convertSpectrumAxis->initialize();
  convertSpectrumAxis->setProperty("InputWorkspace", workspace);
  convertSpectrumAxis->setProperty("OutputWorkspace", "__unused_for_child");
  convertSpectrumAxis->setProperty("Target", "SignedTheta");
  convertSpectrumAxis->setProperty("EMode", "Direct");
  convertSpectrumAxis->setProperty("OrderAxis", false);
  convertSpectrumAxis->execute();
  workspace = convertSpectrumAxis->getProperty("OutputWorkspace");

  IAlgorithm_sptr changeSign = createChildAlgorithm("ConvertAxisByFormula");
  changeSign->initialize();
  changeSign->setProperty("InputWorkspace", workspace);
  changeSign->setProperty("OutputWorkspace", "__unused_for_child");
  changeSign->setProperty("Axis", "Y");
  changeSign->setProperty("Formula", "-y");
  changeSign->execute();
  return changeSign->getProperty("OutputWorkspace");
}

/**
 * Transposes given 2D workspace with monochromatic data
 * @param workspace : workspace to be transposed
 */
API::MatrixWorkspace_sptr LoadILLPolarizedDiffraction::transposeMonochromatic(
    API::MatrixWorkspace_sptr workspace) {
  IAlgorithm_sptr transpose = createChildAlgorithm("Transpose");
  transpose->initialize();
  transpose->setProperty("InputWorkspace", workspace);
  transpose->setProperty("OutputWorkspace", "__unused_for_child");
  transpose->execute();
  return transpose->getProperty("OutputWorkspace");
}

} // namespace DataHandling
} // namespace Mantid<|MERGE_RESOLUTION|>--- conflicted
+++ resolved
@@ -466,11 +466,8 @@
   if (m_acquisitionMode == TOF_MODE_ON) {
     NXFloat timeOfFlightInfo = entry.openNXFloat("D7/Detector/time_of_flight");
     timeOfFlightInfo.load();
-<<<<<<< HEAD
+    auto channelWidth = static_cast<double>(timeOfFlightInfo[0]);
     m_numberOfChannels = size_t(timeOfFlightInfo[1]);
-=======
->>>>>>> 64d58d55
-    auto channelWidth = static_cast<double>(timeOfFlightInfo[0]);
     auto tofDelay = timeOfFlightInfo[2];
     for (auto channel_no = 0;
          channel_no <= static_cast<int>(m_numberOfChannels); channel_no++) {
