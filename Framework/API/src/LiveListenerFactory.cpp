#include "MantidAPI/LiveListenerFactory.h"
#include "MantidKernel/Logger.h"
#include "MantidKernel/ConfigService.h"
#include "MantidKernel/InstrumentInfo.h"
#include <Poco/Net/SocketAddress.h>

using boost::shared_ptr;

namespace Mantid {
namespace API {
namespace {
/// static logger
Kernel::Logger g_log("LiveListenerFactory");
}

/**
 * Creates an instance of the appropriate listener for the given instrument,
 * and establishes the connection to the data acquisition.
 *
 * @param instrumentName The name of the instrument to 'listen to' (Note that
 *                       the argument has different semantics to the base class
 *                       create method).
 * @param connect        Whether to connect the listener to the data stream for
 *                       the given instrument.
 * @param properties     Property manager to copy property values to the
 *                       listener if it has any.
 * @param listenerConnectionName Name of LiveListenerInfo connection to use.
 * @return A shared pointer to the created ILiveListener implementation
 * @throws Exception::NotFoundError If the requested listener is not registered
 * @throws std::runtime_error If unable to connect to the listener at the
 *                            configured address.
 */
boost::shared_ptr<ILiveListener> LiveListenerFactoryImpl::create(
    const std::string &instrumentName, bool connect,
<<<<<<< HEAD
    const Kernel::IPropertyManager *properties) const {
  using Poco::Net::SocketAddress;
  ILiveListener_sptr listener;
  // See if we know about the instrument with the given name
  ILiveListener::ConnectionArgs args = {instrumentName};
=======
    const Kernel::IPropertyManager *properties,
    const std::string &listenerConnectionName) const {
>>>>>>> 9cb3a988
  try {
    // Look up LiveListenerInfo based on given instrument and listener names
    auto inst = Kernel::ConfigService::Instance().getInstrument(instrumentName);
    auto info = inst.liveListenerInfo(listenerConnectionName);

    // Defer creation logic to other create overload
    return create(info, connect, properties);

  } catch (Kernel::Exception::NotFoundError &) {
    // Could not determine LiveListenerInfo for instrumentName
    // Attempt to interpret instrumentName as listener class name instead, to
    // support legacy usage in unit tests.
    Kernel::LiveListenerInfo info(instrumentName);
    return create(info, connect, properties);
  }
}

/**
 * Creates an instance of a specific LiveListener based on the given
 * LiveListenerInfo instance. The only required data from LiveListenerInfo is
 * the listener class name. If connect is set to true, a valid address is also
 * required.
 *
 * @param info       LiveListenerInfo based on which to create the LiveListener
 * @param connect    Whether to connect the listener to the data stream for the
 *                   given instrument.
 * @param properties Property manager to copy property values to the listener
 *                   if it has any.
 * @return A shared pointer to the created ILiveListener implementation
 */
boost::shared_ptr<ILiveListener> LiveListenerFactoryImpl::create(
    const Kernel::LiveListenerInfo &info, bool connect,
    const Kernel::IPropertyManager *properties) const {

  ILiveListener_sptr listener =
      Kernel::DynamicFactory<ILiveListener>::create(info.listener());

  // Give LiveListener additional properties if provided
  if (properties) {
    listener->updatePropertyValues(*properties);
  }

  if (connect) {
    try {
      Poco::Net::SocketAddress address;

      // To allow listener::connect to be called even when no address is given
      if (!info.address().empty())
        address = Poco::Net::SocketAddress(info.address());

      // If we can't connect, throw an exception to be handled below
      if (!listener->connect(address)) {
        throw Poco::Exception("Connection attempt failed.");
      }
    }
<<<<<<< HEAD
    if (connect &&
        !listener->connect(SocketAddress(inst.liveDataAddress()), args)) {
      // If we can't connect, log and throw an exception
=======
    // The Poco SocketAddress can throw all manner of exceptions if the address
    // string it gets is badly formed, or it can't successfully look up the
    // server given, or .......
    // Just catch the base class exception
    catch (Poco::Exception &pocoEx) {
>>>>>>> 9cb3a988
      std::stringstream ss;
      ss << "Unable to connect listener [" << info.listener() << "] to ["
         << info.address() << "]: " << pocoEx.what();
      g_log.debug(ss.str());
      throw std::runtime_error(ss.str());
    }
<<<<<<< HEAD
  } catch (Kernel::Exception::NotFoundError &) {
    // If we get to here either we don't know of the instrument name given, or
    // the the live
    // listener class given for the instrument is not known.
    // During development, and for testing, we allow the direct passing in of a
    // listener name
    //   - so try to create that. Will throw if it doesn't exist - let that
    //   exception get out
    listener = Kernel::DynamicFactory<ILiveListener>::create(instrumentName);
    if (connect)
      listener->connect(SocketAddress(), args);
  }
  // The Poco SocketAddress can throw all manner of exceptions if the address
  // string it gets is
  // badly formed, or it can't successfully look up the server given, or .......
  // Just catch the base class exception
  catch (Poco::Exception &pocoEx) {
    std::stringstream ss;
    ss << "Unable to connect listener " << listener->name() << " to "
       << instrumentName << ": " << pocoEx.what();
    g_log.debug(ss.str());
    throw std::runtime_error(ss.str());
=======
>>>>>>> 9cb3a988
  }

  // If we get to here, it's all good!
  return listener;
}

/**
 * Override the DynamicFactory::createUnwrapped() method. We don't want it used
 * here. Making it private will prevent most accidental usage, though of course
 * this could be called through a DynamicFactory pointer or reference.
 *
 * @param className Argument that's ignored
 * @returns Never
 * @throws Exception::NotImplementedError every time!
 */
ILiveListener *
LiveListenerFactoryImpl::createUnwrapped(const std::string &className) const {
  UNUSED_ARG(className)
  throw Kernel::Exception::NotImplementedError(
      "Don't use this method - use the safe one!!!");
}

} // namespace Mantid
} // namespace API<|MERGE_RESOLUTION|>--- conflicted
+++ resolved
@@ -32,16 +32,8 @@
  */
 boost::shared_ptr<ILiveListener> LiveListenerFactoryImpl::create(
     const std::string &instrumentName, bool connect,
-<<<<<<< HEAD
-    const Kernel::IPropertyManager *properties) const {
-  using Poco::Net::SocketAddress;
-  ILiveListener_sptr listener;
-  // See if we know about the instrument with the given name
-  ILiveListener::ConnectionArgs args = {instrumentName};
-=======
     const Kernel::IPropertyManager *properties,
     const std::string &listenerConnectionName) const {
->>>>>>> 9cb3a988
   try {
     // Look up LiveListenerInfo based on given instrument and listener names
     auto inst = Kernel::ConfigService::Instance().getInstrument(instrumentName);
@@ -97,48 +89,17 @@
         throw Poco::Exception("Connection attempt failed.");
       }
     }
-<<<<<<< HEAD
-    if (connect &&
-        !listener->connect(SocketAddress(inst.liveDataAddress()), args)) {
-      // If we can't connect, log and throw an exception
-=======
     // The Poco SocketAddress can throw all manner of exceptions if the address
     // string it gets is badly formed, or it can't successfully look up the
     // server given, or .......
     // Just catch the base class exception
     catch (Poco::Exception &pocoEx) {
->>>>>>> 9cb3a988
       std::stringstream ss;
       ss << "Unable to connect listener [" << info.listener() << "] to ["
          << info.address() << "]: " << pocoEx.what();
       g_log.debug(ss.str());
       throw std::runtime_error(ss.str());
     }
-<<<<<<< HEAD
-  } catch (Kernel::Exception::NotFoundError &) {
-    // If we get to here either we don't know of the instrument name given, or
-    // the the live
-    // listener class given for the instrument is not known.
-    // During development, and for testing, we allow the direct passing in of a
-    // listener name
-    //   - so try to create that. Will throw if it doesn't exist - let that
-    //   exception get out
-    listener = Kernel::DynamicFactory<ILiveListener>::create(instrumentName);
-    if (connect)
-      listener->connect(SocketAddress(), args);
-  }
-  // The Poco SocketAddress can throw all manner of exceptions if the address
-  // string it gets is
-  // badly formed, or it can't successfully look up the server given, or .......
-  // Just catch the base class exception
-  catch (Poco::Exception &pocoEx) {
-    std::stringstream ss;
-    ss << "Unable to connect listener " << listener->name() << " to "
-       << instrumentName << ": " << pocoEx.what();
-    g_log.debug(ss.str());
-    throw std::runtime_error(ss.str());
-=======
->>>>>>> 9cb3a988
   }
 
   // If we get to here, it's all good!
