// Mantid Repository : https://github.com/mantidproject/mantid
//
// Copyright &copy; 2018 ISIS Rutherford Appleton Laboratory UKRI,
//   NScD Oak Ridge National Laboratory, European Spallation Source,
//   Institut Laue - Langevin & CSNS, Institute of High Energy Physics, CAS
// SPDX - License - Identifier: GPL - 3.0 +
#include "MantidAPI/Algorithm.h"
#include "MantidAPI/ADSValidator.h"
#include "MantidAPI/AlgorithmHistory.h"
#include "MantidAPI/AlgorithmManager.h"
#include "MantidAPI/AnalysisDataService.h"
#include "MantidAPI/DeprecatedAlgorithm.h"
#include "MantidAPI/IWorkspaceProperty.h"
#include "MantidAPI/WorkspaceGroup.h"
#include "MantidAPI/WorkspaceHistory.h"

#include "MantidJson/Json.h"
#include "MantidKernel/CompositeValidator.h"
#include "MantidKernel/ConfigService.h"
#include "MantidKernel/EmptyValues.h"
#include "MantidKernel/MultiThreaded.h"
#include "MantidKernel/PropertyWithValue.h"
#include "MantidKernel/Strings.h"
#include "MantidKernel/Timer.h"
#include "MantidKernel/UsageService.h"

#include "MantidParallel/Communicator.h"

#include "MantidKernel/StringTokenizer.h"
#include <Poco/ActiveMethod.h>
#include <Poco/ActiveResult.h>
#include <Poco/NotificationCenter.h>
#include <Poco/RWLock.h>
#include <Poco/Void.h>

#include <json/json.h>

#include <map>
#include <memory>
#include <utility>

// Index property handling template definitions
#include "MantidAPI/Algorithm.tcc"

using namespace Mantid::Kernel;

namespace Mantid {
namespace API {
namespace {
/// Separator for workspace types in workspaceMethodOnTypes member
const std::string WORKSPACE_TYPES_SEPARATOR = ";";

/// The minimum number of seconds after execution that the algorithm should be
/// kept alive before garbage collection
const size_t DELAY_BEFORE_GC = 5;

class WorkspacePropertyValueIs {
public:
  explicit WorkspacePropertyValueIs(const std::string &value) : m_value(value) {}
  bool operator()(IWorkspaceProperty *property) {
    auto *prop = dynamic_cast<Property *>(property);
    if (!prop)
      return false;
    return prop->value() == m_value;
  }

private:
  const std::string &m_value;
};

template <typename T> struct RunOnFinish {
  RunOnFinish(T &&task) : m_onfinsh(std::move(task)) {}
  ~RunOnFinish() { m_onfinsh(); }

private:
  T m_onfinsh;
};

} // namespace

// Doxygen can't handle member specialization at the moment:
// https://bugzilla.gnome.org/show_bug.cgi?id=406027
// so we have to ignore them
///@cond
template <typename NumT> bool Algorithm::isEmpty(const NumT toCheck) {
  return static_cast<int>(toCheck) == EMPTY_INT();
}

template <> MANTID_API_DLL bool Algorithm::isEmpty(const double toCheck) {
  return std::abs((toCheck - EMPTY_DBL()) / (EMPTY_DBL())) < 1e-8;
}

// concrete instantiations
template MANTID_API_DLL bool Algorithm::isEmpty<int>(const int);
template MANTID_API_DLL bool Algorithm::isEmpty<int64_t>(const int64_t);
template MANTID_API_DLL bool Algorithm::isEmpty<std::size_t>(const std::size_t);
///@endcond

//=============================================================================================
//================================== Constructors/Destructors
//=================================
//=============================================================================================

/// Initialize static algorithm counter
size_t Algorithm::g_execCount = 0;

/// Constructor
Algorithm::Algorithm()
    : m_cancel(false), m_parallelException(false), m_log("Algorithm"), g_log(m_log), m_groupSize(0),
      m_executeAsync(nullptr), m_notificationCenter(nullptr), m_progressObserver(nullptr),
      m_executionState(ExecutionState::Uninitialized), m_resultState(ResultState::NotFinished),
      m_isChildAlgorithm(false), m_recordHistoryForChild(false), m_alwaysStoreInADS(true), m_runningAsync(false),
      m_rethrow(false), m_isAlgStartupLoggingEnabled(true), m_startChildProgress(0.), m_endChildProgress(0.),
      m_algorithmID(this), m_singleGroup(-1), m_groupsHaveSimilarNames(false), m_inputWorkspaceHistories(),
      m_communicator(std::make_unique<Parallel::Communicator>()), m_properties() {}

/// Virtual destructor
Algorithm::~Algorithm() {}

//=============================================================================================
//================================== Simple Getters/Setters
//===================================
//=============================================================================================

/// Gets the current execution state
ExecutionState Algorithm::executionState() const { return m_executionState; }

/// Sets the current execution state
void Algorithm::setExecutionState(const ExecutionState state) { m_executionState = state; }

/// Gets the current result State
ResultState Algorithm::resultState() const { return m_resultState; }

/// Sets the result execution state
/// if set to Success or Failed will also set the execution state to finished
void Algorithm::setResultState(const ResultState state) {
  if (state != ResultState::NotFinished) {
    setExecutionState(ExecutionState::Finished);
  }
  m_resultState = state;
}

//---------------------------------------------------------------------------------------------
/// Has the Algorithm already been initialized
bool Algorithm::isInitialized() const { return (m_executionState != ExecutionState::Uninitialized); }

/// Has the Algorithm already been executed successfully
bool Algorithm::isExecuted() const {
  return ((executionState() == ExecutionState::Finished) && (resultState() == ResultState::Success));
}

//---------------------------------------------------------------------------------------------
/** To query whether algorithm is a child.
 *  @returns true - the algorithm is a child algorithm.  False - this is a full
 * managed algorithm.
 */
bool Algorithm::isChild() const { return m_isChildAlgorithm; }

/** To set whether algorithm is a child.
 *  @param isChild :: True - the algorithm is a child algorithm.  False - this
 * is a full managed algorithm.
 */
void Algorithm::setChild(const bool isChild) {
  m_isChildAlgorithm = isChild;
  this->setAlwaysStoreInADS(!isChild);
}

/**
 * Change the state of the history recording flag. Only applicable for
 * child algorithms.
 * @param on :: The new state of the flag
 */
void Algorithm::enableHistoryRecordingForChild(const bool on) { m_recordHistoryForChild = on; }

/** Do we ALWAYS store in the AnalysisDataService? This is set to true
 * for python algorithms' child algorithms
 *
 * @param doStore :: always store in ADS
 */
void Algorithm::setAlwaysStoreInADS(const bool doStore) { m_alwaysStoreInADS = doStore; }

/** Returns true if we always store in the AnalysisDataService.
 *  @return true if output is saved to the AnalysisDataService.
 */
bool Algorithm::getAlwaysStoreInADS() const { return m_alwaysStoreInADS; }

/** Set whether the algorithm will rethrow exceptions
 * @param rethrow :: true if you want to rethrow exception.
 */
void Algorithm::setRethrows(const bool rethrow) { this->m_rethrow = rethrow; }

/// True if the algorithm is running.
bool Algorithm::isRunning() const { return (executionState() == ExecutionState::Running); }

/// True if the algorithm is ready for garbage collection.
bool Algorithm::isReadyForGarbageCollection() const {
  if ((executionState() == ExecutionState::Finished) &&
      (Mantid::Types::Core::DateAndTime::getCurrentTime() > m_gcTime)) {
    return true;
  }
  return false;
}

//---------------------------------------------------------------------------------------------
/**  Add an observer to a notification
@param observer :: Reference to the observer to add
*/
void Algorithm::addObserver(const Poco::AbstractObserver &observer) const {
  notificationCenter().addObserver(observer);
}

/**  Remove an observer
@param observer :: Reference to the observer to remove
*/
void Algorithm::removeObserver(const Poco::AbstractObserver &observer) const {
  notificationCenter().removeObserver(observer);
}

//---------------------------------------------------------------------------------------------
/** Sends ProgressNotification.
 * @param p :: Reported progress,  must be between 0 (just started) and 1
 * (finished)
 * @param msg :: Optional message string
 * @param estimatedTime :: Optional estimated time to completion
 * @param progressPrecision :: optional, int number of digits after the decimal
 * point to show.
 */
void Algorithm::progress(double p, const std::string &msg, double estimatedTime, int progressPrecision) {
  notificationCenter().postNotification(new ProgressNotification(this, p, msg, estimatedTime, progressPrecision));
}

//---------------------------------------------------------------------------------------------
/// Function to return all of the categories that contain this algorithm
const std::vector<std::string> Algorithm::categories() const {
  Mantid::Kernel::StringTokenizer tokenizer(category(), categorySeparator(),
                                            Mantid::Kernel::StringTokenizer::TOK_TRIM |
                                                Mantid::Kernel::StringTokenizer::TOK_IGNORE_EMPTY);

  auto res = tokenizer.asVector();

  const auto *depo = dynamic_cast<const DeprecatedAlgorithm *>(this);
  if (depo != nullptr) {
    res.emplace_back("Deprecated");
  }
  return res;
}

/**
 * @return A string giving the method name that should be attached to a
 * workspace
 */
const std::string Algorithm::workspaceMethodName() const { return ""; }

/**
 *
 * @return A list of workspace class names that should have the
 *workspaceMethodName attached
 */
const std::vector<std::string> Algorithm::workspaceMethodOn() const {
  Mantid::Kernel::StringTokenizer tokenizer(this->workspaceMethodOnTypes(), WORKSPACE_TYPES_SEPARATOR,
                                            Mantid::Kernel::StringTokenizer::TOK_TRIM |
                                                Mantid::Kernel::StringTokenizer::TOK_IGNORE_EMPTY);
  return tokenizer.asVector();
}

/**
 * @return The name of the property that the calling object will be passed to.
 */
const std::string Algorithm::workspaceMethodInputProperty() const { return ""; }

//---------------------------------------------------------------------------------------------
/** Initialization method invoked by the framework. This method is responsible
 *  for any bookkeeping of initialization required by the framework itself.
 *  It will in turn invoke the init() method of the derived algorithm,
 *  and of any Child Algorithms which it creates.
 *  @throw runtime_error Thrown if algorithm or Child Algorithm cannot be
 *initialised
 *
 */
void Algorithm::initialize() {
  // Bypass the initialization if the algorithm has already been initialized.
  if (isInitialized())
    return;

  g_log.setName(this->name());
  setLoggingOffset(0);
  try {
    try {
      this->init();
      setupSkipValidationMasterOnly();
    } catch (std::runtime_error &) {
      throw;
    }

    // Indicate that this Algorithm has been initialized to prevent duplicate
    // attempts.
    setExecutionState(ExecutionState::Initialized);
  } catch (std::runtime_error &) {
    throw;
  }
  // Unpleasant catch-all! Along with this, Gaudi version catches GaudiException
  // & std::exception
  // but doesn't really do anything except (print fatal) messages.
  catch (...) {
    // Gaudi: A call to the auditor service is here
    // (1) perform the printout
    getLogger().fatal("UNKNOWN Exception is caught in initialize()");
    throw;
  }
}

//---------------------------------------------------------------------------------------------
/** Perform validation of ALL the input properties of the algorithm.
 * This is to be overridden by specific algorithms.
 * It will be called in dialogs after parsing all inputs and setting the
 * properties, but BEFORE executing.
 *
 * @return a map where: Key = string name of the the property;
            Value = string describing the problem with the property.
 */
std::map<std::string, std::string> Algorithm::validateInputs() { return std::map<std::string, std::string>(); }

//---------------------------------------------------------------------------------------------
/**
 * Go through the properties and cache the input/output
 * workspace properties for later use.
 */
void Algorithm::cacheWorkspaceProperties() {
  m_inputWorkspaceProps.clear();
  m_outputWorkspaceProps.clear();
  m_pureOutputWorkspaceProps.clear();
  const auto &props = this->getProperties();
  for (const auto &prop : props) {
    auto wsProp = dynamic_cast<IWorkspaceProperty *>(prop);
    if (!wsProp)
      continue;
    switch (prop->direction()) {
    case Kernel::Direction::Input:
      m_inputWorkspaceProps.emplace_back(wsProp);
      break;
    case Kernel::Direction::InOut:
      m_inputWorkspaceProps.emplace_back(wsProp);
      m_outputWorkspaceProps.emplace_back(wsProp);
      break;
    case Kernel::Direction::Output:
      m_outputWorkspaceProps.emplace_back(wsProp);
      m_pureOutputWorkspaceProps.emplace_back(wsProp);
      break;
    default:
      throw std::logic_error("Unexpected property direction found for property " + prop->name() + " of algorithm " +
                             this->name());
    }
  }
}

/**
 * Cache the histories of any input workspaces so they can be copied over after
 * algorithm completion.
 */
void Algorithm::cacheInputWorkspaceHistories() {
  if (!trackingHistory())
    return;

  auto cacheHistories = [this](const Workspace_sptr &ws) {
    if (auto group = dynamic_cast<const WorkspaceGroup *>(ws.get())) {
      m_inputWorkspaceHistories.reserve(m_inputWorkspaceHistories.size() + group->size());
      for (const auto &memberWS : *group) {
        m_inputWorkspaceHistories.emplace_back(memberWS);
      }
    } else {
      m_inputWorkspaceHistories.emplace_back(ws);
    }
  };
  using ArrayPropertyString = ArrayProperty<std::string>;
  auto isADSValidator = [](const IValidator_sptr &validator) -> bool {
    if (!validator)
      return false;
    if (dynamic_cast<ADSValidator *>(validator.get()))
      return true;
    if (const auto compValidator = dynamic_cast<CompositeValidator *>(validator.get()))
      return compValidator->contains<ADSValidator>();

    return false;
  };

  // Look over all properties so we can catch an string array properties
  // with an ADSValidator. ADSValidator indicates that the strings
  // point to workspace names so we want to pick up the history from these too.
  const auto &ads = AnalysisDataService::Instance();
  m_inputWorkspaceHistories.clear();
  const auto &props = this->getProperties();
  for (const auto &prop : props) {
    if (prop->direction() != Direction::Input && prop->direction() != Direction::InOut)
      continue;

    if (auto wsProp = dynamic_cast<IWorkspaceProperty *>(prop)) {
      if (auto ws = wsProp->getWorkspace()) {
        cacheHistories(ws);
      } else {
        Workspace_sptr wsFromADS;
        try {
          wsFromADS = ads.retrieve(prop->value());
        } catch (Exception::NotFoundError &) {
          continue;
        }
        cacheHistories(wsFromADS);
      }
    } else if (auto strArrayProp = dynamic_cast<ArrayPropertyString *>(prop)) {
      if (!isADSValidator(strArrayProp->getValidator()))
        continue;
      const auto &wsNames((*strArrayProp)());
      for (const auto &name : wsNames) {
        cacheHistories(ads.retrieve(name));
      }
    }
  }
} // namespace API

//---------------------------------------------------------------------------------------------
/** Go through the workspace properties of this algorithm
 * and lock the workspaces for reading or writing.
 *
 */
void Algorithm::lockWorkspaces() {
  // Do not lock workspace for child algos
  if (this->isChild())
    return;

  if (!m_readLockedWorkspaces.empty() || !m_writeLockedWorkspaces.empty())
    throw std::logic_error("Algorithm::lockWorkspaces(): The workspaces have "
                           "already been locked!");

  // First, Write-lock the output workspaces
  auto &debugLog = g_log.debug();
  for (auto &outputWorkspaceProp : m_outputWorkspaceProps) {
    Workspace_sptr ws = outputWorkspaceProp->getWorkspace();
    if (ws) {
      // The workspace property says to do locking,
      // AND it has NOT already been write-locked
      if (outputWorkspaceProp->isLocking() && std::find(m_writeLockedWorkspaces.begin(), m_writeLockedWorkspaces.end(),
                                                        ws) == m_writeLockedWorkspaces.end()) {
        // Write-lock it if not already
        debugLog << "Write-locking " << ws->getName() << '\n';
        ws->getLock()->writeLock();
        m_writeLockedWorkspaces.emplace_back(ws);
      }
    }
  }

  // Next read-lock the input workspaces
  for (auto &inputWorkspaceProp : m_inputWorkspaceProps) {
    Workspace_sptr ws = inputWorkspaceProp->getWorkspace();
    if (ws) {
      // The workspace property says to do locking,
      // AND it has NOT already been write-locked
      if (inputWorkspaceProp->isLocking() && std::find(m_writeLockedWorkspaces.begin(), m_writeLockedWorkspaces.end(),
                                                       ws) == m_writeLockedWorkspaces.end()) {
        // Read-lock it if not already write-locked
        debugLog << "Read-locking " << ws->getName() << '\n';
        ws->getLock()->readLock();
        m_readLockedWorkspaces.emplace_back(ws);
      }
    }
  }
}

//---------------------------------------------------------------------------------------------
/** Unlock any previously locked workspaces
 *
 */
void Algorithm::unlockWorkspaces() {
  // Do not lock workspace for child algos
  if (this->isChild())
    return;
  auto &debugLog = g_log.debug();
  for (auto &ws : m_writeLockedWorkspaces) {
    if (ws) {
      debugLog << "Unlocking " << ws->getName() << '\n';
      ws->getLock()->unlock();
    }
  }
  for (auto &ws : m_readLockedWorkspaces) {
    if (ws) {
      debugLog << "Unlocking " << ws->getName() << '\n';
      ws->getLock()->unlock();
    }
  }

  // Don't double-unlock workspaces
  m_readLockedWorkspaces.clear();
  m_writeLockedWorkspaces.clear();
}

/**
 * Clear any internal workspace handles so that workspaces will be deleted
 * promptly after a managed algorithm finishes
 */
void Algorithm::clearWorkspaceCaches() {
  m_groupWorkspaces.clear();
  m_inputWorkspaceHistories.clear();
  m_inputWorkspaceProps.clear();
  m_outputWorkspaceProps.clear();
  m_pureOutputWorkspaceProps.clear();
  m_unrolledInputWorkspaces.clear();
}

//---------------------------------------------------------------------------------------------
/** Invoced internally in execute()
 */

bool Algorithm::executeInternal() {
  Timer timer;
  bool algIsExecuted = false;
  AlgorithmManager::Instance().notifyAlgorithmStarting(this->getAlgorithmID());
  {
    auto *depo = dynamic_cast<DeprecatedAlgorithm *>(this);
    if (depo != nullptr)
      getLogger().error(depo->deprecationMsg(this));
  }

  // Register clean up tasks that should happen regardless of the route
  // out of the algorithm. These tasks will get run after this method
  // finishes.
  RunOnFinish onFinish([this]() { this->clearWorkspaceCaches(); });

  notificationCenter().postNotification(new StartedNotification(this));
  Mantid::Types::Core::DateAndTime startTime;

  // Return a failure if the algorithm hasn't been initialized
  if (!isInitialized()) {
    throw std::runtime_error("Algorithm is not initialised:" + this->name());
  }

  // no logging of input if a child algorithm (except for python child algos)
  if (!m_isChildAlgorithm || m_alwaysStoreInADS)
    logAlgorithmInfo();

  // Check all properties for validity
  constexpr bool resetTimer{true};
  float timingInit = timer.elapsed(resetTimer);
  if (!validateProperties()) {
    // Reset name on input workspaces to trigger attempt at collection from ADS
    const auto &props = getProperties();
    for (auto &prop : props) {
      auto wsProp = dynamic_cast<IWorkspaceProperty *>(prop);
      if (wsProp && !(wsProp->getWorkspace())) {
        // Setting it's name to the same one it already had
        prop->setValue(prop->value());
      }
    }
    // Try the validation again
    if (!validateProperties()) {
      notificationCenter().postNotification(new ErrorNotification(this, "Some invalid Properties found"));
      throw std::runtime_error("Some invalid Properties found");
    }
  }
  const float timingPropertyValidation = timer.elapsed(resetTimer);

  // All properties are now valid - cache workspace properties and histories
  cacheWorkspaceProperties();
  cacheInputWorkspaceHistories();

  // ----- Check for processing groups -------------
  // default true so that it has the right value at the check below the catch
  // block should checkGroups throw
  bool callProcessGroups = true;
  try {
    // Checking the input is a group. Throws if the sizes are wrong
    callProcessGroups = this->checkGroups();
  } catch (std::exception &ex) {
    getLogger().error() << "Error in execution of algorithm " << this->name() << "\n" << ex.what() << "\n";
    notificationCenter().postNotification(new ErrorNotification(this, ex.what()));
    setResultState(ResultState::Failed);
    if (m_isChildAlgorithm || m_runningAsync || m_rethrow) {
      m_runningAsync = false;
      throw;
    }
    return false;
  }

  const auto executionMode = getExecutionMode();

  timingInit += timer.elapsed(resetTimer);
  // ----- Perform validation of the whole set of properties -------------
  if ((!callProcessGroups) && (executionMode != Parallel::ExecutionMode::MasterOnly ||
                               communicator().rank() == 0)) // for groups this is called on each
                                                            // workspace separately
  {
    std::map<std::string, std::string> errors = this->validateInputs();
    if (!errors.empty()) {
      size_t numErrors = errors.size();
      // Log each issue
      auto &errorLog = getLogger().error();
      auto &warnLog = getLogger().warning();
      for (auto &error : errors) {
        if (this->existsProperty(error.first))
          errorLog << "Invalid value for " << error.first << ": " << error.second << "\n";
        else {
          numErrors -= 1; // don't count it as an error
          warnLog << "validateInputs() references non-existant property \"" << error.first << "\"\n";
        }
      }
      // Throw because something was invalid
      if (numErrors > 0) {
        std::stringstream msg;
        msg << "Some invalid Properties found: [ ";
        for (auto &error : errors) {
          msg << error.first << " ";
        }
        msg << "]";
        notificationCenter().postNotification(new ErrorNotification(this, "Some invalid Properties found"));
        throw std::runtime_error(msg.str());
      }
    }
  }
  const float timingInputValidation = timer.elapsed(resetTimer);

  if (trackingHistory()) {
    // count used for defining the algorithm execution order
    // If history is being recorded we need to count this as a separate
    // algorithm
    // as the history compares histories by their execution number
    ++Algorithm::g_execCount;

    // populate history record before execution so we can record child
    // algorithms in it
    AlgorithmHistory algHist;
    m_history = std::make_shared<AlgorithmHistory>(algHist);
  }

  // ----- Process groups -------------
  // If checkGroups() threw an exception but there ARE group workspaces
  // (means that the group sizes were incompatible)
  if (callProcessGroups) {
    return doCallProcessGroups(startTime);
  }

  // Read or write locks every input/output workspace
  this->lockWorkspaces();
  timingInit += timer.elapsed(resetTimer);

  // Invoke exec() method of derived class and catch all uncaught exceptions
  try {
    try {
      setExecutionState(ExecutionState::Running);

      startTime = Mantid::Types::Core::DateAndTime::getCurrentTime();
      // Call the concrete algorithm's exec method
      this->exec(executionMode);
      registerFeatureUsage();
      // Check for a cancellation request in case the concrete algorithm doesn't
      interruption_point();
      const float timingExec = timer.elapsed(resetTimer);
      // The total runtime including all init steps is used for general logging.
      const float duration = timingInit + timingPropertyValidation + timingInputValidation + timingExec;
      // need it to throw before trying to run fillhistory() on an algorithm
      // which has failed
      if (trackingHistory() && m_history) {
        m_history->fillAlgorithmHistory(this, startTime, duration, Algorithm::g_execCount);
        fillHistory();
        linkHistoryWithLastChild();
      }

      // Put the output workspaces into the AnalysisDataService - if requested
      if (m_alwaysStoreInADS)
        this->store();

      // just cache the value internally, it is set at the very end of this
      // method
      algIsExecuted = true;

      // Log that execution has completed.
      getLogger().debug("Time to validate properties: " + std::to_string(timingPropertyValidation) + " seconds\n" +
                        "Time for other input validation: " + std::to_string(timingInputValidation) + " seconds\n" +
                        "Time for other initialization: " + std::to_string(timingInit) + " seconds\n" +
                        "Time to run exec: " + std::to_string(timingExec) + " seconds\n");
      reportCompleted(duration);
    } catch (std::runtime_error &ex) {
      m_gcTime = Mantid::Types::Core::DateAndTime::getCurrentTime() +=
          (Mantid::Types::Core::DateAndTime::ONE_SECOND * DELAY_BEFORE_GC);
      setResultState(ResultState::Failed);
      notificationCenter().postNotification(new ErrorNotification(this, ex.what()));
      this->unlockWorkspaces();
      if (m_isChildAlgorithm || m_runningAsync || m_rethrow)
        throw;
      else {
        getLogger().error() << "Error in execution of algorithm " << this->name() << '\n' << ex.what() << '\n';
      }

    } catch (std::logic_error &ex) {
      m_gcTime = Mantid::Types::Core::DateAndTime::getCurrentTime() +=
          (Mantid::Types::Core::DateAndTime::ONE_SECOND * DELAY_BEFORE_GC);
      notificationCenter().postNotification(new ErrorNotification(this, ex.what()));
      setResultState(ResultState::Failed);
      this->unlockWorkspaces();
      if (m_isChildAlgorithm || m_runningAsync || m_rethrow)
        throw;
      else {
        getLogger().error() << "Logic Error in execution of algorithm " << this->name() << '\n' << ex.what() << '\n';
      }
    }
  } catch (CancelException &ex) {
    m_runningAsync = false;
    getLogger().warning() << this->name() << ": Execution cancelled by user.\n";
    m_gcTime = Mantid::Types::Core::DateAndTime::getCurrentTime() +=
        (Mantid::Types::Core::DateAndTime::ONE_SECOND * DELAY_BEFORE_GC);
    setResultState(ResultState::Failed);
    notificationCenter().postNotification(new ErrorNotification(this, ex.what()));
    this->unlockWorkspaces();

    throw;
  }
  // Gaudi also specifically catches GaudiException & std:exception.
  catch (std::exception &ex) {
    m_runningAsync = false;
    getLogger().error() << "Error in execution of algorithm " << this->name() << ":\n" << ex.what() << "\n";
    m_gcTime = Mantid::Types::Core::DateAndTime::getCurrentTime() +=
        (Mantid::Types::Core::DateAndTime::ONE_SECOND * DELAY_BEFORE_GC);
    setResultState(ResultState::Failed);
    notificationCenter().postNotification(new ErrorNotification(this, ex.what()));
    this->unlockWorkspaces();

    throw;
  }

  catch (...) {
    // Execution failed with an unknown exception object
    m_runningAsync = false;

    m_gcTime = Mantid::Types::Core::DateAndTime::getCurrentTime() +=
        (Mantid::Types::Core::DateAndTime::ONE_SECOND * DELAY_BEFORE_GC);
    setResultState(ResultState::Failed);
    notificationCenter().postNotification(new ErrorNotification(this, "UNKNOWN Exception is caught in exec()"));
    getLogger().error() << this->name() << ": UNKNOWN Exception is caught in exec()\n";
    this->unlockWorkspaces();

    throw;
  }

  this->unlockWorkspaces();

  m_gcTime = Mantid::Types::Core::DateAndTime::getCurrentTime() +=
      (Mantid::Types::Core::DateAndTime::ONE_SECOND * DELAY_BEFORE_GC);
  if (algIsExecuted) {
    setResultState(ResultState::Success);
  }
  // Only gets to here if algorithm ended normally
  notificationCenter().postNotification(new FinishedNotification(this, isExecuted()));

  return isExecuted();
}

//---------------------------------------------------------------------------------------------
/** Execute as a Child Algorithm.
 * This runs execute() but catches errors so as to log the name
 * of the failed Child Algorithm, if it fails.
 */
void Algorithm::executeAsChildAlg() {
  bool executed = false;
  try {
    executed = execute();
  } catch (std::runtime_error &) {
    throw;
  }

  if (!executed) {
    throw std::runtime_error("Unable to successfully run ChildAlgorithm " + this->name());
  }
}

//---------------------------------------------------------------------------------------------
/** Stores any output workspaces into the AnalysisDataService
 *  @throw std::runtime_error If unable to successfully store an output
 * workspace
 */
void Algorithm::store() {
  const std::vector<Property *> &props = getProperties();
  std::vector<int> groupWsIndicies;

  // add any regular/child workspaces first, then add the groups
  for (unsigned int i = 0; i < props.size(); ++i) {
    auto *wsProp = dynamic_cast<IWorkspaceProperty *>(props[i]);
    if (wsProp) {
      // check if the workspace is a group, if so remember where it is and add
      // it later
      auto group = std::dynamic_pointer_cast<WorkspaceGroup>(wsProp->getWorkspace());
      if (!group) {
        try {
          wsProp->store();
        } catch (std::runtime_error &) {
          throw;
        }
      } else {
        groupWsIndicies.emplace_back(i);
      }
    }
  }

  // now store workspace groups once their members have been added
  std::vector<int>::const_iterator wsIndex;
  for (wsIndex = groupWsIndicies.begin(); wsIndex != groupWsIndicies.end(); ++wsIndex) {
    auto *wsProp = dynamic_cast<IWorkspaceProperty *>(props[*wsIndex]);
    if (wsProp) {
      try {
        wsProp->store();
      } catch (std::runtime_error &) {
        throw;
      }
    }
  }
}

//---------------------------------------------------------------------------------------------
/** Create a Child Algorithm.  A call to this method creates a child algorithm
 *object.
 *  Using this mechanism instead of creating daughter
 *  algorithms directly via the new operator is prefered since then
 *  the framework can take care of all of the necessary book-keeping.
 *
 *  @param name ::           The concrete algorithm class of the Child Algorithm
 *  @param startProgress ::  The percentage progress value of the overall
 *algorithm where this child algorithm starts
 *  @param endProgress ::    The percentage progress value of the overall
 *algorithm where this child algorithm ends
 *  @param enableLogging ::  Set to false to disable logging from the child
 *algorithm
 *  @param version ::        The version of the child algorithm to create. By
 *default gives the latest version.
 *  @return shared pointer to the newly created algorithm object
 */
Algorithm_sptr Algorithm::createChildAlgorithm(const std::string &name, const double startProgress,
                                               const double endProgress, const bool enableLogging, const int &version) {
  Algorithm_sptr alg = AlgorithmManager::Instance().createUnmanaged(name, version);
  setupAsChildAlgorithm(alg, startProgress, endProgress, enableLogging);
  return alg;
}

/** Setup algorithm as child algorithm.
 *
 * Used internally by createChildAlgorithm. Arguments are as documented there.
 * Can also be used manually for algorithms created otherwise. This allows
 * running algorithms that are not declared into the factory as child
 * algorithms. */
void Algorithm::setupAsChildAlgorithm(const Algorithm_sptr &alg, const double startProgress, const double endProgress,
                                      const bool enableLogging) {
  // set as a child
  alg->setChild(true);
  alg->setLogging(enableLogging);

  // Initialise the Child Algorithm
  try {
    alg->initialize();
  } catch (std::runtime_error &) {
    throw std::runtime_error("Unable to initialise Child Algorithm '" + alg->name() + "'");
  }

  // If output workspaces are nameless, give them a temporary name to satisfy
  // validator
  const std::vector<Property *> &props = alg->getProperties();
  for (auto prop : props) {
    auto wsProp = dynamic_cast<IWorkspaceProperty *>(prop);
    if (prop->direction() == Mantid::Kernel::Direction::Output && wsProp) {
      if (prop->value().empty() && !wsProp->isOptional()) {
        prop->createTemporaryValue();
      }
    }
  }

  if (startProgress >= 0.0 && endProgress > startProgress && endProgress <= 1.0) {
    alg->addObserver(this->progressObserver());
    m_startChildProgress = startProgress;
    m_endChildProgress = endProgress;
  }

  // Before we return the shared pointer, use it to create a weak pointer and
  // keep that in a vector.
  // It will be used this to pass on cancellation requests
  // It must be protected by a critical block so that Child Algorithms can run
  // in parallel safely.
  std::weak_ptr<IAlgorithm> weakPtr(alg);
  PARALLEL_CRITICAL(Algorithm_StoreWeakPtr) { m_ChildAlgorithms.emplace_back(weakPtr); }
}

//=============================================================================================
//================================== Algorithm History
//========================================
//=============================================================================================

/**
 * Serialize this object to a string. The format is
 * a json formatted string.
 * @returns This object serialized as a string
 */
std::string Algorithm::toString() const { return Mantid::JsonHelpers::jsonToString(toJson()); }

/**
 * Serialize this object to a json object)
 * @returns This object serialized as a json object
 */
::Json::Value Algorithm::toJson() const {
  ::Json::Value root;

  root["name"] = name();
  root["version"] = this->version();
  root["properties"] = m_properties.asJson(false);

  return root;
}

//--------------------------------------------------------------------------------------------
/** Construct an object from a history entry.
 *
 * This creates the algorithm and sets all of its properties using the history.
 *
 * @param history :: AlgorithmHistory object
 * @return a shared pointer to the created algorithm.
 */
Algorithm_sptr Algorithm::fromHistory(const AlgorithmHistory &history) {
  ::Json::Value root;
  ::Json::Value jsonMap;

  auto props = history.getProperties();
  const size_t numProps(props.size());
  for (size_t i = 0; i < numProps; ++i) {
    PropertyHistory_sptr prop = props[i];
    if (!prop->isDefault()) {
      jsonMap[prop->name()] = prop->value();
    }
  }

  root["name"] = history.name();
  root["version"] = history.version();
  root["properties"] = jsonMap;

<<<<<<< HEAD
  const std::string output = writer.write(root);
  Algorithm_sptr alg;
=======
  const std::string output = Mantid::JsonHelpers::jsonToString(root);
  IAlgorithm_sptr alg;
>>>>>>> 3616e788

  try {
    alg = Algorithm::fromString(output);
  } catch (std::invalid_argument &) {
    throw std::runtime_error("Could not create algorithm from history. "
                             "Is this a child algorithm whose workspaces are not in the ADS?");
  }
  return alg;
}

//--------------------------------------------------------------------------------------------
/** De-serializes the algorithm from a string
 *
 * @param input :: An input string in the format. The format is
 * AlgorithmName.version(prop1=value1,prop2=value2,...). If .version is
 * not found the highest found is used.
 * @return A pointer to a managed algorithm object
 * @throws std::runtime_error if the algorithm cannot be created
 */
Algorithm_sptr Algorithm::fromString(const std::string &input) {
  ::Json::Value root;
  if (Mantid::JsonHelpers::parse(input, &root)) {
    return fromJson(root);
  } else {
    throw std::runtime_error("Cannot create algorithm, invalid string format.");
  }
}

/**
 * De-serializes the algorithm from a Json object
 * @param serialized A reference to Json::Value that contains a serialized
 * algorithm object
 * @return A new algorithm object
 * @throws std::runtime_error if the algorithm cannot be created
 */
Algorithm_sptr Algorithm::fromJson(const Json::Value &serialized) {
  const std::string algName = serialized["name"].asString();
  const int version = serialized.get("version", -1).asInt();
  auto alg = AlgorithmManager::Instance().createUnmanaged(algName, version);
  alg->initialize();
  alg->setProperties(serialized["properties"]);
  return alg;
}

/** Fills History, Algorithm History and Algorithm Parameters
 */
void Algorithm::fillHistory() {
  WorkspaceVector outputWorkspaces;
  if (!isChild()) {
    findWorkspaces(outputWorkspaces, Direction::Output);
  }
  fillHistory(outputWorkspaces);
}

/**
 * Link the name of the output workspaces on this parent algorithm.
 * with the last child algorithm executed to ensure they match in the history.
 *
 * This solves the case where child algorithms use a temporary name and this
 * name needs to match the output name of the parent algorithm so the history
 *can be re-run.
 */
void Algorithm::linkHistoryWithLastChild() {
  if (!m_recordHistoryForChild)
    return;

  // iterate over the algorithms output workspaces
  const auto &algProperties = getProperties();
  for (const auto &prop : algProperties) {
    if (prop->direction() != Kernel::Direction::Output && prop->direction() != Kernel::Direction::InOut)
      continue;
    const auto *wsProp = dynamic_cast<IWorkspaceProperty *>(prop);
    if (!wsProp)
      continue;
    // Check we actually have a workspace, it may have been optional
    Workspace_sptr workspace = wsProp->getWorkspace();
    if (!workspace)
      continue;

    bool linked = false;
    // find child histories with anonymous output workspaces
    const auto &childHistories = m_history->getChildHistories();
    auto childIter = childHistories.rbegin();
    for (; childIter != childHistories.rend() && !linked; ++childIter) {
      const auto &props = (*childIter)->getProperties();
      auto propIter = props.begin();
      for (; propIter != props.end() && !linked; ++propIter) {
        // check we have a workspace property
        if ((*propIter)->direction() == Kernel::Direction::Output ||
            (*propIter)->direction() == Kernel::Direction::InOut) {
          // if the workspaces are equal, then rename the history
          std::ostringstream os;
          os << "__TMP" << wsProp->getWorkspace().get();
          if (os.str() == (*propIter)->value()) {
            (*propIter)->setValue(prop->value());
            linked = true;
          }
        }
      }
    }
  }
}

/** Indicates that this algrithms history should be tracked regardless of if it
 * is a child.
 *  @param parentHist :: the parent algorithm history object the history in.
 */
void Algorithm::trackAlgorithmHistory(std::shared_ptr<AlgorithmHistory> parentHist) {
  enableHistoryRecordingForChild(true);
  m_parentHistory = std::move(parentHist);
}

/** Check if we are tracking history for this algorithm
 *  @return if we are tracking the history of this algorithm
 */
bool Algorithm::trackingHistory() { return (!isChild() || m_recordHistoryForChild); }

/** Populate lists of the workspace properties for a given direction
 *  (InOut workspaces are included in both input/output)
 * @param workspaces A reference to a vector for the workspaces
 * @param direction The direction of the property required for the search
 * @param checkADS If true, check the ADS for workspace references
 * if the check on the workspace property value is empty. Most useful for
 * finding group workspaces that are never stored on the property
 */
void Algorithm::findWorkspaces(WorkspaceVector &workspaces, unsigned int direction, bool checkADS) const {
  auto workspaceFromWSProperty = [](const IWorkspaceProperty &prop, const AnalysisDataServiceImpl &ads,
                                    const std::string &strValue, bool checkADS) {
    auto workspace = prop.getWorkspace();
    if (workspace)
      return workspace;

    // Empty string indicates optional workspace
    if (checkADS && !strValue.empty()) {
      return ads.retrieve(strValue);
    }
    return Workspace_sptr();
  };
  auto appendWS = [&workspaces](const Workspace_sptr &workspace) {
    if (!workspace)
      return false;
    workspaces.emplace_back(workspace);
    return true;
  };

  // Additional output properties can be declared on the fly
  // so we need a fresh loop over the properties
  const auto &algProperties = getProperties();
  const auto &ads = AnalysisDataService::Instance();
  for (const auto &prop : algProperties) {
    const unsigned int propDirection = prop->direction();
    if (propDirection != direction && propDirection != Direction::InOut)
      continue;
    if (const auto wsProp = dynamic_cast<IWorkspaceProperty *>(prop)) {
      appendWS(workspaceFromWSProperty(*wsProp, ads, prop->value(), checkADS));
    }
  }
}

/** Sends out algorithm parameter information to the logger */
void Algorithm::logAlgorithmInfo() const {
  auto &logger = getLogger();

  if (m_isAlgStartupLoggingEnabled) {
    logger.notice() << name() << " started";
    if (this->isChild())
      logger.notice() << " (child)";
    logger.notice() << '\n';
    // Make use of the AlgorithmHistory class, which holds all the info we
    // want here
    AlgorithmHistory algHistory(this);
    size_t maxPropertyLength = 40;
    if (logger.is(Logger::Priority::PRIO_DEBUG)) {
      // include the full property value when logging in debug
      maxPropertyLength = 0;
    }
    algHistory.printSelf(logger.information(), 0, maxPropertyLength);
  }
}

//=============================================================================================
//================================== WorkspaceGroup-related
//===================================
//=============================================================================================

/** Check the input workspace properties for groups.
 *
 * If there are more than one input workspace properties, then:
 *  - All inputs should be groups of the same size
 *    - In this case, algorithms are processed in order
 *  - OR, only one input should be a group, the others being size of 1
 *
 * If the property itself is a WorkspaceProperty<WorkspaceGroup> then
 * this returns false
 *
 * Returns true if processGroups() should be called.
 * It also sets up some other members.
 *
 * Override if it is needed to customize the group checking.
 *
 * @throw std::invalid_argument if the groups sizes are incompatible.
 * @throw std::invalid_argument if a member is not found
 *
 * This method (or an override) must NOT THROW any exception if there are no
 *input workspace groups
 */
bool Algorithm::checkGroups() {
  size_t numGroups = 0;
  bool processGroups = false;

  // Unroll the groups or single inputs into vectors of workspaces
  const auto &ads = AnalysisDataService::Instance();
  m_unrolledInputWorkspaces.clear();
  m_groupWorkspaces.clear();
  for (auto inputWorkspaceProp : m_inputWorkspaceProps) {
    auto prop = dynamic_cast<Property *>(inputWorkspaceProp);
    auto wsGroupProp = dynamic_cast<WorkspaceProperty<WorkspaceGroup> *>(prop);
    auto ws = inputWorkspaceProp->getWorkspace();
    auto wsGroup = std::dynamic_pointer_cast<WorkspaceGroup>(ws);

    // Workspace groups are NOT returned by IWP->getWorkspace() most of the
    // time because WorkspaceProperty is templated by <MatrixWorkspace> and
    // WorkspaceGroup does not subclass <MatrixWorkspace>
    if (!wsGroup && prop && !prop->value().empty()) {
      // So try to use the name in the AnalysisDataService
      try {
        wsGroup = ads.retrieveWS<WorkspaceGroup>(prop->value());
      } catch (Exception::NotFoundError &) { /* Do nothing */
      }
    }

    // Found the group either directly or by name?
    // If the property is of type WorkspaceGroup then don't unroll
    if (wsGroup && !wsGroupProp) {
      numGroups++;
      processGroups = true;
      m_unrolledInputWorkspaces.emplace_back(wsGroup->getAllItems());
    } else {
      // Single Workspace. Treat it as a "group" with only one member
      if (ws)
        m_unrolledInputWorkspaces.emplace_back(WorkspaceVector{ws});
      else
        m_unrolledInputWorkspaces.emplace_back(WorkspaceVector{});
    }

    // Add to the list of groups
    m_groupWorkspaces.emplace_back(wsGroup);
  }

  // No groups? Get out.
  if (numGroups == 0)
    return processGroups;

  // ---- Confirm that all the groups are the same size -----
  // Index of the single group
  m_singleGroup = -1;
  // Size of the single or of all the groups
  m_groupSize = 1;
  m_groupsHaveSimilarNames = true;
  for (size_t i = 0; i < m_unrolledInputWorkspaces.size(); i++) {
    const auto &thisGroup = m_unrolledInputWorkspaces[i];
    // We're ok with empty groups if the workspace property is optional
    if (thisGroup.empty() && !m_inputWorkspaceProps[i]->isOptional())
      throw std::invalid_argument("Empty group passed as input");
    if (!thisGroup.empty()) {
      // Record the index of the single group.
      WorkspaceGroup_sptr wsGroup = m_groupWorkspaces[i];
      if (wsGroup && (numGroups == 1))
        m_singleGroup = int(i);

      // For actual groups (>1 members)
      if (thisGroup.size() > 1) {
        // Check for matching group size
        if (m_groupSize > 1)
          if (thisGroup.size() != m_groupSize)
            throw std::invalid_argument("Input WorkspaceGroups are not of the same size.");

        // Are ALL the names similar?
        if (wsGroup)
          m_groupsHaveSimilarNames = m_groupsHaveSimilarNames && wsGroup->areNamesSimilar();

        // Save the size for the next group
        m_groupSize = thisGroup.size();
      }
    }
  } // end for each group

  // If you get here, then the groups are compatible
  return processGroups;
}

/**
 * Calls process groups with the required timing checks and algorithm
 * execution finalization steps.
 *
 * @param startTime to record the algorithm execution start
 *
 * @return whether processGroups succeeds.
 */
bool Algorithm::doCallProcessGroups(Mantid::Types::Core::DateAndTime &startTime) {
  // In the base implementation of processGroups, this normally calls
  // this->execute() again on each member of the group. Other algorithms may
  // choose to override that behavior (examples: CompareWorkspaces,
  // CheckWorkspacesMatch, RenameWorkspace)

  startTime = Mantid::Types::Core::DateAndTime::getCurrentTime();
  // Start a timer
  Timer timer;
  bool completed = false;
  try {
    // Call the concrete algorithm's processGroups method
    completed = processGroups();
  } catch (std::exception &ex) {
    // The child algorithm will already have logged the error etc.,
    // but we also need to update flags in the parent algorithm and
    // send an ErrorNotification (because the child isn't registered with the
    // AlgorithmMonitor).
    setResultState(ResultState::Failed);
    m_runningAsync = false;
    notificationCenter().postNotification(new ErrorNotification(this, ex.what()));
    throw;
  } catch (...) {
    setResultState(ResultState::Failed);
    m_runningAsync = false;
    notificationCenter().postNotification(new ErrorNotification(this, "UNKNOWN Exception caught from processGroups"));
    throw;
  }

  // Check for a cancellation request in case the concrete algorithm doesn't
  interruption_point();

  if (completed) {
    // Get how long this algorithm took to run
    const float duration = timer.elapsed();

    m_history = std::make_shared<AlgorithmHistory>(this, startTime, duration, ++g_execCount);
    if (trackingHistory() && m_history) {
      // find any further outputs created by the execution
      WorkspaceVector outputWorkspaces;
      const bool checkADS{true};
      findWorkspaces(outputWorkspaces, Direction::Output, checkADS);
      fillHistory(outputWorkspaces);
    }

    // in the base processGroups each individual exec stores its outputs
    if (!m_usingBaseProcessGroups && m_alwaysStoreInADS)
      this->store();

    // Log that execution has completed.
    reportCompleted(duration, true /* this is for group processing*/);
    setResultState(ResultState::Success);
  } else {
    setResultState(ResultState::Failed);
  }

  notificationCenter().postNotification(new FinishedNotification(this, isExecuted()));

  return completed;
}

/**
 * If this algorithm is not a child then copy history between the inputs and
 * outputs and add a record for this algorithm. If the algorithm is a child
 * attach the child history to the parent if requested.
 *  @param outputWorkspaces :: A reference to a vector for the output
 * workspaces. Used in the non-child case.
 */
void Algorithm::fillHistory(const std::vector<Workspace_sptr> &outputWorkspaces) {
  // this is not a child algorithm. Add the history algorithm to the
  // WorkspaceHistory object.
  if (!isChild()) {
    auto copyHistoryToGroup = [](const Workspace &in, WorkspaceGroup &out) {
      for (auto &outGroupItem : out) {
        outGroupItem->history().addHistory(in.getHistory());
      }
    };

    for (auto &outWS : outputWorkspaces) {
      auto outWSGroup = std::dynamic_pointer_cast<WorkspaceGroup>(outWS);
      // Copy the history from the cached input workspaces to the output ones
      for (const auto &inputWS : m_inputWorkspaceHistories) {
        if (outWSGroup) {
          copyHistoryToGroup(*inputWS, *outWSGroup);
        } else {
          outWS->history().addHistory(inputWS->getHistory());
        }
      }
      // Add history for this operation
      if (outWSGroup) {
        for (auto &outGroupItem : *outWSGroup) {
          outGroupItem->history().addHistory(m_history);
        }
      } else {
        // Add the history for the current algorithm to all the output
        // workspaces
        outWS->history().addHistory(m_history);
      }
    }
  }
  // this is a child algorithm, but we still want to keep the history.
  else if (m_recordHistoryForChild && m_parentHistory) {
    m_parentHistory->addChildHistory(m_history);
  }
}

//--------------------------------------------------------------------------------------------
/** Process WorkspaceGroup inputs.
 *
 * This should be called after checkGroups(), which sets up required members.
 * It goes through each member of the group(s), creates and sets an algorithm
 * for each and executes them one by one.
 *
 * If there are several group input workspaces, then the member of each group
 * is executed pair-wise.
 *
 * @return true - if all the workspace members are executed.
 */
bool Algorithm::processGroups() {
  m_usingBaseProcessGroups = true;

  std::vector<WorkspaceGroup_sptr> outGroups;

  // ---------- Create all the output workspaces ----------------------------
  for (auto &pureOutputWorkspaceProp : m_pureOutputWorkspaceProps) {
    auto *prop = dynamic_cast<Property *>(pureOutputWorkspaceProp);
    if (prop && !prop->value().empty()) {
      auto outWSGrp = std::make_shared<WorkspaceGroup>();
      outGroups.emplace_back(outWSGrp);
      // Put the GROUP in the ADS
      AnalysisDataService::Instance().addOrReplace(prop->value(), outWSGrp);
      outWSGrp->observeADSNotifications(false);
    }
  }

  double progress_proportion = 1.0 / static_cast<double>(m_groupSize);
  // Go through each entry in the input group(s)
  for (size_t entry = 0; entry < m_groupSize; entry++) {
    // use create Child Algorithm that look like this one
    Algorithm_sptr alg_sptr = this->createChildAlgorithm(this->name(), progress_proportion * static_cast<double>(entry),
                                                         progress_proportion * (1 + static_cast<double>(entry)),
                                                         this->isLogging(), this->version());
    // Make a child algorithm and turn off history recording for it, but always
    // store result in the ADS
    alg_sptr->setChild(true);
    alg_sptr->setAlwaysStoreInADS(true);
    alg_sptr->enableHistoryRecordingForChild(false);
    alg_sptr->setRethrows(true);

    Algorithm *alg = alg_sptr.get();
    // Set all non-workspace properties
    this->copyNonWorkspaceProperties(alg, int(entry) + 1);

    std::string outputBaseName;

    // ---------- Set all the input workspaces ----------------------------
    for (size_t iwp = 0; iwp < m_unrolledInputWorkspaces.size(); iwp++) {
      std::vector<Workspace_sptr> &thisGroup = m_unrolledInputWorkspaces[iwp];
      if (!thisGroup.empty()) {
        // By default (for a single group) point to the first/only workspace
        Workspace_sptr ws = thisGroup[0];

        if ((m_singleGroup == int(iwp)) || m_singleGroup < 0) {
          // Either: this is the single group
          // OR: all inputs are groups
          // ... so get then entry^th workspace in this group
          if (entry < thisGroup.size()) {
            ws = thisGroup[entry];
          } else {
            // This can happen when one has more than one input group
            // workspaces, having different sizes. For example one workspace
            // group is the corrections which has N parts (e.g. weights for
            // polarized measurement) while the other one is the actual input
            // workspace group, where each item needs to be corrected together
            // with all N inputs of the second group. In this case processGroup
            // needs to be overridden, which is currently not possible in
            // python.
            throw std::runtime_error("Unable to process over groups; consider passing workspaces "
                                     "one-by-one or override processGroup method of the algorithm.");
          }
        }
        // Append the names together
        if (!outputBaseName.empty())
          outputBaseName += "_";
        outputBaseName += ws->getName();

        // Set the property using the name of that workspace
        if (auto *prop = dynamic_cast<Property *>(m_inputWorkspaceProps[iwp])) {
          if (ws->getName().empty()) {
            alg->setProperty(prop->name(), ws);
          } else {
            alg->setPropertyValue(prop->name(), ws->getName());
          }
        } else {
          throw std::logic_error("Found a Workspace property which doesn't "
                                 "inherit from Property.");
        }
      } // not an empty (i.e. optional) input
    }   // for each InputWorkspace property

    std::vector<std::string> outputWSNames(m_pureOutputWorkspaceProps.size());
    // ---------- Set all the output workspaces ----------------------------
    for (size_t owp = 0; owp < m_pureOutputWorkspaceProps.size(); owp++) {
      if (auto *prop = dynamic_cast<Property *>(m_pureOutputWorkspaceProps[owp])) {
        // Default name = "in1_in2_out"
        const std::string inName = prop->value();
        if (inName.empty())
          continue;
        std::string outName;
        if (m_groupsHaveSimilarNames) {
          outName.append(inName).append("_").append(Strings::toString(entry + 1));
        } else {
          outName.append(outputBaseName).append("_").append(inName);
        }

        auto inputProp =
            std::find_if(m_inputWorkspaceProps.begin(), m_inputWorkspaceProps.end(), WorkspacePropertyValueIs(inName));

        // Overwrite workspaces in any input property if they have the same
        // name as an output (i.e. copy name button in algorithm dialog used)
        // (only need to do this for a single input, multiple will be handled
        // by ADS)
        if (inputProp != m_inputWorkspaceProps.end()) {
          const auto &inputGroup = m_unrolledInputWorkspaces[inputProp - m_inputWorkspaceProps.begin()];
          if (!inputGroup.empty())
            outName = inputGroup[entry]->getName();
        }
        // Except if all inputs had similar names, then the name is "out_1"

        // Set in the output
        alg->setPropertyValue(prop->name(), outName);

        outputWSNames[owp] = outName;
      } else {
        throw std::logic_error("Found a Workspace property which doesn't "
                               "inherit from Property.");
      }
    } // for each OutputWorkspace property

    // ------------ Execute the algo --------------
    try {
      alg->execute();
    } catch (std::exception &e) {
      std::ostringstream msg;
      msg << "Execution of " << this->name() << " for group entry " << (entry + 1) << " failed: ";
      msg << e.what(); // Add original message
      throw std::runtime_error(msg.str());
    }

    // ------------ Fill in the output workspace group ------------------
    // this has to be done after execute() because a workspace must exist
    // when it is added to a group
    for (size_t owp = 0; owp < m_pureOutputWorkspaceProps.size(); owp++) {
      auto *prop = dynamic_cast<Property *>(m_pureOutputWorkspaceProps[owp]);
      if (prop && prop->value().empty())
        continue;
      // And add it to the output group
      outGroups[owp]->add(outputWSNames[owp]);
    }

  } // for each entry in each group

  // restore group notifications
  for (auto &outGroup : outGroups) {
    outGroup->observeADSNotifications(true);
  }

  return true;
}

//--------------------------------------------------------------------------------------------
/** Copy all the non-workspace properties from this to alg
 *
 * @param alg :: other IAlgorithm
 * @param periodNum :: number of the "period" = the entry in the group + 1
 */
void Algorithm::copyNonWorkspaceProperties(Algorithm *alg, int periodNum) {
  if (!alg)
    throw std::runtime_error("Algorithm not created!");
  const auto &props = this->getProperties();
  for (const auto &prop : props) {
    if (prop) {

      auto *wsProp = dynamic_cast<IWorkspaceProperty *>(prop);
      // Copy the property using the string
      if (!wsProp)
        this->setOtherProperties(alg, prop->name(), prop->value(), periodNum);
    }
  }
}

//--------------------------------------------------------------------------------------------
/** Virtual method to set the non workspace properties for this algorithm.
 * To be overridden by specific algorithms when needed.
 *
 *  @param alg :: pointer to the algorithm
 *  @param propertyName :: name of the property
 *  @param propertyValue :: value  of the property
 *  @param periodNum :: period number
 */
void Algorithm::setOtherProperties(IAlgorithm *alg, const std::string &propertyName, const std::string &propertyValue,
                                   int periodNum) {
  (void)periodNum; // Avoid compiler warning
  if (alg)
    alg->setPropertyValue(propertyName, propertyValue);
}

//--------------------------------------------------------------------------------------------
/** To query the property is a workspace property
 *  @param prop :: pointer to input properties
 *  @returns true if this is a workspace property
 */
bool Algorithm::isWorkspaceProperty(const Kernel::Property *const prop) const {
  if (!prop) {
    return false;
  }
  const auto *const wsProp = dynamic_cast<const IWorkspaceProperty *>(prop);
  return (wsProp != nullptr);
}

//=============================================================================================
//================================== Asynchronous Execution
//===================================
//=============================================================================================
namespace {
/**
 * A object to set the flag marking asynchronous running correctly
 */
struct AsyncFlagHolder {
  /** Constructor
   * @param A :: reference to the running flag
   */
  explicit AsyncFlagHolder(bool &running_flag) : m_running_flag(running_flag) { m_running_flag = true; }
  /// Destructor
  ~AsyncFlagHolder() { m_running_flag = false; }

private:
  /// Default constructor
  AsyncFlagHolder();
  /// Running flag
  bool &m_running_flag;
};
} // namespace

//--------------------------------------------------------------------------------------------
/**
 * Asynchronous execution
 */
Poco::ActiveResult<bool> Algorithm::executeAsync() {
  m_executeAsync =
      std::make_unique<Poco::ActiveMethod<bool, Poco::Void, Algorithm>>(this, &Algorithm::executeAsyncImpl);
  return (*m_executeAsync)(Poco::Void());
}

/**Callback when an algorithm is executed asynchronously
 * @param i :: Unused argument
 * @return true if executed successfully.
 */
bool Algorithm::executeAsyncImpl(const Poco::Void & /*unused*/) {
  AsyncFlagHolder running(m_runningAsync);
  return this->execute();
}

/**
 * @return A reference to the Poco::NotificationCenter object that dispatches
 * notifications
 */
Poco::NotificationCenter &Algorithm::notificationCenter() const {
  if (!m_notificationCenter)
    m_notificationCenter = std::make_unique<Poco::NotificationCenter>();
  return *m_notificationCenter;
}

/** Handles and rescales child algorithm progress notifications.
 *  @param pNf :: The progress notification from the child algorithm.
 */
void Algorithm::handleChildProgressNotification(const Poco::AutoPtr<ProgressNotification> &pNf) {
  double p = m_startChildProgress + (m_endChildProgress - m_startChildProgress) * pNf->progress;

  progress(p, pNf->message);
}

/**
 * @return A Poco:NObserver object that is responsible for reporting progress
 */
const Poco::AbstractObserver &Algorithm::progressObserver() const {
  if (!m_progressObserver)
    m_progressObserver = std::make_unique<Poco::NObserver<Algorithm, ProgressNotification>>(
        *const_cast<Algorithm *>(this), &Algorithm::handleChildProgressNotification);

  return *m_progressObserver;
}

//--------------------------------------------------------------------------------------------
/**
 * Cancel an algorithm
 */
void Algorithm::cancel() {
  // set myself to be cancelled
  m_cancel = true;

  // Loop over the output workspaces and try to cancel them
  for (auto &weakPtr : m_ChildAlgorithms) {
    if (IAlgorithm_sptr sharedPtr = weakPtr.lock()) {
      sharedPtr->cancel();
    }
  }
}

/// Returns the cancellation state
bool Algorithm::getCancel() const { return m_cancel; }

/// Returns a reference to the logger.
Kernel::Logger &Algorithm::getLogger() const { return g_log; }
/// Logging can be disabled by passing a value of false
void Algorithm::setLogging(const bool value) { g_log.setEnabled(value); }
/// returns the status of logging, True = enabled
bool Algorithm::isLogging() const { return g_log.getEnabled(); }

/* Sets the logging priority offset. Values are subtracted from the log level.
 *
 * Example value=1 will turn warning into notice
 * Example value=-1 will turn notice into warning
 */
void Algorithm::setLoggingOffset(const int value) {
  if (m_communicator->rank() == 0)
    g_log.setLevelOffset(value);
  else {
    auto offset = ConfigService::Instance().getValue<int>("mpi.loggingOffset");
    g_log.setLevelOffset(value + offset.get_value_or(1));
  }
}

/// returns the logging priority offset
int Algorithm::getLoggingOffset() const { return g_log.getLevelOffset(); }

//--------------------------------------------------------------------------------------------
/** This is called during long-running operations,
 * and check if the algorithm has requested that it be cancelled.
 */
void Algorithm::interruption_point() {
  // only throw exceptions if the code is not multi threaded otherwise you
  // contravene the OpenMP standard
  // that defines that all loops must complete, and no exception can leave an
  // OpenMP section
  // openmp cancel handling is performed using the ??, ?? and ?? macros in
  // each algrothim
  IF_NOT_PARALLEL
  if (m_cancel)
    throw CancelException();
}

/**
Report that the algorithm has completed.
@param duration : Algorithm duration
@param groupProcessing : We have been processing via processGroups if true.
*/
void Algorithm::reportCompleted(const double &duration, const bool groupProcessing) {
  std::string optionalMessage;
  if (groupProcessing) {
    optionalMessage = ". Processed as a workspace group";
  }

  if (!m_isChildAlgorithm || m_alwaysStoreInADS) {
    if (m_isAlgStartupLoggingEnabled) {

      std::stringstream msg;
      msg << name() << " successful, Duration ";
      double seconds = duration;
      if (seconds > 60.) {
        auto minutes = static_cast<int>(seconds / 60.);
        msg << minutes << " minutes ";
        seconds = seconds - static_cast<double>(minutes) * 60.;
      }
      msg << std::fixed << std::setprecision(2) << seconds << " seconds" << optionalMessage;
      getLogger().notice(msg.str());
    }
  }

  else {
    getLogger().debug() << name() << " finished with isChild = " << isChild() << '\n';
  }
  setExecutionState(ExecutionState::Finished);
}

/** Registers the usage of the algorithm with the UsageService
 */
void Algorithm::registerFeatureUsage() const {
  if (UsageService::Instance().isEnabled()) {
    std::ostringstream oss;
    oss << this->name() << ".v" << this->version();
    UsageService::Instance().registerFeatureUsage(FeatureType::Algorithm, oss.str(), isChild());
  }
}

/** Enable or disable Logging of start and end messages
@param enabled : true to enable logging, false to disable
*/
void Algorithm::setAlgStartupLogging(const bool enabled) { m_isAlgStartupLoggingEnabled = enabled; }

/** return the state of logging of start and end messages
@returns : true to logging is enabled
*/
bool Algorithm::getAlgStartupLogging() const { return m_isAlgStartupLoggingEnabled; }

bool Algorithm::isCompoundProperty(const std::string &name) const {
  return std::find(m_reservedList.cbegin(), m_reservedList.cend(), name) != m_reservedList.cend();
}

/// Runs the algorithm with the specified execution mode.
void Algorithm::exec(Parallel::ExecutionMode executionMode) {
  switch (executionMode) {
  case Parallel::ExecutionMode::Serial:
  case Parallel::ExecutionMode::Identical:
    return exec();
  case Parallel::ExecutionMode::Distributed:
    return execDistributed();
  case Parallel::ExecutionMode::MasterOnly:
    return execMasterOnly();
  default:
    throw(std::runtime_error("Algorithm " + name() + " does not support execution mode " +
                             Parallel::toString(executionMode)));
  }
}

/** Runs the algorithm in `distributed` execution mode.
 *
 * The default implementation runs the normal exec() method on all ranks.
 * Classes inheriting from Algorithm can re-implement this if they support
 * execution with multiple MPI ranks and require a special implementation for
 * distributed execution. */
void Algorithm::execDistributed() { exec(); }

/** Runs the algorithm in `master-only` execution mode.
 *
 * The default implementation runs the normal exec() method on rank 0 and
 * nothing on all other ranks. As a consequence all output properties will
 * have their default values, such as a nullptr for output workspaces. Classes
 * inheriting from Algorithm can re-implement this if they support execution
 * with multiple MPI ranks and require a special implementation for
 * master-only execution. */
void Algorithm::execMasterOnly() {
  if (communicator().rank() == 0)
    exec();
}

/** Get a (valid) execution mode for this algorithm.
 *
 * "Valid" implies that this function does check whether or not the Algorithm
 * actually supports the mode. If it cannot return a valid mode it throws an
 * error. As a consequence, the return value of this function can be used
 * without further sanitization of the return value. */
Parallel::ExecutionMode Algorithm::getExecutionMode() const {
  if (communicator().size() == 1)
    return Parallel::ExecutionMode::Serial;

  const auto storageModes = getInputWorkspaceStorageModes();
  const auto executionMode = getParallelExecutionMode(storageModes);
  if (executionMode == Parallel::ExecutionMode::Invalid) {
    std::string error("Algorithm does not support execution with input "
                      "workspaces of the following storage types: " +
                      Parallel::toString(storageModes) + ".");
    getLogger().error() << error << "\n";
    throw(std::runtime_error(error));
  }
  if (executionMode == Parallel::ExecutionMode::Serial) {
    std::string error(Parallel::toString(executionMode) + " is not a valid *parallel* execution mode.");
    getLogger().error() << error << "\n";
    throw(std::runtime_error(error));
  }
  getLogger().information() << "MPI Rank " << communicator().rank() << " running with "
                            << Parallel::toString(executionMode) << '\n';
  return executionMode;
}

/** Get map of storage modes of all input workspaces.
 *
 * The key to the name is the property name of the respective workspace. */
std::map<std::string, Parallel::StorageMode> Algorithm::getInputWorkspaceStorageModes() const {
  std::map<std::string, Parallel::StorageMode> map;
  for (const auto &wsProp : m_inputWorkspaceProps) {
    // This is the reverse cast of what is done in cacheWorkspaceProperties(),
    // so it should never fail.
    const Property &prop = dynamic_cast<Property &>(*wsProp);
    // Check if we actually have that input workspace
    if (wsProp->getWorkspace())
      map.emplace(prop.name(), wsProp->getWorkspace()->storageMode());
    else if (!wsProp->isOptional())
      map.emplace(prop.name(), Parallel::StorageMode::MasterOnly);
  }
  getLogger().information() << "Input workspaces for determining execution mode:\n";
  for (const auto &item : map)
    getLogger().information() << "  " << item.first << " --- " << Parallel::toString(item.second) << '\n';
  return map;
}

/** Get correct execution mode based on input storage modes for an MPI run.
 *
 * The default implementation returns ExecutionMode::Invalid. Classes
 * inheriting from Algorithm can re-implement this if they support execution
 * with multiple MPI ranks. May not return ExecutionMode::Serial, because that
 * is not a "parallel" execution mode. */
Parallel::ExecutionMode
Algorithm::getParallelExecutionMode(const std::map<std::string, Parallel::StorageMode> &storageModes) const {
  UNUSED_ARG(storageModes)
  // By default no parallel execution is possible.
  return Parallel::ExecutionMode::Invalid;
}

/// Sets up skipping workspace validation on non-master ranks for
/// StorageMode::MasterOnly.
void Algorithm::setupSkipValidationMasterOnly() {
  // If workspaces have StorageMode::MasterOnly, validation on non-master
  // ranks would usually fail. Therefore, WorkspaceProperty needs to skip
  // validation. Thus, we must notify it whether or not it is on the master
  // rank or not.
  if (communicator().rank() != 0)
    for (auto *prop : getProperties())
      if (auto *wsProp = dynamic_cast<IWorkspaceProperty *>(prop))
        wsProp->setIsMasterRank(false);
}

/// Returns a const reference to the (MPI) communicator of the algorithm.
const Parallel::Communicator &Algorithm::communicator() const { return *m_communicator; }

/// Sets the (MPI) communicator of the algorithm.
void Algorithm::setCommunicator(const Parallel::Communicator &communicator) {
  m_communicator = std::make_unique<Parallel::Communicator>(communicator);
}

//---------------------------------------------------------------------------
// Algorithm's inner classes
//---------------------------------------------------------------------------

Algorithm::AlgorithmNotification::AlgorithmNotification(const Algorithm *const alg)
    : Poco::Notification(), m_algorithm(alg) {}

const Algorithm *Algorithm::AlgorithmNotification::algorithm() const { return m_algorithm; }

Algorithm::StartedNotification::StartedNotification(const Algorithm *const alg) : AlgorithmNotification(alg) {}
std::string Algorithm::StartedNotification::name() const { return "StartedNotification"; } ///< class name

Algorithm::FinishedNotification::FinishedNotification(const Algorithm *const alg, bool res)
    : AlgorithmNotification(alg), success(res) {}
std::string Algorithm::FinishedNotification::name() const { return "FinishedNotification"; }

Algorithm::ProgressNotification::ProgressNotification(const Algorithm *const alg, double p, const std::string &msg,
                                                      double estimatedTime, int progressPrecision)
    : AlgorithmNotification(alg), progress(p), message(msg), estimatedTime(estimatedTime),
      progressPrecision(progressPrecision) {}

std::string Algorithm::ProgressNotification::name() const { return "ProgressNotification"; }

Algorithm::ErrorNotification::ErrorNotification(const Algorithm *const alg, const std::string &str)
    : AlgorithmNotification(alg), what(str) {}

std::string Algorithm::ErrorNotification::name() const { return "ErrorNotification"; }

const char *Algorithm::CancelException::what() const noexcept { return "Algorithm terminated"; }

/** Add a property to the list of managed properties
 *  @param p :: The property object to add
 *  @param doc :: A description of the property that may be displayed to users
 *  @throw Exception::ExistsError if a property with the given name already
 * exists
 */
void Algorithm::declareProperty(std::unique_ptr<Property> p, const std::string &doc) {
  m_properties.declareProperty(std::move(p), doc);
}

/** Add or replace property in the list of managed properties
 *  @param p :: The property object to add
 *  @param doc :: A description of the property that may be displayed to users
 */
void Algorithm::declareOrReplaceProperty(std::unique_ptr<Property> p, const std::string &doc) {
  m_properties.declareOrReplaceProperty(std::move(p), doc);
}

/** Reset property values back to initial values (blank or default values)
 */
void Algorithm::resetProperties() { m_properties.resetProperties(); }

/** Set the ordered list of properties by one string of values, separated by
 *semicolons.
 *
 * The string should be a json formatted collection of name value pairs
 *
 *  @param propertiesJson :: The string of property values
 *  @param ignoreProperties :: A set of names of any properties NOT to set
 *      from the propertiesArray
 *  @param createMissing :: If the property does not exist then create it
 *  @throw invalid_argument if error in parameters
 */
void Algorithm::setProperties(const std::string &propertiesJson,
                              const std::unordered_set<std::string> &ignoreProperties, bool createMissing) {
  m_properties.setProperties(propertiesJson, ignoreProperties, createMissing);
}

/** Sets all the declared properties from a json object
  @param jsonValue :: A json name value pair collection
  @param ignoreProperties :: A set of names of any properties NOT to set
  from the propertiesArray
  @param createMissing :: If the property does not exist then create it
*/
void Algorithm::setProperties(const ::Json::Value &jsonValue, const std::unordered_set<std::string> &ignoreProperties,
                              bool createMissing) {
  m_properties.setProperties(jsonValue, ignoreProperties, createMissing);
}

/** Sets all the declared properties from a string.
  @param propertiesString :: A list of name = value pairs separated by a
    semicolon
  @param ignoreProperties :: A set of names of any properties NOT to set
  from the propertiesArray
*/
void Algorithm::setPropertiesWithString(const std::string &propertiesString,
                                        const std::unordered_set<std::string> &ignoreProperties) {
  m_properties.setPropertiesWithString(propertiesString, ignoreProperties);
}

/** Set the value of a property by string
 *  N.B. bool properties must be set using 1/0 rather than true/false
 *  @param name :: The name of the property (case insensitive)
 *  @param value :: The value to assign to the property
 *  @throw Exception::NotFoundError if the named property is unknown
 *  @throw std::invalid_argument If the value is not valid for the property
 * given
 */
void Algorithm::setPropertyValue(const std::string &name, const std::string &value) {
  m_properties.setPropertyValue(name, value);
  this->afterPropertySet(name);
}

/** Set the value of a property by Json::Value object
 *  @param name :: The name of the property (case insensitive)
 *  @param value :: The value to assign to the property
 *  @throw Exception::NotFoundError if the named property is unknown
 *  @throw std::invalid_argument If the value is not valid for the property
 * given
 */
void Algorithm::setPropertyValueFromJson(const std::string &name, const Json::Value &value) {
  m_properties.setPropertyValueFromJson(name, value);
  this->afterPropertySet(name);
}

/** Set the value of a property by an index
 *  N.B. bool properties must be set using 1/0 rather than true/false
 *  @param index :: The index of the property to assign
 *  @param value :: The value to assign to the property
 *  @throw std::runtime_error if the property index is too high
 */
void Algorithm::setPropertyOrdinal(const int &index, const std::string &value) {
  m_properties.setPropertyOrdinal(index, value);
  this->afterPropertySet(m_properties.getPointerToPropertyOrdinal(index)->name());
}

/** Checks whether the named property is already in the list of managed
 * property.
 *  @param name :: The name of the property (case insensitive)
 *  @return True if the property is already stored
 */
bool Algorithm::existsProperty(const std::string &name) const { return m_properties.existsProperty(name); }

/** Validates all the properties in the collection
 *  @return True if all properties have a valid value
 */
bool Algorithm::validateProperties() const { return m_properties.validateProperties(); }

/**
 * Count the number of properties under management
 * @returns The number of properties being managed
 */
size_t Algorithm::propertyCount() const { return m_properties.propertyCount(); }

/** Get the value of a property as a string
 *  @param name :: The name of the property (case insensitive)
 *  @return The value of the named property
 *  @throw Exception::NotFoundError if the named property is unknown
 */
std::string Algorithm::getPropertyValue(const std::string &name) const { return m_properties.getPropertyValue(name); }

/** Get a property by name
 *  @param name :: The name of the property (case insensitive)
 *  @return A pointer to the named property
 *  @throw Exception::NotFoundError if the named property is unknown
 */
Property *Algorithm::getPointerToProperty(const std::string &name) const {
  return m_properties.getPointerToProperty(name);
}

/** Get a property by an index
 *  @param index :: The name of the property (case insensitive)
 *  @return A pointer to the named property
 *  @throw std::runtime_error if the property index is too high
 */
Property *Algorithm::getPointerToPropertyOrdinal(const int &index) const {
  return m_properties.getPointerToPropertyOrdinal(index);
}

/** Get the list of managed properties.
 *  The properties will be stored in the order that they were declared.
 *  @return A vector holding pointers to the list of properties
 */
const std::vector<Property *> &Algorithm::getProperties() const { return m_properties.getProperties(); }

/** Get the value of a property. Allows you to assign directly to a variable of
 *the property's type
 *  (if a supported type).
 *
 *  *** This method does NOT work for assigning to an existing std::string.
 *      In this case you have to use getPropertyValue() instead.
 *      Note that you can, though, construct a local string variable by writing,
 *      e.g. std::string s = getProperty("myProperty"). ***
 *
 *  @param name :: The name of the property
 *  @return The value of the property. Will be cast to the desired type (if a
 *supported type).
 *  @throw std::runtime_error If an attempt is made to assign a property to a
 *different type
 *  @throw Exception::NotFoundError If the property requested does not exist
 */
IPropertyManager::TypedValue Algorithm::getProperty(const std::string &name) const {
  return m_properties.getProperty(name);
}

/**
 * @param name
 * @return True if the property is its default value.
 */
bool Algorithm::isDefault(const std::string &name) const {
  return m_properties.getPointerToProperty(name)->isDefault();
}

/**
 * Return the property manager serialized as a string.
 * The format is propName=value,propName=value,propName=value
 * @param withDefaultValues :: If true then the value of default parameters will
 * be included
 * @returns A stringized version of the manager
 */
std::string Algorithm::asString(bool withDefaultValues) const { return m_properties.asString(withDefaultValues); }
/**
 * Return the property manager serialized as a json object.
 * @param withDefaultValues :: If true then the value of default parameters will
 * be included
 * @returns A jsonValue of the manager
 */
::Json::Value Algorithm::asJson(bool withDefaultValues) const { return m_properties.asJson(withDefaultValues); }

/**
 * Removes the property from properties map.
 * @param name :: Name of the property to be removed.
 *  @param delproperty :: if true, delete the named property
 */
void Algorithm::removeProperty(const std::string &name, const bool delproperty) {
  m_properties.removeProperty(name, delproperty);
}

/**
 * Clears all properties under management
 */
void Algorithm::clear() { m_properties.clear(); }

/**
 * Override this method to perform a custom action right after a property was
 * set.
 * The argument is the property name. Default - do nothing.
 * @param name :: A property name.
 */
void Algorithm::afterPropertySet(const std::string &name) { m_properties.afterPropertySet(name); }

} // namespace API

//---------------------------------------------------------------------------
// Specialized templated PropertyManager getValue definitions for Algorithm
// types
//---------------------------------------------------------------------------
namespace Kernel {
/**
 * Get the value of a given property as the declared concrete type
 * @param name :: The name of the property
 * @returns A pointer to an algorithm
 */
template <>
MANTID_API_DLL API::IAlgorithm_sptr IPropertyManager::getValue<API::IAlgorithm_sptr>(const std::string &name) const {
  auto *prop = dynamic_cast<PropertyWithValue<API::IAlgorithm_sptr> *>(getPointerToProperty(name));
  if (prop) {
    return *prop;
  } else {
    std::string message = "Attempt to assign property " + name + " to incorrect type. Expected shared_ptr<IAlgorithm>";
    throw std::runtime_error(message);
  }
}

/**
 * Get the value of a given property as the declared concrete type (const
 * version)
 * @param name :: The name of the property
 * @returns A pointer to an algorithm
 */
template <>
MANTID_API_DLL API::IAlgorithm_const_sptr
IPropertyManager::getValue<API::IAlgorithm_const_sptr>(const std::string &name) const {
  auto *prop = dynamic_cast<PropertyWithValue<API::IAlgorithm_sptr> *>(getPointerToProperty(name));
  if (prop) {
    return prop->operator()();
  } else {
    std::string message =
        "Attempt to assign property " + name + " to incorrect type. Expected const shared_ptr<IAlgorithm>";
    throw std::runtime_error(message);
  }
}

} // namespace Kernel

} // namespace Mantid<|MERGE_RESOLUTION|>--- conflicted
+++ resolved
@@ -915,7 +915,7 @@
  * @param history :: AlgorithmHistory object
  * @return a shared pointer to the created algorithm.
  */
-Algorithm_sptr Algorithm::fromHistory(const AlgorithmHistory &history) {
+IAlgorithm_sptr Algorithm::fromHistory(const AlgorithmHistory &history) {
   ::Json::Value root;
   ::Json::Value jsonMap;
 
@@ -932,13 +932,8 @@
   root["version"] = history.version();
   root["properties"] = jsonMap;
 
-<<<<<<< HEAD
-  const std::string output = writer.write(root);
-  Algorithm_sptr alg;
-=======
   const std::string output = Mantid::JsonHelpers::jsonToString(root);
   IAlgorithm_sptr alg;
->>>>>>> 3616e788
 
   try {
     alg = Algorithm::fromString(output);
@@ -958,7 +953,7 @@
  * @return A pointer to a managed algorithm object
  * @throws std::runtime_error if the algorithm cannot be created
  */
-Algorithm_sptr Algorithm::fromString(const std::string &input) {
+IAlgorithm_sptr Algorithm::fromString(const std::string &input) {
   ::Json::Value root;
   if (Mantid::JsonHelpers::parse(input, &root)) {
     return fromJson(root);
@@ -974,7 +969,7 @@
  * @return A new algorithm object
  * @throws std::runtime_error if the algorithm cannot be created
  */
-Algorithm_sptr Algorithm::fromJson(const Json::Value &serialized) {
+IAlgorithm_sptr Algorithm::fromJson(const Json::Value &serialized) {
   const std::string algName = serialized["name"].asString();
   const int version = serialized.get("version", -1).asInt();
   auto alg = AlgorithmManager::Instance().createUnmanaged(algName, version);
@@ -1875,7 +1870,7 @@
 Algorithm::AlgorithmNotification::AlgorithmNotification(const Algorithm *const alg)
     : Poco::Notification(), m_algorithm(alg) {}
 
-const Algorithm *Algorithm::AlgorithmNotification::algorithm() const { return m_algorithm; }
+const IAlgorithm *Algorithm::AlgorithmNotification::algorithm() const { return m_algorithm; }
 
 Algorithm::StartedNotification::StartedNotification(const Algorithm *const alg) : AlgorithmNotification(alg) {}
 std::string Algorithm::StartedNotification::name() const { return "StartedNotification"; } ///< class name
