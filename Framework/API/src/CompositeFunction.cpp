//----------------------------------------------------------------------
// Includes
//----------------------------------------------------------------------
#include "MantidAPI/CompositeFunction.h"
#include "MantidAPI/ParameterTie.h"
#include "MantidAPI/IConstraint.h"
#include "MantidAPI/FunctionFactory.h"
#include "MantidKernel/Exception.h"
#include "MantidKernel/Logger.h"

#include <boost/lexical_cast.hpp>
#include <boost/shared_array.hpp>
#include <sstream>
#include <algorithm>

namespace Mantid {
namespace API {

namespace {
/// static logger
Kernel::Logger g_log("CompositeFunction");
}

using std::size_t;

DECLARE_FUNCTION(CompositeFunction)

/// Default constructor
CompositeFunction::CompositeFunction()
    : IFunction(), m_nParams(0), m_iConstraintFunction(false) {
  declareAttribute("NumDeriv", Attribute(false));
}

/// Function initialization. Declare function parameters in this method.
void CompositeFunction::init() {}

/**
 * Writes itself into a string. Functions derived from CompositeFunction must
 * override this method with something like this:
 *   std::string NewFunction::asString()const
 *   {
 *      ostr << "composite=" << this->name() << ';';
 *      // write NewFunction's own attributes and parameters
 *      ostr << CompositeFunction::asString();
 *      // write NewFunction's own ties and constraints
 *      // ostr << ";constraints=(" << ... <<")";
 *   }
 * @return the string representation of the composite function
 */
std::string CompositeFunction::asString() const {
  std::ostringstream ostr;

  // if empty just return function name
  if (nFunctions() == 0) {
    return "name=" + name();
  }

  if (name() != "CompositeFunction" || nAttributes() > 1 ||
      getAttribute("NumDeriv").asBool()) {
    ostr << "composite=" << name();
    std::vector<std::string> attr = this->getAttributeNames();
    for (const auto &attName : attr) {
      std::string attValue = this->getAttribute(attName).value();
      if (!attValue.empty()) {
        ostr << ',' << attName << '=' << attValue;
      }
    }
    ostr << ';';
  }
  for (size_t i = 0; i < nFunctions(); i++) {
<<<<<<< HEAD
    const std::vector<std::string> localAttr = this->getLocalAttributeNames();
=======
    const auto localAttr = this->getLocalAttributeNames();
>>>>>>> cc816043
    IFunction_sptr fun = getFunction(i);
    bool isComp =
        boost::dynamic_pointer_cast<CompositeFunction>(fun) != nullptr;
    if (isComp)
      ostr << '(';
    ostr << fun->asString();
    for (const auto &localAttName : localAttr) {
      const std::string localAttValue =
          this->getLocalAttribute(i, localAttName).value();
      if (!localAttValue.empty()) {
<<<<<<< HEAD
=======
        // local attribute names are prefixed by dollar sign
>>>>>>> cc816043
        ostr << ',' << '$' << localAttName << '=' << localAttValue;
      }
    }
    if (isComp)
      ostr << ')';
    if (i < nFunctions() - 1) {
      ostr << ';';
    }
  }
  std::string ties;
  for (size_t i = 0; i < nParams(); i++) {
    const ParameterTie *tie = getTie(i);
    if (tie) {
      IFunction_sptr fun = getFunction(functionIndex(i));
      std::string tmp = tie->asString(fun.get());
      if (tmp.empty()) {
        tmp = tie->asString(this);
        if (!tmp.empty()) {
          if (!ties.empty()) {
            ties += ",";
          }
          ties += tmp;
        }
      }
    }
  }
  if (!ties.empty()) {
    ostr << ";ties=(" << ties << ")";
  }
  return ostr.str();
}

/**
 * @param ws A pointer to the workspace being fitted
 */
void CompositeFunction::setWorkspace(boost::shared_ptr<const Workspace> ws) {
  // Pass it on to each member
  auto iend = m_functions.end();
  for (auto it = m_functions.begin(); it != iend; ++it) {
    (*it)->setWorkspace(ws);
  }
}

/**
 * @param workspace :: A workspace to fit to.
 * @param wi :: An index of a spectrum to fit to.
 * @param startX :: A start of the fitting region.
 * @param endX :: An end of the fitting region.
 */
void CompositeFunction::setMatrixWorkspace(
    boost::shared_ptr<const MatrixWorkspace> workspace, size_t wi,
    double startX, double endX) {
  for (size_t iFun = 0; iFun < nFunctions(); ++iFun) {
    m_functions[iFun]->setMatrixWorkspace(workspace, wi, startX, endX);
  }
}

/** Function you want to fit to.
 *  @param domain :: An instance of FunctionDomain with the function arguments.
 *  @param values :: A FunctionValues instance for storing the calculated
 * values.
 */
void CompositeFunction::function(const FunctionDomain &domain,
                                 FunctionValues &values) const {
  FunctionValues tmp(domain);
  values.zeroCalculated();
  for (size_t iFun = 0; iFun < nFunctions(); ++iFun) {
    m_functions[iFun]->function(domain, tmp);
    values += tmp;
  }
}

/**
 * Derivatives of function with respect to active parameters
 * @param domain :: Function domain to get the arguments from.
 * @param jacobian :: A Jacobian to store the derivatives.
 */
void CompositeFunction::functionDeriv(const FunctionDomain &domain,
                                      Jacobian &jacobian) {
  if (getAttribute("NumDeriv").asBool()) {
    calNumericalDeriv(domain, jacobian);
  } else {
    for (size_t iFun = 0; iFun < nFunctions(); ++iFun) {
      PartialJacobian J(&jacobian, paramOffset(iFun));
      getFunction(iFun)->functionDeriv(domain, J);
    }
  }
}

/** Sets a new value to the i-th parameter.
 *  @param i :: The parameter index
 *  @param value :: The new value
 *  @param explicitlySet :: A boolean falgging the parameter as explicitly set
 * (by user)
 */
void CompositeFunction::setParameter(size_t i, const double &value,
                                     bool explicitlySet) {
  size_t iFun = functionIndex(i);
  m_functions[iFun]->setParameter(i - m_paramOffsets[iFun], value,
                                  explicitlySet);
}

/** Sets a new description to the i-th parameter.
 *  @param i :: The parameter index
 *  @param description :: The new description
 */
void CompositeFunction::setParameterDescription(
    size_t i, const std::string &description) {
  size_t iFun = functionIndex(i);
  m_functions[iFun]->setParameterDescription(i - m_paramOffsets[iFun],
                                             description);
}

/** Get the i-th parameter.
 *  @param i :: The parameter index
 *  @return value of the requested parameter
 */
double CompositeFunction::getParameter(size_t i) const {
  size_t iFun = functionIndex(i);
  return m_functions[iFun]->getParameter(i - m_paramOffsets[iFun]);
}

/**
 * Sets a new value to a parameter by name.
 * @param name :: The name of the parameter.
 * @param value :: The new value
 * @param explicitlySet :: A boolean falgging the parameter as explicitly set
 * (by user)
 */
void CompositeFunction::setParameter(const std::string &name,
                                     const double &value, bool explicitlySet) {
  std::string pname;
  size_t index;
  parseName(name, index, pname);
  getFunction(index)->setParameter(pname, value, explicitlySet);
}

/**
 * Sets a new description to a parameter by name.
 * @param name :: The name of the parameter.
 * @param description :: The new description
 */
void CompositeFunction::setParameterDescription(
    const std::string &name, const std::string &description) {
  std::string pname;
  size_t index;
  parseName(name, index, pname);
  getFunction(index)->setParameterDescription(pname, description);
}

/**
 * Parameters by name.
 * @param name :: The name of the parameter.
 * @return value of the requested named parameter
 */
double CompositeFunction::getParameter(const std::string &name) const {
  std::string pname;
  size_t index;
  parseName(name, index, pname);
  return getFunction(index)->getParameter(pname);
}

/// Total number of parameters
size_t CompositeFunction::nParams() const { return m_nParams; }

/**
 *
 * @param name :: The name of a parameter
 * @return index of the requested named parameter
 */
size_t CompositeFunction::parameterIndex(const std::string &name) const {
  std::string pname;
  size_t index;
  parseName(name, index, pname);
  return getFunction(index)->parameterIndex(pname) + m_paramOffsets[index];
}

/// Returns the name of parameter
/// @param i :: The index
/// @return The name of the parameter
std::string CompositeFunction::parameterName(size_t i) const {
  size_t iFun = functionIndex(i);
  std::ostringstream ostr;
  ostr << 'f' << iFun << '.'
       << m_functions[iFun]->parameterName(i - m_paramOffsets[iFun]);
  return ostr.str();
}

/// Returns the description of parameter
/// @param i :: The index
/// @return The description of the parameter
std::string CompositeFunction::parameterDescription(size_t i) const {
  size_t iFun = functionIndex(i);
  std::ostringstream ostr;
  ostr << m_functions[iFun]->parameterDescription(i - m_paramOffsets[iFun]);
  return ostr.str();
}

/**
 * Get the fitting error for a parameter
 * @param i :: The index of a parameter
 * @return :: the error
 */
double CompositeFunction::getError(size_t i) const {
  size_t iFun = functionIndex(i);
  return m_functions[iFun]->getError(i - m_paramOffsets[iFun]);
}

/**
 * Set the fitting error for a parameter
 * @param i :: The index of a parameter
 * @param err :: The error value to set
 */
void CompositeFunction::setError(size_t i, double err) {
  size_t iFun = functionIndex(i);
  m_functions[iFun]->setError(i - m_paramOffsets[iFun], err);
}

/// Value of i-th active parameter. Override this method to make fitted
/// parameters different from the declared
double CompositeFunction::activeParameter(size_t i) const {
  size_t iFun = functionIndex(i);
  return m_functions[iFun]->activeParameter(i - m_paramOffsets[iFun]);
}

/// Set new value of i-th active parameter. Override this method to make fitted
/// parameters different from the declared
void CompositeFunction::setActiveParameter(size_t i, double value) {
  size_t iFun = functionIndex(i);
  m_functions[iFun]->setActiveParameter(i - m_paramOffsets[iFun], value);
}

/// Returns the name of active parameter i
std::string CompositeFunction::nameOfActive(size_t i) const {
  size_t iFun = functionIndex(i);
  std::ostringstream ostr;
  ostr << 'f' << iFun << '.'
       << m_functions[iFun]->nameOfActive(i - m_paramOffsets[iFun]);
  return ostr.str();
}

/// Returns the description of active parameter i
std::string CompositeFunction::descriptionOfActive(size_t i) const {
  size_t iFun = functionIndex(i);
  std::ostringstream ostr;
  ostr << m_functions[iFun]->descriptionOfActive(i - m_paramOffsets[iFun]);
  return ostr.str();
}

/**
 * query to see in the function is active
 * @param i :: The index of a declared parameter
 * @return true if parameter i is active
 */
bool CompositeFunction::isActive(size_t i) const {
  size_t iFun = functionIndex(i);
  return m_functions[iFun]->isActive(i - m_paramOffsets[iFun]);
}

/**
 * query to see in the function is active
 * @param i :: The index of a declared parameter
 * @return true if parameter i is active
 */
bool CompositeFunction::isFixed(size_t i) const {
  size_t iFun = functionIndex(i);
  return m_functions[iFun]->isFixed(i - m_paramOffsets[iFun]);
}

/**
 * @param i :: A declared parameter index to be removed from active
 */
void CompositeFunction::fix(size_t i) {
  size_t iFun = functionIndex(i);
  m_functions[iFun]->fix(i - m_paramOffsets[iFun]);
}

/** Makes a parameter active again. It doesn't change the parameter's tie.
 * @param i :: A declared parameter index to be restored to active
 */
void CompositeFunction::unfix(size_t i) {
  size_t iFun = functionIndex(i);
  m_functions[iFun]->unfix(i - m_paramOffsets[iFun]);
}

/** Makes sure that the function is consistent.
 */
void CompositeFunction::checkFunction() {
  m_nParams = 0;
  m_paramOffsets.clear();
  m_IFunction.clear();

  std::vector<IFunction_sptr> functions(m_functions.begin(), m_functions.end());
  m_functions.clear();

  for (auto &f : functions) {
    CompositeFunction_sptr cf =
        boost::dynamic_pointer_cast<CompositeFunction>(f);
    if (cf)
      cf->checkFunction();
    addFunction(f);
  }
}

/**
 * Remove all member functions
 */
void CompositeFunction::clear() {
  m_nParams = 0;
  m_paramOffsets.clear();
  m_IFunction.clear();
  m_functions.clear();
}

/** Add a function
 * @param f :: A pointer to the added function
 * @return The function index
 */
size_t CompositeFunction::addFunction(IFunction_sptr f) {
  m_IFunction.insert(m_IFunction.end(), f->nParams(), m_functions.size());
  m_functions.push_back(f);
  //?f->init();
  if (m_paramOffsets.empty()) {
    m_paramOffsets.push_back(0);
    m_nParams = f->nParams();
  } else {
    m_paramOffsets.push_back(m_nParams);
    m_nParams += f->nParams();
  }
  return m_functions.size() - 1;
}

/** Remove a function
 * @param i :: The index of the function to remove
 */
void CompositeFunction::removeFunction(size_t i) {
  if (i >= nFunctions())
    throw std::out_of_range("Function index out of range.");

  IFunction_sptr fun = getFunction(i);

  size_t dnp = fun->nParams();

  for (size_t j = 0; j < nParams();) {
    ParameterTie *tie = getTie(j);
    if (tie && tie->findParametersOf(fun.get())) {
      removeTie(j);
    } else {
      j++;
    }
  }

  // Shift down the function indeces for parameters
  for (auto it = m_IFunction.begin(); it != m_IFunction.end();) {

    if (*it == i) {
      it = m_IFunction.erase(it);
    } else {
      if (*it > i) {
        *it -= 1;
      }
      ++it;
    }
  }

  m_nParams -= dnp;
  // Shift the parameter offsets down by the total number of i-th function's
  // params
  for (size_t j = i + 1; j < nFunctions(); j++) {
    m_paramOffsets[j] -= dnp;
  }
  m_paramOffsets.erase(m_paramOffsets.begin() + i);

  m_functions.erase(m_functions.begin() + i);
}

/** Replace a function with a new one. The old function is deleted.
 *  The new function must have already its workspace set.
 * @param f_old :: The pointer to the function to replace. If it's not
 *  a member of this composite function nothing happens
 * @param f_new :: A pointer to the new function
 */
void CompositeFunction::replaceFunctionPtr(const IFunction_sptr f_old,
                                           IFunction_sptr f_new) {
  std::vector<IFunction_sptr>::const_iterator it =
      std::find(m_functions.begin(), m_functions.end(), f_old);
  if (it == m_functions.end())
    return;
  std::vector<IFunction_sptr>::difference_type iFun = it - m_functions.begin();
  replaceFunction(iFun, f_new);
}

/** Replace a function with a new one. The old function is deleted.
 * @param i :: The index of the function to replace
 * @param f :: A pointer to the new function
 */
void CompositeFunction::replaceFunction(size_t i, IFunction_sptr f) {
  if (i >= nFunctions())
    throw std::out_of_range("Function index out of range.");

  IFunction_sptr fun = getFunction(i);
  size_t np_old = fun->nParams();

  size_t np_new = f->nParams();

  // Modify function indeces: The new function may have different number of
  // parameters
  {
    auto itFun = std::find(m_IFunction.begin(), m_IFunction.end(), i);
    if (itFun != m_IFunction.end()) // functions must have at least 1 parameter
    {
      if (np_old > np_new) {
        m_IFunction.erase(itFun, itFun + np_old - np_new);
      } else if (np_old < np_new) {
        m_IFunction.insert(itFun, np_new - np_old, i);
      }
    } else if (np_new > 0) // it could happen if the old function is an empty
                           // CompositeFunction
    {
      itFun = std::find_if(m_IFunction.begin(), m_IFunction.end(),
                           std::bind2nd(std::greater<size_t>(), i));
      m_IFunction.insert(itFun, np_new, i);
    }
  }

  size_t dnp = np_new - np_old;
  m_nParams += dnp;
  // Shift the parameter offsets down by the total number of i-th function's
  // params
  for (size_t j = i + 1; j < nFunctions(); j++) {
    m_paramOffsets[j] += dnp;
  }

  m_functions[i] = f;
}

/**
 * @param i :: The index of the function
 * @return function at the requested index
 */
IFunction_sptr CompositeFunction::getFunction(std::size_t i) const {
  if (i >= nFunctions()) {
    throw std::out_of_range("Function index out of range.");
  }
  return m_functions[i];
}

/**
 * Get the index of the function to which parameter i belongs
 * @param i :: The parameter index
 * @return function index of the requested parameter
 */
size_t CompositeFunction::functionIndex(std::size_t i) const {
  if (i >= nParams()) {
    throw std::out_of_range("Function parameter index out of range.");
  }
  return m_IFunction[i];
}

/**
* @param varName :: The variable name which may contain function index (
* [f<index.>]name )
* @param index :: Receives function index or throws std::invalid_argument
* @param name :: Receives the parameter name
*/
void CompositeFunction::parseName(const std::string &varName, size_t &index,
                                  std::string &name) {
  size_t i = varName.find('.');
  if (i == std::string::npos) {
    throw std::invalid_argument("Parameter " + varName + " not found.");
  } else {
    if (varName[0] != 'f')
      throw std::invalid_argument(
          "External function parameter name must start with 'f'");

    std::string sindex = varName.substr(1, i - 1);
    index = boost::lexical_cast<int>(sindex);

    if (i == varName.size() - 1)
      throw std::invalid_argument("Name cannot be empty");

    name = varName.substr(i + 1);
  }
}

/** Returns the index of parameter i as it declared in its function
 * @param i :: The parameter index
 * @return The local index of the parameter
 */
size_t CompositeFunction::parameterLocalIndex(size_t i) const {
  size_t iFun = functionIndex(i);
  return i - m_paramOffsets[iFun];
}

/** Returns the name of parameter i as it declared in its function
 * @param i :: The parameter index
 * @return The pure parameter name (without the function identifier f#.)
 */
std::string CompositeFunction::parameterLocalName(size_t i) const {
  size_t iFun = functionIndex(i);
  return m_functions[iFun]->parameterName(i - m_paramOffsets[iFun]);
}

/**
 * Apply the ties.
 */
void CompositeFunction::applyTies() {
  for (size_t i = 0; i < nFunctions(); i++) {
    getFunction(i)->applyTies();
  }
}

/**
 * Clear the ties.
 */
void CompositeFunction::clearTies() {
  for (size_t i = 0; i < nFunctions(); i++) {
    getFunction(i)->clearTies();
  }
}

/** Removes i-th parameter's tie if it is tied or does nothing.
 * @param i :: The index of the tied parameter.
 * @return True if successfull
 */
bool CompositeFunction::removeTie(size_t i) {
  size_t iFun = functionIndex(i);
  bool res = m_functions[iFun]->removeTie(i - m_paramOffsets[iFun]);
  return res;
}

/** Get the tie of i-th parameter
 * @param i :: The parameter index
 * @return A pointer to the tie.
 */
ParameterTie *CompositeFunction::getTie(size_t i) const {
  size_t iFun = functionIndex(i);
  return m_functions[iFun]->getTie(i - m_paramOffsets[iFun]);
}

/**
 * Attaches a tie to this function. The attached tie is owned by the function.
 * @param tie :: A pointer to a new tie
 */
void CompositeFunction::addTie(ParameterTie *tie) {
  size_t i = getParameterIndex(*tie);
  size_t iFun = functionIndex(i);
  m_functions[iFun]->addTie(tie);
}

/**
 * Declare a new parameter. To used in the implementation'c constructor.
 * @param name :: The parameter name.
 * @param initValue :: The initial value for the parameter
 * @param description :: Parameter documentation
 */
void CompositeFunction::declareParameter(const std::string &name,
                                         double initValue,
                                         const std::string &description) {
  (void)name;        // Avoid compiler warning
  (void)initValue;   // Avoid compiler warning
  (void)description; // Avoid compiler warning
  throw Kernel::Exception::NotImplementedError(
      "CompositeFunction cannot not have its own parameters.");
}

/** Add a constraint
 *  @param ic :: Pointer to a constraint.
 */
void CompositeFunction::addConstraint(IConstraint *ic) {
  size_t i = getParameterIndex(*ic);
  size_t iFun = functionIndex(i);
  getFunction(iFun)->addConstraint(ic);
}

/**
 * Prepare the function for a fit.
 */
void CompositeFunction::setUpForFit() {
  // set up the member functions
  for (size_t i = 0; i < nFunctions(); i++) {
    getFunction(i)->setUpForFit();
  }
  // unfortuately the code below breaks some system tests (IRISFuryAndFuryFit)
  // it looks as if using numeric derivatives can give different fit results
  // to fit with analytical ones
  //
  // if parameters have non-constant ties enable numerical derivatives
  // for(size_t i = 0; i < nParams(); ++i)
  //{
  //  ParameterTie* tie = getTie( i );
  //  if ( tie && !tie->isConstant() )
  //  {
  //    useNumericDerivatives( true );
  //    break;
  //  }
  //}

  // instead of automatically switching to numeric derivatives
  // log a warning about a danger of not using it
  if (!getAttribute("NumDeriv").asBool()) {
    for (size_t i = 0; i < nParams(); ++i) {
      ParameterTie *tie = getTie(i);
      if (tie && !tie->isConstant()) {
        g_log.warning() << "Numeric derivatives should be used when "
                           "non-constant ties defined.\n";
        break;
      }
    }
  }
}

/// Get constraint
/// @param i :: the index
/// @return A pointer to the constraint
IConstraint *CompositeFunction::getConstraint(size_t i) const {
  size_t iFun = functionIndex(i);
  return m_functions[iFun]->getConstraint(i - m_paramOffsets[iFun]);
}

/** Remove a constraint
 * @param parName :: The name of a parameter which constarint to remove.
 */
void CompositeFunction::removeConstraint(const std::string &parName) {
  size_t iPar = parameterIndex(parName);
  size_t iFun = functionIndex(iPar);
  getFunction(iFun)->removeConstraint(parameterLocalName(iPar));
}

/** Checks if a constraint has been explicitly set
 *  @param i :: The parameter index
 *  @return true if the function is explicitly set
 */
bool CompositeFunction::isExplicitlySet(size_t i) const {
  size_t iFun = functionIndex(i);
  return m_functions[iFun]->isExplicitlySet(i - m_paramOffsets[iFun]);
}

/**
 * Returns the index of parameter if the ref points to one of the member
 * function
 * @param ref :: A reference to a parameter
 * @return Parameter index or number of nParams() if parameter not found
 */
size_t
CompositeFunction::getParameterIndex(const ParameterReference &ref) const {
  if (ref.getFunction() == this && ref.getIndex() < nParams()) {
    return ref.getIndex();
  }
  for (size_t iFun = 0; iFun < nFunctions(); iFun++) {
    IFunction_sptr fun = getFunction(iFun);
    size_t iLocalIndex = fun->getParameterIndex(ref);
    if (iLocalIndex < fun->nParams()) {
      return m_paramOffsets[iFun] + iLocalIndex;
    }
  }
  return nParams();
}

/**
 * Returns the shrared pointer to the function conataining a parameter
 * @param ref :: The reference
 * @return A function containing parameter pointed to by ref
 */
IFunction_sptr
CompositeFunction::getContainingFunction(const ParameterReference &ref) const {
  for (size_t iFun = 0; iFun < nFunctions(); iFun++) {
    IFunction_sptr fun = getFunction(iFun);
    if (fun->getParameterIndex(ref) < fun->nParams()) {
      return fun;
    }
  }
  return IFunction_sptr();
}

} // namespace API
} // namespace Mantid<|MERGE_RESOLUTION|>--- conflicted
+++ resolved
@@ -68,11 +68,7 @@
     ostr << ';';
   }
   for (size_t i = 0; i < nFunctions(); i++) {
-<<<<<<< HEAD
-    const std::vector<std::string> localAttr = this->getLocalAttributeNames();
-=======
     const auto localAttr = this->getLocalAttributeNames();
->>>>>>> cc816043
     IFunction_sptr fun = getFunction(i);
     bool isComp =
         boost::dynamic_pointer_cast<CompositeFunction>(fun) != nullptr;
@@ -83,10 +79,7 @@
       const std::string localAttValue =
           this->getLocalAttribute(i, localAttName).value();
       if (!localAttValue.empty()) {
-<<<<<<< HEAD
-=======
         // local attribute names are prefixed by dollar sign
->>>>>>> cc816043
         ostr << ',' << '$' << localAttName << '=' << localAttValue;
       }
     }
