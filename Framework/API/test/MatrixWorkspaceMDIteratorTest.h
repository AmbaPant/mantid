--- conflicted
+++ resolved
@@ -91,11 +91,6 @@
     // The number of output cannot be larger than the number of histograms
     auto it = ws->createIterators(10, nullptr);
     TS_ASSERT_EQUALS(it.size(), 4);
-<<<<<<< HEAD
-    for (auto &i : it)
-      delete i;
-=======
->>>>>>> 47786466
 
     // Split in 4 iterators
     auto iterators = ws->createIterators(4, nullptr);
