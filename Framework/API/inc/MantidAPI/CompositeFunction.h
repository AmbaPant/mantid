#ifndef MANTID_API_COMPOSITEFUNCTION_H_
#define MANTID_API_COMPOSITEFUNCTION_H_

//----------------------------------------------------------------------
// Includes
//----------------------------------------------------------------------
#include "MantidAPI/IFunction.h"
#include "MantidAPI/Jacobian.h"

#include <map>

namespace Mantid {
namespace API {
/** A composite function is a function containing other functions. It combines
   values
    calculated by the member function using an operation. The default operation
   is summation (+).
    Composite functions do not have their own parameters, they use parameters of
   the member functions.
    Functions are added to a composite functions with addFunction method and can
   be retrieved with
    getFinction(i) method. Function indices are defined by the order they are
   added. Parameter names
    are formed from the member function's index and its parameter name:
   f[index].[name]. For example,
    name "f0.Sigma" would be given to the "Sigma" parameter of a Gaussian added
   first to the composite
    function. If a member function is a composite function itself the same
   principle applies: 'f[index].'
    is prepended to a name, e.g. "f0.f1.Sigma".

    The default implementation expects its member to use the same type of
   FunctionDomain. The domain
    passed to the function(...) method is used to evaluate all member functions.

    @author Roman Tolchenov, Tessella Support Services plc
    @date 20/10/2009

    Copyright &copy; 2009 ISIS Rutherford Appleton Laboratory, NScD Oak Ridge
   National Laboratory & European Spallation Source

    This file is part of Mantid.

    Mantid is free software; you can redistribute it and/or modify
    it under the terms of the GNU General Public License as published by
    the Free Software Foundation; either version 3 of the License, or
    (at your option) any later version.

    Mantid is distributed in the hope that it will be useful,
    but WITHOUT ANY WARRANTY; without even the implied warranty of
    MERCHANTABILITY or FITNESS FOR A PARTICULAR PURPOSE.  See the
    GNU General Public License for more details.

    You should have received a copy of the GNU General Public License
    along with this program.  If not, see <http://www.gnu.org/licenses/>.

    File change history is stored at: <https://github.com/mantidproject/mantid>.
    Code Documentation is available at: <http://doxygen.mantidproject.org>
*/
class MANTID_API_DLL CompositeFunction : public virtual IFunction {
public:
  /// Default constructor
  CompositeFunction();
  /// Destructor
<<<<<<< HEAD
  virtual ~CompositeFunction() = default;
=======
  ~CompositeFunction() override;
>>>>>>> fa8a40d8

  /* Overriden methods */

  /// Returns the function's name
  std::string name() const override { return "CompositeFunction"; }
  /// Writes itself into a string
  std::string asString() const override;
  /// Sets the workspace for each member function
  void setWorkspace(boost::shared_ptr<const Workspace> ws) override;
  /// Set matrix workspace
  void
  setMatrixWorkspace(boost::shared_ptr<const API::MatrixWorkspace> workspace,
                     size_t wi, double startX, double endX) override;

  /// Function you want to fit to.
  void function(const FunctionDomain &domain,
                FunctionValues &values) const override;
  /// Derivatives of function with respect to active parameters
  void functionDeriv(const FunctionDomain &domain, Jacobian &jacobian) override;

  /// Set i-th parameter
  void setParameter(size_t, const double &value,
                    bool explicitlySet = true) override;
  /// Set i-th parameter description
  void setParameterDescription(size_t, const std::string &description) override;
  /// Get i-th parameter
  double getParameter(size_t i) const override;
  /// Set parameter by name.
  void setParameter(const std::string &name, const double &value,
                    bool explicitlySet = true) override;
  /// Set description of parameter by name.
  void setParameterDescription(const std::string &name,
                               const std::string &description) override;
  /// Get parameter by name.
  double getParameter(const std::string &name) const override;
  /// Total number of parameters
  size_t nParams() const override;
  /// Returns the index of parameter name
  size_t parameterIndex(const std::string &name) const override;
  /// Returns the name of parameter i
  std::string parameterName(size_t i) const override;
  /// Returns the description of parameter i
  std::string parameterDescription(size_t i) const override;
  /// Checks if a parameter has been set explicitly
  bool isExplicitlySet(size_t i) const override;
  /// Get the fitting error for a parameter
  double getError(size_t i) const override;
  /// Set the fitting error for a parameter
  void setError(size_t i, double err) override;

  /// Check if a parameter is active
  bool isFixed(size_t i) const override;
  /// Removes a parameter from the list of active
  void fix(size_t i) override;
  /// Restores a declared parameter i to the active status
  void unfix(size_t i) override;

  /// Value of i-th active parameter. Override this method to make fitted
  /// parameters different from the declared
  double activeParameter(size_t i) const override;
  /// Set new value of i-th active parameter. Override this method to make
  /// fitted parameters different from the declared
  void setActiveParameter(size_t i, double value) override;
  /// Update parameters after a fitting iteration
  void updateActive(const double *in);
  /// Returns the name of active parameter i
  std::string nameOfActive(size_t i) const override;
  /// Returns the name of active parameter i
  std::string descriptionOfActive(size_t i) const override;
  /// Check if an active parameter i is actually active
  bool isActive(size_t i) const override;

  /// Return parameter index from a parameter reference.
  size_t getParameterIndex(const ParameterReference &ref) const override;
  /// Get the containing function
  IFunction_sptr getContainingFunction(const ParameterReference &ref) const;

  /// Apply the ties
  void applyTies() override;
  /// Remove all ties
  void clearTies() override;
  // Unhide base class function: removeTie(string). Avoids Intel compiler
  // warning
  using IFunction::removeTie;
  /// Removes i-th parameter's tie
  bool removeTie(size_t i) override;
  /// Get the tie of i-th parameter
  ParameterTie *getTie(size_t i) const override;

  /// Overwrite IFunction methods
  void addConstraint(IConstraint *ic) override;
  /// Get constraint of i-th parameter
  IConstraint *getConstraint(size_t i) const override;
  /// Prepare function for a fit
  void setUpForFit() override;
  /// Remove a constraint
  void removeConstraint(const std::string &parName) override;

  /* CompositeFunction own methods */

  /// Add a function at the back of the internal function list
  virtual size_t addFunction(IFunction_sptr f);
  /// Returns the pointer to i-th function
  IFunction_sptr getFunction(std::size_t i) const;
  /// Number of functions
  std::size_t nFunctions() const { return m_functions.size(); }
  /// Remove a function
  void removeFunction(size_t i);
  /// Replace a function
  void replaceFunction(size_t i, IFunction_sptr f);
  /// Replace a function
  void replaceFunctionPtr(const IFunction_sptr f_old, IFunction_sptr f_new);
  /// Get the function index
  std::size_t functionIndex(std::size_t i) const;
  /// Returns the index of parameter i as it declared in its function
  size_t parameterLocalIndex(size_t i) const;
  /// Returns the name of parameter i as it declared in its function
  std::string parameterLocalName(size_t i) const;
  /// Check the function.
  void checkFunction();

  /// Returns the number of attributes associated with the function
  virtual size_t nLocalAttributes() const { return 0; }
  /// Returns a list of attribute names
  virtual std::vector<std::string> getLocalAttributeNames() const {
    return std::vector<std::string>();
  }
  /// Return a value of attribute attName
  virtual Attribute getLocalAttribute(size_t i,
                                      const std::string &attName) const {
    (void)i;
    throw std::invalid_argument("Attribute " + attName +
                                " not found in function " + this->name());
  }
  /// Set a value to attribute attName
  virtual void setLocalAttribute(size_t i, const std::string &attName,
                                 const Attribute &) {
    (void)i;
    throw std::invalid_argument("Attribute " + attName +
                                " not found in function " + this->name());
  }
  /// Check if attribute attName exists
  virtual bool hasLocalAttribute(const std::string &) const { return false; }
  template <typename T>
  void setLocalAttributeValue(size_t i, const std::string &attName,
                              const T &value) {
    setLocalAttribute(i, attName, Attribute(value));
  }
  void setLocalAttributeValue(size_t i, const std::string &attName,
                              const char *value) {
    setLocalAttribute(i, attName, Attribute(std::string(value)));
  }

protected:
  /// Function initialization. Declare function parameters in this method.
  void init() override;
  /// Declare a new parameter
  void declareParameter(const std::string &name, double initValue = 0,
                        const std::string &description = "") override;
  /// Add a new tie
  void addTie(ParameterTie *tie) override;

  size_t paramOffset(size_t i) const { return m_paramOffsets[i]; }

private:
  /// Extract function index and parameter name from a variable name
  static void parseName(const std::string &varName, size_t &index,
                        std::string &name);

  /// Pointers to the included funtions
  std::vector<IFunction_sptr> m_functions;
  /// Individual function parameter offsets (function index in m_functions)
  /// e.g. m_functions[i]->parameter(m_paramOffsets[i]+1) gives second declared
  /// parameter of i-th function
  std::vector<size_t> m_paramOffsets;
  /// Keeps the function index for each declared parameter  (parameter declared
  /// index)
  std::vector<size_t> m_IFunction;
  /// Total number of parameters
  size_t m_nParams;
  /// Function counter to be used in nextConstraint
  mutable size_t m_iConstraintFunction;
  /// Flag set to use numerical derivatives
};

/// shared pointer to the composite function base class
typedef boost::shared_ptr<CompositeFunction> CompositeFunction_sptr;
/// shared pointer to the composite function base class (const version)
typedef boost::shared_ptr<const CompositeFunction> CompositeFunction_const_sptr;

/** A Jacobian for individual functions
 */
class PartialJacobian : public Jacobian {
  Jacobian *m_J; ///< pointer to the overall Jacobian
  size_t m_iY0;  ///< fitting data index offset in the overall Jacobian for a
  /// particular function
  size_t m_iP0; ///< parameter index offset in the overall Jacobian for a
  /// particular function
public:
  /** Constructor
   * @param J :: A pointer to the overall Jacobian
   * @param iP0 :: The parameter index (declared) offset for a particular
   * function
   */
  PartialJacobian(Jacobian *J, size_t iP0)
      : m_J(J), m_iY0(0), m_iP0(iP0) //,m_iaP0(iap0)
  {}
  /** Constructor
   * @param J :: A pointer to the overall Jacobian
   * @param iY0 :: The data index offset for a particular function
   * @param iP0 :: The parameter index offset for a particular function
   */
  PartialJacobian(Jacobian *J, size_t iY0, size_t iP0)
      : m_J(J), m_iY0(iY0), m_iP0(iP0) {}
  /**
   * Overridden Jacobian::set(...).
   * @param iY :: The index of the data point
   * @param iP :: The parameter index of an individual function.
   * @param value :: The derivative value
   */
  void set(size_t iY, size_t iP, double value) override {
    m_J->set(m_iY0 + iY, m_iP0 + iP, value);
  }
  /**
   * Overridden Jacobian::get(...).
   * @param iY :: The index of the data point
   * @param iP :: The parameter index of an individual function.
   */
  double get(size_t iY, size_t iP) override {
    return m_J->get(m_iY0 + iY, m_iP0 + iP);
  }
  /**  Add number to all iY (data) Jacobian elements for a given iP (parameter)
   *   @param value :: Value to add
   *   @param iP :: The index of an active parameter.
   */
  void addNumberToColumn(const double &value, const size_t &iP) override {
    m_J->addNumberToColumn(value, m_iP0 + iP);
  }
};

} // namespace API
} // namespace Mantid

#endif /*MANTID_API_COMPOSITEFUNCTION_H_*/<|MERGE_RESOLUTION|>--- conflicted
+++ resolved
@@ -61,12 +61,6 @@
 public:
   /// Default constructor
   CompositeFunction();
-  /// Destructor
-<<<<<<< HEAD
-  virtual ~CompositeFunction() = default;
-=======
-  ~CompositeFunction() override;
->>>>>>> fa8a40d8
 
   /* Overriden methods */
 
