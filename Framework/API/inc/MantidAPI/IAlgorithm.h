--- conflicted
+++ resolved
@@ -56,12 +56,6 @@
  */
 class MANTID_API_DLL IAlgorithm : virtual public Kernel::IPropertyManager {
 public:
-  /// Virtual destructor (always needed for abstract classes)
-<<<<<<< HEAD
-  virtual ~IAlgorithm() = default;
-=======
-  ~IAlgorithm() override {}
->>>>>>> fa8a40d8
 
   /// function to return a name of the algorithm, must be overridden in all
   /// algorithms
