#ifndef MANTID_API_AXIS_H_
#define MANTID_API_AXIS_H_

#include "MantidAPI/DllConfig.h"
#include "MantidKernel/Unit.h"
#include "MantidGeometry/IDTypes.h"

#include <string>

namespace Mantid {
namespace API {
//----------------------------------------------------------------------
// Forward declaration
//----------------------------------------------------------------------
class MatrixWorkspace;

/** Class to represent the axis of a workspace.

    @author Russell Taylor, Tessella Support Services plc
    @date 16/05/2008

    Copyright &copy; 2008 ISIS Rutherford Appleton Laboratory, NScD Oak Ridge
   National Laboratory & European Spallation Source

    This file is part of Mantid.

    Mantid is free software; you can redistribute it and/or modify
    it under the terms of the GNU General Public License as published by
    the Free Software Foundation; either version 3 of the License, or
    (at your option) any later version.

    Mantid is distributed in the hope that it will be useful,
    but WITHOUT ANY WARRANTY; without even the implied warranty of
    MERCHANTABILITY or FITNESS FOR A PARTICULAR PURPOSE.  See the
    GNU General Public License for more details.

    You should have received a copy of the GNU General Public License
    along with this program.  If not, see <http://www.gnu.org/licenses/>.

    File change history is stored at: <https://github.com/mantidproject/mantid>.
    Code Documentation is available at: <http://doxygen.mantidproject.org>
*/
class MANTID_API_DLL Axis {
public:
  Axis();
  virtual ~Axis();

  /// Virtual constructor
  virtual Axis *clone(const MatrixWorkspace *const parentWorkspace) = 0;
  /// Virtual constructor for axis of different length
  virtual Axis *clone(const std::size_t length,
                      const MatrixWorkspace *const parentWorkspace) = 0;

  const std::string &title() const;
  std::string &title();

  const Kernel::Unit_sptr &unit() const;
  Kernel::Unit_sptr &unit();

  /// Set the unit on the Axis
  virtual const Kernel::Unit_sptr &setUnit(const std::string &unitName);

  /// Returns true is the axis is a Spectra axis
  virtual bool isSpectra() const { return false; }
  /// Returns true if the axis is numeric
  virtual bool isNumeric() const { return false; }
  /// Returns true if the axis is Text
  virtual bool isText() const { return false; }

  /// Returns the value at a specified index
  /// @param index :: the index
  /// @param verticalIndex :: The verticalIndex
  virtual double operator()(const std::size_t &index,
                            const std::size_t &verticalIndex = 0) const = 0;
  /// Gets the value at the specified index. Just calls operator() but is easier
  /// to use with Axis pointers
  double getValue(const std::size_t &index,
                  const std::size_t &verticalIndex = 0) const;
  /// returns min value defined on axis
  virtual double getMin() const = 0;
  /// returns max value defined on axis
  virtual double getMax() const = 0;
  /// Sets the value at the specified index
  /// @param index :: The index
  /// @param value :: The new value
  virtual void setValue(const std::size_t &index, const double &value) = 0;
  /// Find the index of the given double value
  virtual size_t indexOfValue(const double value) const = 0;

  /// Get the spectrum number
<<<<<<< HEAD
  virtual specid_t spectraNo(const std::size_t &index) const;
=======
  virtual specnum_t spectraNo(const std::size_t &index) const;
>>>>>>> 2d597642

  /// Get the length of the axis
  virtual std::size_t length() const = 0;

  /// Check whether two axis are the same, i.e same length and same
  /// spectra_values for all elements in the axis
  virtual bool operator==(const Axis &) const = 0;

  /// Returns a text label of for a value
  virtual std::string label(const std::size_t &index) const = 0;

protected:
  Axis(const Axis &right);

private:
  /// Private, undefined copy assignment operator
  const Axis &operator=(const Axis &);

  /// The user-defined title for this axis
  std::string m_title;
  /// The unit for this axis
  Kernel::Unit_sptr m_unit;
};

} // namespace API
} // namespace Mantid

#endif /*MANTID_API_AXIS_H_*/<|MERGE_RESOLUTION|>--- conflicted
+++ resolved
@@ -88,11 +88,7 @@
   virtual size_t indexOfValue(const double value) const = 0;
 
   /// Get the spectrum number
-<<<<<<< HEAD
-  virtual specid_t spectraNo(const std::size_t &index) const;
-=======
   virtual specnum_t spectraNo(const std::size_t &index) const;
->>>>>>> 2d597642
 
   /// Get the length of the axis
   virtual std::size_t length() const = 0;
