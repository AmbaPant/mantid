--- conflicted
+++ resolved
@@ -142,10 +142,6 @@
     """
     peak_range_offset = 0
     tolerance = 0.02
-<<<<<<< HEAD
-    huber_x_cut = 4.95
-=======
->>>>>>> 46dc4bf3
 
     def __init__(self, ws, cross_section='', use_roi=True, update_peak_range=False, use_roi_bck=False,
                  use_tight_bck=False, bck_offset=3, force_peak_roi=False, peak_roi=[0,0],
@@ -344,88 +340,15 @@
             logger.notice("Forcing background ROI: %s" % self.forced_bck_roi)
             self.roi_background = self.forced_bck_roi
 
-<<<<<<< HEAD
-    def determine_peak_range(self, ws, specular=True, max_pixel=304):
-        """
-            Find the reflectivity peak
-            :param workspace ws: workspace to work with
-            :param bool specular: if True, we are looking for a specular peak
-            :param int max_pixel: max pixel above which to exclude peaks
-        """
-        ws_summed = mantid.simpleapi.RefRoi(InputWorkspace=ws, IntegrateY=specular,
-                                            NXPixel=self.n_x_pixel, NYPixel=self.n_y_pixel,
-                                            ConvertToQ=False,
-                                            OutputWorkspace="ws_summed")
-
-        integrated = mantid.simpleapi.Integration(ws_summed)
-        integrated = mantid.simpleapi.Transpose(integrated)
-
-        x_values = integrated.readX(0)
-        y_values = integrated.readY(0)
-        e_values = integrated.readE(0)
-        ws_short = mantid.simpleapi.CreateWorkspace(DataX=x_values[self.peak_range_offset:max_pixel],
-                                                    DataY=y_values[self.peak_range_offset:max_pixel],
-                                                    DataE=e_values[self.peak_range_offset:max_pixel])
-        try:
-            specular_peak, low_res, _ = mantid.simpleapi.LRPeakSelection(InputWorkspace=ws_short)
-        except:
-            logger.notice("Peak finding error [specular=%s]: %s" % (specular, sys.exc_info()[1]))
-            return integrated, [0,0], [0,0]
-        if specular:
-            peak = [specular_peak[0]+self.peak_range_offset, specular_peak[1]+self.peak_range_offset]
-        else:
-            # The low-resolution range finder tends to be a bit tight.
-            # Broaden it by a third.
-            #TODO: Fix the range finder algorithm
-            broadening = (low_res[1]-low_res[0])/3.0
-            peak = [low_res[0]+self.peak_range_offset-broadening,
-                    low_res[1]+self.peak_range_offset+broadening]
-
-        mantid.simpleapi.DeleteWorkspace(ws_short)
-        mantid.simpleapi.DeleteWorkspace(ws_summed)
-
-        return integrated, peak, [low_res[0]+self.peak_range_offset, low_res[1]+self.peak_range_offset]
-
-    @classmethod
-    def fit_peak(cls, signal_x, signal_y, peak):
-        """
-            Fit a Gaussian peak to a curve
-            :param array signal_x: list of x values
-            :param array signal_y: list of y values
-            :param array peak: initial guess for the peak (one-sigma min and max)
-        """
-        def gauss(x, *p):
-            A, mu, sigma, bck = p
-            if A < 0 or sigma < 5:
-                return -np.inf
-            return A*np.exp(-(x-mu)**2/(2.*sigma**2)) + bck
-
-        p0 = [np.max(signal_y), (peak[1]+peak[0])/2.0, (peak[1]-peak[0])/2.0, 0.0]
-        err_y = np.sqrt(np.fabs(signal_y))
-        # Using bounds would be great but only available with scipy>=0.17. bounds=(0, np.inf)
-        coeff, _ = curve_fit(gauss, signal_x, signal_y, sigma=err_y, p0=p0)
-        peak_position = coeff[1]
-        peak_width = math.fabs(3.0*coeff[2])
-        return peak_position, peak_width
-
-=======
->>>>>>> 46dc4bf3
     def check_direct_beam(self, ws, peak_position=None):
         """
             Determine whether this data is a direct beam
             :param workspace ws: Workspace to inspect
             :param float peak_position: reflectivity peak position
         """
-<<<<<<< HEAD
-        huber_x = ws.getRun().getProperty("HuberX").getStatistics().mean
-        sangle = ws.getRun().getProperty("SANGLE").getStatistics().mean
-        self.theta_d = 180.0 / math.pi * mantid.simpleapi.MRGetTheta(ws, SpecularPixel=peak_position)
-        return not ((self.theta_d > self.tolerance or sangle > self.tolerance) and huber_x < self.huber_x_cut)
-=======
         self.theta_d = 180.0 / math.pi * mantid.simpleapi.MRGetTheta(ws, SpecularPixel=peak_position,
                                                                      UseSANGLE=False)
         return not self.theta_d > self.tolerance
->>>>>>> 46dc4bf3
 
     def determine_data_type(self, ws):
         """
@@ -469,84 +392,6 @@
                 low_res = copy.copy(self.roi_low_res)
             if not self.roi_background == [0,0]:
                 bck_range = copy.copy(self.roi_background)
-<<<<<<< HEAD
-            logger.notice("Using ROI peak range: [%s %s]" % (peak[0], peak[1]))
-            self.use_roi_actual = True
-
-        # Determine reflectivity peak position (center)
-        # Crop three sigmas around the peak before fitting
-        _width = int(peak[1]-peak[0])
-        signal_y_crop = signal_y[peak[1]-_width:peak[1]+1+_width]
-        signal_x_crop = signal_x[peak[0]-_width:peak[1]+1+_width]
-
-        # Calculate a reasonable peak position
-        #peak_mean = np.average(signal_x_crop, weights=signal_y_crop)
-
-        peak_position = (peak[1]+peak[0])/2.0
-        peak_width = (peak[1]-peak[0])/2.0
-        try:
-            # Try to find the peak position within the peak range we found
-            peak_position, peak_width = self.fit_peak(signal_x_crop, signal_y_crop, peak)
-            # If we are more than two sigmas away from the middle of the range,
-            # there's clearly a problem.
-            if np.abs(peak_position - (peak[1]+peak[0])/2.0)  > np.abs(peak[1]-peak[0]):
-                logger.notice("Found peak position outside of given range [x=%s], switching to full detector" % peak_position)
-                peak_position = (peak[1]+peak[0])/2.0
-                peak_width = (peak[1]-peak[0])/2.0
-                raise RuntimeError("Bad peak position")
-        except:
-            # If we can't find a peak, try fitting over the full detector.
-            # If we do find a peak, then update the ranges rather than using
-            # what we currently have (which is probably given by the ROI).
-            logger.notice("Run %s [%s]: Could not fit a peak in the supplied peak range" %
-                          (self.run_number, self.cross_section))
-            logger.notice(str(sys.exc_info()[1]))
-            try:
-                # Define a good default that is wide enough for the fit to work
-                default_width = (self.found_peak[1]-self.found_peak[0])/2.0
-                default_width = max(default_width, 10.0)
-                default_center = (self.found_peak[1]+self.found_peak[0])/2.0
-                default_peak = [default_center-default_width, default_center+default_width]
-                logger.notice("Run %s [%s]: Broad data region %s" % (self.run_number, self.cross_section, broad_range))
-                x_min = broad_range[0]+10
-                x_max = broad_range[1]-10
-                peak_position, peak_width = self.fit_peak(signal_x[x_min:x_max], signal_y[x_min:x_max], default_peak)
-                peak = [math.floor(peak_position-peak_width), math.floor(peak_position+peak_width)]
-                #low_res = [5, self.n_x_pixel-5]
-                low_res = self.found_low_res
-                self.use_roi_actual = False
-                logger.notice("Run %s [%s]: Peak not in supplied range! Found peak: %s low: %s" %
-                              (self.run_number, self.cross_section, peak, low_res))
-                logger.notice("Run %s [%s]: Peak position: %s  Peak width: %s" %
-                              (self.run_number, self.cross_section, peak_position, peak_width))
-            except:
-                logger.notice(str(sys.exc_info()[1]))
-                logger.notice("Run %s [%s]: Gaussian fit failed to determine peak position" %
-                              (self.run_number, self.cross_section))
-
-        # Update the specular peak range if needed
-        if self.update_peak_range:
-            peak[0] = math.floor(peak_position-peak_width)
-            peak[1] = math.ceil(peak_position+peak_width)
-            logger.notice("Updating peak range to: [%s %s]" % (peak[0], peak[1]))
-            self.use_roi_actual = False
-
-        # Store the information we found
-        self.peak_position = peak_position
-        self.peak_range = [int(max(0, peak[0])), int(min(peak[1], self.n_x_pixel))]
-        self.low_res_range = [int(max(0, low_res[0])), int(min(low_res[1], self.n_y_pixel))]
-
-        if not self.use_roi_bck or bck_range is None:
-            if self.use_tight_bck:
-                self.background = [self.peak_range[0]-self.bck_offset, self.peak_range[1]+self.bck_offset]
-            else:
-                self.background = [4, self.peak_range[0]-30]
-        else:
-            self.background = [int(bck_range[0]), int(bck_range[1])]
-
-        # Computed scattering angle
-        self.calculated_scattering_angle = 180.0 / math.pi * mantid.simpleapi.MRGetTheta(ws, SpecularPixel=peak_position)
-=======
         elif self.use_roi and self.update_peak_range and not self.roi_peak == [0,0]:
             logger.notice("Using fit peak range: [%s %s]" % (peak[0], peak[1]))
             if not self.roi_low_res == [0,0]:
@@ -562,7 +407,6 @@
 
         # Computed scattering angle
         self.calculated_scattering_angle = 180.0 / math.pi * mantid.simpleapi.MRGetTheta(ws, SpecularPixel=self.peak_position)
->>>>>>> 46dc4bf3
 
         # Determine whether we have a direct beam
         self.is_direct_beam = self.check_direct_beam(ws, self.peak_position)
