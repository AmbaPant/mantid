--- conflicted
+++ resolved
@@ -161,12 +161,10 @@
     def PyExec(self):
 
         self.setUp()
-
         # this must be Load, to be able to treat multiple files
         Load(Filename=self._run_file, OutputWorkspace=self._red_ws)
 
         self.log().information('Loaded .nxs file(s) : %s' % self._run_file)
-
         runlist = []
 
         # check if it is a workspace or workspace group and perform reduction correspondingly
@@ -327,11 +325,11 @@
 
         GroupDetectors(InputWorkspace=red,OutputWorkspace=red,MapFile=self._map_file,Behaviour='Sum')
 
-        self._debug(red,det)
+        self._debug(red, det)
 
         NormaliseToMonitor(InputWorkspace=red,OutputWorkspace=red,MonitorWorkspace=mon)
 
-        self._debug(red,mnorm)
+        self._debug(red, mnorm)
 
         # Calibrate to vanadium calibration workspace if specified
         # note, this is a one-column calibration workspace, it is not extracted from VanadiumRun (maybe it should?)
@@ -399,10 +397,6 @@
         elif self._unmirror_option == 5:
             self.log().information('Unmirror 5: shift the right according to right of the vanadium and sum to left')
             self._shift_spectra(right, 'right_van', True)
-<<<<<<< HEAD
-            DeleteWorkspace('right_shifted')
-=======
->>>>>>> 672baf55
 
         elif self._unmirror_option == 6:
             self.log().information('Unmirror 6: center both the right and the left')
@@ -427,11 +421,10 @@
 
     def _shift_spectra(self, ws1, ws2=None, shift_option=False):
         """
-        If only ws1 is given as an input workspace, ws1 will be shifted such that peak positions of each single spectrum
-        are centered around 0 meV
-        If in addition ws2 is given as an input workspace, ws1 will be shifted such that peak positions of ws1 and ws2
-        are identical and according to the peak position of ws2
-        The SampleLog data of the workspace will be lost
+        If only ws1 is given, each single spectrum will be centered around 0 meV
+        If in addition ws2 is given and shift_option is False, ws1 will be shifted to match the peak positions of ws2
+        If in addition ws2 is given and shift_option is True, ws1 will be shifted by the
+        number of bins that is required for ws2 to be centered
         @param ws1                         ::   workspace to be shifted
         @param ws2                         ::   optional workspace according to which ws1 will be shifted
         @param shift_option                ::   option to shift ws1 by number of bins (ws2 to center)
@@ -441,11 +434,7 @@
         size = mtd[ws1].blocksize()
 
         if ws2 is not None and size != mtd[ws2].blocksize():
-<<<<<<< HEAD
-            cls.log().warning('Input Workspaces should have the same blocksize')
-=======
             self.log().warning('Input Workspaces should have the same blocksize')
->>>>>>> 672baf55
 
         mid_bin = int(size / 2)
 
@@ -457,41 +446,23 @@
         for i in range(number_spectra):
 
             # Find peak positions in ws1
-<<<<<<< HEAD
-            peak_bin1 = cls._get_peak_position(i)
-=======
-            __temp = ExtractSingleSpectrum(InputWorkspace=ws1, WorkspaceIndex=i)
-            peak_bin1 = self._get_peak_position(__temp)
-            DeleteWorkspace(__temp)
->>>>>>> 672baf55
+            peak_bin1 = self._get_peak_position(ws1, i)
 
             # If only one workspace is given as an input, this workspace will be shifted
             if ws2 is None:
                 to_shift = peak_bin1 - mid_bin
             else:
                 # Find peak positions in ws2
-                __temp2 = ExtractSingleSpectrum(InputWorkspace=ws2, WorkspaceIndex=i)
-<<<<<<< HEAD
-                peak_bin2 = cls._get_peak_position(i)
-
-                if shift_option is False:
-=======
-                peak_bin2 = self._get_peak_position(__temp2)
-                DeleteWorkspace(__temp2)
+                peak_bin2 = self._get_peak_position(ws2, i)
 
                 if not shift_option:
->>>>>>> 672baf55
                     # ws1 will be shifted according to peak position of ws2
                     to_shift = peak_bin1 - peak_bin2
                 else:
                     # ws1 will be shifted according to centered peak of ws2
                     to_shift = peak_bin2 - mid_bin
 
-<<<<<<< HEAD
-            cls.log().debug('%d bins of spectrum %d will be shifted' %(abs(to_shift), i))
-=======
-            #self.log().information('%d bins of spectrum %d will be shifted' %(abs(to_shift), i))
->>>>>>> 672baf55
+            self.log().debug('%d bins of spectrum %d will be shifted' %(abs(to_shift), i))
 
             # Shift Y and E values of spectrum i by a number of to_shift bins
             mtd[ws1].setY(i, np.roll(mtd[ws1].dataY(i), to_shift))
@@ -502,26 +473,17 @@
                     # New left boundary for masking (right shift)
                     end_bin = size - to_shift
             else:
-                if abs(to_shift) > start_bin:
+                if to_shift < start_bin:
                     # New right boundary for masking (left shift)
                     start_bin = abs(to_shift)
 
         # Mask bins to the left of the final bin range
-        MaskBins(InputWorkspace=w1, OutputWorkspace=w1, XMin=0, XMax=start_bin)
+        MaskBins(InputWorkspace=ws1, OutputWorkspace=ws1, XMin=0, XMax=start_bin)
         # Mask bins to the right of the final bin range
-<<<<<<< HEAD
-        MaskBins(InputWorkspace=w1, OutputWorkspace=w1, XMin=end_bin, XMax=size)
-        cls.log().information('Bin range is [%f, %f], bins outside this range are masked' %(start_bin, end_bin))
-
-    def _set_output_workspace_properties(self, runlist):
-=======
-        MaskBins(InputWorkspace=ws_out_temp, OutputWorkspace=ws_out_temp, XMin=end_bin, XMax=size)
-        self.log().notice('Bin range is [%f, %f], bins outside this range are masked' %(start_bin, end_bin))
-
-        return ws_out_temp
-
-    def _finalize(self,runlist):
->>>>>>> 672baf55
+        MaskBins(InputWorkspace=ws1, OutputWorkspace=ws1, XMin=end_bin, XMax=size)
+        self.log().debug('Bin range is [%f, %f], bins outside this range are masked' %(start_bin, end_bin))
+
+    def _finalize(self, runlist):
 
         # remove cached left and right of vanadium run
         if self._unmirror_option == 5 or self._unmirror_option == 7:
@@ -570,7 +532,6 @@
             self._save_ws(self._red_ws)
 
         if self._plot:
-
             if len(runlist) > 1:
                 self.log().warning('Automatic plotting for multiple files is disabled.')
             else:
@@ -619,23 +580,24 @@
         ScaleX(InputWorkspace=ws_out, OutputWorkspace=ws_out, Factor=-x_start, Operation='Add')
 
     @staticmethod
-    def _get_peak_position(i):
+    def _get_peak_position(ws, i):
         """
         Get bin of the peak of single spectrum
+        @param ws        :: input workspace
         @param i         :: spectrum index of input workspace
         @return          :: bin number of the peak position
         """
-        __temp = ExtractSingleSpectrum(InputWorkspace=ws1, WorkspaceIndex=i)
+        __temp = ExtractSingleSpectrum(InputWorkspace=ws, WorkspaceIndex=i)
 
         __fit_table = FindEPP(InputWorkspace=__temp)
 
         DeleteWorkspace(__temp)
 
         # Mid bin number
-        mid_bin = int(ws.blocksize() / 2)
+        mid_bin = int(mtd[ws].blocksize() / 2)
 
         # Bin number, where Y has its maximum
-        y_values = np.array(ws.readY(0))
+        y_values = np.array(mtd[ws].readY(0))
 
         # Bin range: difference between mid bin and peak bin should be in this range
         tolerance = int(mid_bin / 2)
@@ -643,7 +605,7 @@
         # Peak bin in energy
         peak_position = __fit_table.row(0)["PeakCentre"]
         # Peak bin number
-        peak_bin = ws.binIndexOf(peak_position)
+        peak_bin = mtd[ws].binIndexOf(peak_position)
 
         # Reliable check for peak bin
         fit_status = __fit_table.row(0)["FitStatus"]
