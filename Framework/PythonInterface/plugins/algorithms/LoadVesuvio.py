--- conflicted
+++ resolved
@@ -188,7 +188,6 @@
             self._cleanup_raw()
 
 
-<<<<<<< HEAD
 
 #----------------------------------------------------------------------------------------
 
@@ -206,8 +205,7 @@
                 raise RuntimeError("Mixing backward and forward spectra is not permitted."
                                    "Please correct the SpectrumList property.")
 
-=======
->>>>>>> 602921d0
+
 #----------------------------------------------------------------------------------------
 
     def _exec_single_foil_state_mode(self):
@@ -531,24 +529,17 @@
         sum1_start,sum1_end = self._period_sum1_start, self._period_sum1_end
         sum2_start,sum2_end = self._period_sum2_start,self._period_sum2_end
         xvalues = self.pt_times # values of the raw_grp x axis
-<<<<<<< HEAD
-=======
         logger.information(("sum_start,end (1) = %f , %f ") % (sum1_start, sum1_end))
         logger.information(("sum_start,end (2) = %f , %f ") % (sum2_start, sum2_end))
         logger.information("x_values = " + str(xvalues))
->>>>>>> 602921d0
         # Array of bin indexes corresponding to bins that lie within start/end range
         sum1_indices = np.where((xvalues > sum1_start) & (xvalues < sum1_end))
         sum2_indices = np.where((xvalues > sum2_start) & (xvalues < sum2_end))
         logger.information("sum1_indices = " + str(sum1_indices))
         logger.information("sum2_indices = " + str(sum2_indices))
 
-<<<<<<< HEAD
         wsindex = self._ws_index # The current spectra to examine
-=======
-        wsindex = self._ws_index
         logger.information("wsindex = " + str(wsindex))
->>>>>>> 602921d0
         for i in range(self._nperiods):
             # Gets the sum(1,2) of the yvalues at the bin indexs
             yvalues = self._raw_grp[i].readY(wsindex)
@@ -675,13 +666,6 @@
         @param mon_periods :: The period numbers of the monitors that contribute to this monitor sum
                               (if None then uses the foil_periods)
         """
-<<<<<<< HEAD
-        # index that corresponds to workspace in group based on foil state
-        raw_grp_indices = self.foil_map.get_indices(self._spectrum_no, foil_periods)
-        wsindex = self._ws_index        # Spectra number - monitors(2) - 1
-        outY = foil_ws.dataY(wsindex)   # Initialise outY list to correct length with 0s
-        delta_t = self.delta_t          # List of workspace bin width
-=======
         logger.warning("****************************SUM FOILS*************************************")
         # index that corresponds to workspace in group based on foil state
         raw_grp_indices = self.foil_map.get_indices(self._spectrum_no, foil_periods)
@@ -691,7 +675,6 @@
         logger.information("foil_ws.dataY("+str(wsindex)+") = " + str(outY))
         delta_t = self.delta_t          # Bin width
         logger.information("delta t = " + str(delta_t))
->>>>>>> 602921d0
         for grp_index in raw_grp_indices:
             raw_ws = self._raw_grp[grp_index]
             outY += raw_ws.readY(wsindex)
@@ -725,13 +708,9 @@
             Normalises by the monitor counts between mon_norm_start & mon_norm_end
             instrument parameters for the current workspace index
         """
-<<<<<<< HEAD
-        indices_in_range = np.where((self.mon_pt_times >= self._mon_norm_start) & (self.mon_pt_times < self._mon_norm_end)) 
-=======
         logger.warning("**************************************Normalise bu monitor***************************************")
         indices_in_range = np.where((self.mon_pt_times >= self._mon_norm_start) & (self.mon_pt_times < self._mon_norm_end))
         logger.information("indices in range = " + str(indices_in_range))
->>>>>>> 602921d0
 
         wsindex = self._ws_index
         # inner function to apply normalization
