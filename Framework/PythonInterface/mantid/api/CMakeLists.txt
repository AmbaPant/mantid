# _api Python module

set(MODULE_TEMPLATE src/api.cpp.in)

# Files containing export definitions, these are automatically processed 
# -- Do NOT sort this list. The order defines the order in which the export
# definitions occur and some depend on their base classes being exported first
# --
set(EXPORT_FILES
    src/Exports/IAlgorithm.cpp
    src/Exports/AlgorithmObserver.cpp
    src/Exports/AlgorithmProxy.cpp
    src/Exports/AlgorithmHistory.cpp
    src/Exports/CatalogManager.cpp
    src/Exports/CatalogSession.cpp
    src/Exports/DeprecatedAlgorithmChecker.cpp
    src/Exports/Algorithm.cpp
    src/Exports/DataProcessorAlgorithm.cpp
    src/Exports/AlgorithmFactory.cpp
    src/Exports/AlgorithmFactoryObserver.cpp
    src/Exports/AlgorithmManager.cpp
    src/Exports/AnalysisDataService.cpp
    src/Exports/FileProperty.cpp
    src/Exports/MultipleFileProperty.cpp
    src/Exports/FrameworkManager.cpp
    src/Exports/ISpectrum.cpp
    src/Exports/IEventList.cpp
    src/Exports/WorkspaceHistory.cpp
    src/Exports/ExperimentInfo.cpp
    src/Exports/MultipleExperimentInfos.cpp
    src/Exports/Workspace.cpp
    src/Exports/IWorkspaceProperty.cpp
    src/Exports/WorkspaceProperty.cpp
    src/Exports/ITableWorkspace.cpp
    src/Exports/ITableWorkspaceProperty.cpp
    src/Exports/ISplittersWorkspace.cpp
    src/Exports/MDGeometry.cpp
    src/Exports/IMDWorkspace.cpp
    src/Exports/IMDWorkspaceProperty.cpp
    src/Exports/IMDHistoWorkspace.cpp
    src/Exports/IMDHistoWorkspaceProperty.cpp
    src/Exports/IMDEventWorkspace.cpp
    src/Exports/IMDEventWorkspaceProperty.cpp
    src/Exports/MatrixWorkspace.cpp
    src/Exports/MatrixWorkspaceProperty.cpp
    src/Exports/IEventWorkspace.cpp
    src/Exports/IEventWorkspaceProperty.cpp
    src/Exports/IMaskWorkspace.cpp
    src/Exports/IPeaksWorkspace.cpp
    src/Exports/IPeaksWorkspaceProperty.cpp
    src/Exports/BinaryOperations.cpp
    src/Exports/WorkspaceGroup.cpp
    src/Exports/WorkspaceGroupProperty.cpp
    src/Exports/WorkspaceValidators.cpp
    src/Exports/ADSValidator.cpp
    src/Exports/InstrumentValidator.cpp
    src/Exports/OrientedLatticeValidator.cpp
    src/Exports/Axis.cpp
    src/Exports/IPeak.cpp
    src/Exports/BoxController.cpp
    src/Exports/FileFinder.cpp
    src/Exports/FileLoaderRegistry.cpp
    src/Exports/Sample.cpp
    src/Exports/ScriptRepository.cpp
    src/Exports/ScriptRepositoryFactory.cpp
    src/Exports/SpectrumInfo.cpp
    src/Exports/Run.cpp
    src/Exports/WorkspaceFactory.cpp
    src/Exports/IFunction.cpp
    src/Exports/IFunction1D.cpp
    src/Exports/IPeakFunction.cpp
    src/Exports/CompositeFunction.cpp
    src/Exports/Jacobian.cpp
    src/Exports/FunctionFactory.cpp
    src/Exports/Progress.cpp
    src/Exports/Projection.cpp
    src/Exports/FunctionProperty.cpp
    src/Exports/AlgorithmProperty.cpp
    src/Exports/MultiDomainFunction.cpp
    src/Exports/SpectrumDefinition.cpp
    src/Exports/SpectrumInfoItem.cpp
    src/Exports/SpectrumInfoIterator.cpp
    src/Exports/SpectrumInfoPythonIterator.cpp
    src/Exports/AnalysisDataServiceObserver.cpp)

set(MODULE_DEFINITION ${CMAKE_CURRENT_BINARY_DIR}/api.cpp)
create_module(${MODULE_TEMPLATE} ${MODULE_DEFINITION} ${EXPORT_FILES})

# Helper code
set(SRC_FILES
    src/Algorithms/AlgorithmObserverAdapter.cpp
    src/Algorithms/RunPythonScript.cpp
    src/FitFunctions/IFunctionAdapter.cpp
    src/FitFunctions/IFunction1DAdapter.cpp
    src/FitFunctions/IPeakFunctionAdapter.cpp
    src/PythonAlgorithm/AlgorithmAdapter.cpp
    src/PythonAlgorithm/DataProcessorAdapter.cpp
    src/CloneMatrixWorkspace.cpp
    src/ExtractWorkspace.cpp
    src/Exports/AlgorithmFactoryObserverAdapter.cpp
    src/Exports/AnalysisDataServiceObserverAdapter.cpp)

set(INC_FILES
    ${HEADER_DIR}/api/Algorithms/AlgorithmFactoryObserverAdapter.h
    ${HEADER_DIR}/api/Algorithms/AlgorithmObserverAdapter.h
    ${HEADER_DIR}/api/Algorithms/RunPythonScript.h
    ${HEADER_DIR}/api/FitFunctions/IFunctionAdapter.h
    ${HEADER_DIR}/api/FitFunctions/IFunction1DAdapter.h
    ${HEADER_DIR}/api/FitFunctions/IPeakFunctionAdapter.h
    ${HEADER_DIR}/api/PythonAlgorithm/AlgorithmAdapter.h
    ${HEADER_DIR}/api/PythonAlgorithm/DataProcessorAdapter.h
    ${HEADER_DIR}/api/AnalysisDataServiceObserverAdapter.h
    ${HEADER_DIR}/api/BinaryOperations.h
    ${HEADER_DIR}/api/CloneMatrixWorkspace.h
    ${HEADER_DIR}/api/ExtractWorkspace.h
    ${HEADER_DIR}/api/WorkspacePropertyExporter.h
    ${HEADER_DIR}/api/SpectrumInfoPythonIterator.h
    ${HEADER_DIR}/api/DetectorInfoPythonIterator.h
    ${HEADER_DIR}/api/ComponentInfoPythonIterator.h)

set(PY_FILES
    __init__.py
	_adsimports.py
	_aliases.py
	_workspaceops.py)

# Copy over the pure Python files for the module

# Set the destination directory
set(OUTPUT_DIR ${PYTHON_PKG_ROOT}/api)

if(CMAKE_GENERATOR STREQUAL Xcode)
  # Set the output directory for the libraries.
  set(CMAKE_LIBRARY_OUTPUT_DIRECTORY ${PYTHON_PKG_ROOT}/api)
endif()

<<<<<<< HEAD
#############################################################################################
=======
copy_files_to_dir("${PY_FILES}"
                  ${CMAKE_CURRENT_SOURCE_DIR}
                  ${OUTPUT_DIR}
                  PYTHON_INSTALL_FILES)

>>>>>>> 318c244a
# Create the target for this directory

<<<<<<< HEAD
add_library ( PythonAPIModule ${EXPORT_FILES} ${MODULE_DEFINITION} ${SRC_FILES} ${INC_FILES}
              ${PYTHON_INSTALL_FILES} )
set_python_properties( PythonAPIModule _api )
=======
add_library(PythonAPIModule
            ${EXPORT_FILES}
            ${MODULE_DEFINITION}
            ${SRC_FILES}
            ${INC_FILES}
            ${PYTHON_INSTALL_FILES})
set_python_properties(PythonAPIModule _api)
set_target_output_directory(PythonAPIModule ${OUTPUT_DIR} .pyd)
>>>>>>> 318c244a

# Add the required dependencies
target_link_libraries(PythonAPIModule
                      PRIVATE ${TCMALLOC_LIBRARIES_LINKTIME}
                              PythonInterfaceCore
                              PythonGeometryModule
                              PythonKernelModule
                              API
                              Types
                              Kernel
                              HistogramData
                              Geometry
                              ${PYTHON_LIBRARIES}
                              ${POCO_LIBRARIES}
                              ${Boost_LIBRARIES})

if(OSX_VERSION VERSION_GREATER 10.8)
  set_target_properties(
    PythonAPIModule
    PROPERTIES
      INSTALL_RPATH
      "@loader_path/../../../MacOS;@loader_path/../kernel/;@loader_path/../geometry/"
    )
elseif(${CMAKE_SYSTEM_NAME} STREQUAL "Linux")
  set_target_properties(
    PythonAPIModule
    PROPERTIES
      INSTALL_RPATH
      "\$ORIGIN/../../../${LIB_DIR};\$ORIGIN/../kernel/;\$ORIGIN/../geometry/")
endif()

# Installation settings
mtd_install_targets(TARGETS
                    PythonAPIModule
                    INSTALL_DIRS
                    ${BIN_DIR}/mantid/api
                    ${WORKBENCH_BIN_DIR}/mantid/api)

# Pure Python files
mtd_install_files(FILES
                  ${PY_FILES}
                  INSTALL_DIRS
                  ${BIN_DIR}/mantid/api
                  ${WORKBENCH_BIN_DIR}/mantid/api)<|MERGE_RESOLUTION|>--- conflicted
+++ resolved
@@ -2,8 +2,8 @@
 
 set(MODULE_TEMPLATE src/api.cpp.in)
 
-# Files containing export definitions, these are automatically processed 
-# -- Do NOT sort this list. The order defines the order in which the export
+# Files containing export definitions, these are automatically processed -- Do
+# NOT sort this list. The order defines the order in which the export
 # definitions occur and some depend on their base classes being exported first
 # --
 set(EXPORT_FILES
@@ -118,11 +118,7 @@
     ${HEADER_DIR}/api/DetectorInfoPythonIterator.h
     ${HEADER_DIR}/api/ComponentInfoPythonIterator.h)
 
-set(PY_FILES
-    __init__.py
-	_adsimports.py
-	_aliases.py
-	_workspaceops.py)
+set(PY_FILES __init__.py _adsimports.py _aliases.py _workspaceops.py)
 
 # Copy over the pure Python files for the module
 
@@ -134,22 +130,8 @@
   set(CMAKE_LIBRARY_OUTPUT_DIRECTORY ${PYTHON_PKG_ROOT}/api)
 endif()
 
-<<<<<<< HEAD
-#############################################################################################
-=======
-copy_files_to_dir("${PY_FILES}"
-                  ${CMAKE_CURRENT_SOURCE_DIR}
-                  ${OUTPUT_DIR}
-                  PYTHON_INSTALL_FILES)
-
->>>>>>> 318c244a
 # Create the target for this directory
 
-<<<<<<< HEAD
-add_library ( PythonAPIModule ${EXPORT_FILES} ${MODULE_DEFINITION} ${SRC_FILES} ${INC_FILES}
-              ${PYTHON_INSTALL_FILES} )
-set_python_properties( PythonAPIModule _api )
-=======
 add_library(PythonAPIModule
             ${EXPORT_FILES}
             ${MODULE_DEFINITION}
@@ -157,8 +139,6 @@
             ${INC_FILES}
             ${PYTHON_INSTALL_FILES})
 set_python_properties(PythonAPIModule _api)
-set_target_output_directory(PythonAPIModule ${OUTPUT_DIR} .pyd)
->>>>>>> 318c244a
 
 # Add the required dependencies
 target_link_libraries(PythonAPIModule
