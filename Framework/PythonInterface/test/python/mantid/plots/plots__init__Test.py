# Mantid Repository : https://github.com/mantidproject/mantid
#
# Copyright &copy; 2018 ISIS Rutherford Appleton Laboratory UKRI,
#     NScD Oak Ridge National Laboratory, European Spallation Source
#     & Institut Laue - Langevin
# SPDX - License - Identifier: GPL - 3.0 +
from __future__ import (absolute_import, division, print_function)

import matplotlib

matplotlib.use('AGG')
import matplotlib.pyplot as plt
from matplotlib.container import ErrorbarContainer
import numpy as np
import unittest

<<<<<<< HEAD
from mantid.plots.plotfunctions import get_colorplot_extents
from mantid.simpleapi import (CreateWorkspace,
=======
from mantid.api import WorkspaceFactory
from mantid.kernel import config
from mantid.plots.plotfunctions import get_colorplot_extents
from mantid.py3compat.mock import Mock, patch
from mantid.simpleapi import (AnalysisDataService, CreateWorkspace,
>>>>>>> 8459f0e1
                              CreateSampleWorkspace, DeleteWorkspace)


class Plots__init__Test(unittest.TestCase):
    '''
    Just test if mantid projection works
    '''

    @classmethod
    def setUpClass(cls):
        cls.ws2d_histo = CreateWorkspace(DataX=[10, 20, 30, 10, 20, 30, 10, 20, 30],
                                         DataY=[2, 3, 4, 5, 3, 5],
                                         DataE=[1, 2, 3, 4, 1, 1],
                                         NSpec=3,
                                         Distribution=True,
                                         UnitX='Wavelength',
                                         VerticalAxisUnit='DeltaE',
                                         VerticalAxisValues=[4, 6, 8],
                                         OutputWorkspace='ws2d_histo')

    @classmethod
    def tearDownClass(cls):
        DeleteWorkspace('ws2d_histo')

    def setUp(self):
        self.fig, self.ax = plt.subplots(subplot_kw={'projection': 'mantid'})

    def tearDown(self):
        plt.close('all')
        self.fig, self.ax = None, None

    def test_line2d_plots(self):
        self.ax.plot(self.ws2d_histo, 'rs', specNum=2, linewidth=6)
        self.assertEqual('r', self.ax.lines[-1].get_color())
        self.ax.plot(np.arange(10), np.arange(10), 'bo-')

    def test_errorbar_plots(self):
        self.ax.errorbar(self.ws2d_histo, specNum=2, linewidth=6)
        self.ax.errorbar(np.arange(10), np.arange(10), 0.1 * np.ones((10,)), fmt='bo-')

    def test_imshow(self):
        self.ax.imshow(self.ws2d_histo)

    def test_pcolor(self):
        self.ax.pcolor(self.ws2d_histo)

    def test_pcolorfast(self):
        self.ax.pcolorfast(self.ws2d_histo)

    def test_pcolormesh(self):
        self.ax.pcolormesh(self.ws2d_histo)

    def test_remove_workspace_artist_for_known_workspace_removes_plot(self):
        self.ax.plot(self.ws2d_histo, specNum=2, linewidth=6)
        is_empty = self.ax.remove_workspace_artists(self.ws2d_histo)
        self.assertEqual(True, is_empty)
        self.assertEqual(0, len(self.ax.lines))

    def test_remove_workspace_artist_for_unknown_workspace_does_nothing(self):
        self.ax.plot(self.ws2d_histo, specNum=2, linewidth=6)
        unknown_ws = CreateSampleWorkspace()
        self.ax.remove_workspace_artists(unknown_ws)
        self.assertEqual(1, len(self.ax.lines))

    def test_remove_workspace_artist_for_removes_only_specified_workspace(self):
        second_ws = CreateSampleWorkspace()
        line_ws2d_histo = self.ax.plot(self.ws2d_histo, specNum=2, linewidth=6)[0]
        line_second_ws = self.ax.plot(second_ws, specNum=5)[0]
        self.assertEqual(2, len(self.ax.lines))

        self.ax.remove_workspace_artists(self.ws2d_histo)
        self.assertEqual(1, len(self.ax.lines))
        self.assertTrue(line_ws2d_histo not in self.ax.lines)
        self.assertTrue(line_second_ws in self.ax.lines)
        DeleteWorkspace(second_ws)

    def test_remove_workspace_artist_with_predicate_removes_only_lines_from_specified_workspace_which_return_true(self):
        line_ws2d_histo_spec_2 = self.ax.plot(self.ws2d_histo, specNum=2, linewidth=6)[0]
        line_ws2d_histo_spec_3 = self.ax.plot(self.ws2d_histo, specNum=3, linewidth=6)[0]
        self.assertEqual(2, len(self.ax.lines))

        self.ax.remove_artists_if(lambda artist: artist.get_label() == 'ws2d_histo: spec 2')
        self.assertEqual(1, len(self.ax.lines))
        self.assertTrue(line_ws2d_histo_spec_2 not in self.ax.lines)
        self.assertTrue(line_ws2d_histo_spec_3 in self.ax.lines)

    def test_workspace_artist_object_correctly_removed_if_all_lines_removed(self):
        line_ws2d_histo_spec_2 = self.ax.plot(self.ws2d_histo, specNum=2, linewidth=6)[0]
        line_ws2d_histo_spec_3 = self.ax.plot(self.ws2d_histo, specNum=3, linewidth=6)[0]
        self.assertEqual(2, len(self.ax.lines))

        is_empty = self.ax.remove_artists_if(lambda artist: artist.get_label() in ['ws2d_histo: spec 2', 'ws2d_histo: spec 3'])
        self.assertEqual(0, len(self.ax.lines))
        self.assertTrue(line_ws2d_histo_spec_2 not in self.ax.lines)
        self.assertTrue(line_ws2d_histo_spec_3 not in self.ax.lines)
        self.assertEqual(self.ax.tracked_workspaces, {})
        self.assertTrue(is_empty)

    def test_remove_if_correctly_prunes_workspace_artist_list(self):
        line_ws2d_histo_spec_2 = self.ax.plot(self.ws2d_histo, specNum=2, linewidth=6)[0]
        line_ws2d_histo_spec_3 = self.ax.plot(self.ws2d_histo, specNum=3, linewidth=6)[0]
        self.assertEqual(2, len(self.ax.lines))

        self.ax.remove_artists_if(lambda artist: artist.get_label() == 'ws2d_histo: spec 2')
        self.assertEqual(1, len(self.ax.lines))
        self.assertTrue(line_ws2d_histo_spec_2 not in self.ax.lines)
        self.assertTrue(line_ws2d_histo_spec_3 in self.ax.lines)
        self.assertEqual(self.ax.tracked_workspaces[self.ws2d_histo.name()][0]._artists, [line_ws2d_histo_spec_3])

    def test_remove_if_correctly_removes_lines_associated_with_multiple_workspaces(self):
        second_ws = CreateSampleWorkspace()
        line_ws2d_histo_spec_2 = self.ax.plot(self.ws2d_histo, specNum=2, linewidth=6)[0]
        line_ws2d_histo_spec_3 = self.ax.plot(self.ws2d_histo, specNum=3, linewidth=6)[0]
        line_second_ws = self.ax.plot(second_ws, specNum=5)[0]
        self.assertEqual(3, len(self.ax.lines))

        is_empty = self.ax.remove_artists_if(lambda artist: artist.get_label() in ['ws2d_histo: spec 2', 'second_ws: spec 5'])
        self.assertEqual(1, len(self.ax.lines))
        self.assertTrue(line_ws2d_histo_spec_2 not in self.ax.lines)
        self.assertTrue(line_ws2d_histo_spec_3 in self.ax.lines)
        self.assertTrue(line_second_ws not in self.ax.lines)
        self.assertEqual(len(self.ax.tracked_workspaces), 1)
        self.assertFalse(is_empty)
        DeleteWorkspace(second_ws)

    def test_replace_workspace_data_plot(self):
        plot_data = CreateWorkspace(DataX=[10, 20, 30, 10, 20, 30, 10, 20, 30],
                                    DataY=[3, 4, 5, 3, 4, 5],
                                    DataE=[1, 2, 3, 4, 1, 1],
                                    NSpec=3)
        line_ws2d_histo = self.ax.plot(plot_data, specNum=2, color='r')[0]
        plot_data = CreateWorkspace(DataX=[20, 30, 40, 20, 30, 40, 20, 30, 40],
                                    DataY=[3, 4, 5, 3, 4, 5],
                                    DataE=[1, 2, 3, 4, 1, 1],
                                    NSpec=3)
        self.ax.replace_workspace_artists(plot_data)
        self.assertAlmostEqual(25, line_ws2d_histo.get_xdata()[0])
        self.assertAlmostEqual(35, line_ws2d_histo.get_xdata()[-1])
        self.assertEqual('r', line_ws2d_histo.get_color())
        # try deleting
        self.ax.remove_workspace_artists(plot_data)

    def test_replace_workspace_data_errorbar(self):
        eb_data = CreateWorkspace(DataX=[10, 20, 30, 10, 20, 30, 10, 20, 30],
                                  DataY=[3, 4, 5, 3, 4, 5],
                                  DataE=[1, 2, 3, 4, 1, 1],
                                  NSpec=3)
        self.ax.errorbar(eb_data, specNum=2, color='r')
        eb_data = CreateWorkspace(DataX=[20, 30, 40, 20, 30, 40, 20, 30, 40],
                                  DataY=[3, 4, 5, 3, 4, 5],
                                  DataE=[.1, .2, .3, .4, .1, .1],
                                  NSpec=3)
        self.ax.replace_workspace_artists(eb_data)
        self.assertEqual(1, len(self.ax.containers))
        eb_container = self.ax.containers[0]
        self.assertTrue(isinstance(eb_container, ErrorbarContainer))
        self.assertAlmostEqual(25, eb_container[0].get_xdata()[0])
        self.assertAlmostEqual(35, eb_container[0].get_xdata()[-1])
        self.assertEqual('r', eb_container[0].get_color())
        # try deleting
        self.ax.remove_workspace_artists(eb_data)

    def _do_image_replace_common_bins(self, color_func, artists):
        im_data = CreateWorkspace(DataX=[10, 20, 30, 10, 20, 30, 10, 20, 30],
                                  DataY=[3, 4, 5, 3, 4, 5],
                                  DataE=[1, 2, 3, 4, 1, 1],
                                  NSpec=3)
        getattr(self.ax, color_func)(im_data)
        im_data = CreateWorkspace(DataX=[20, 30, 40, 20, 30, 40, 20, 30, 40],
                                  DataY=[3, 4, 5, 3, 4, 5],
                                  DataE=[.1, .2, .3, .4, .1, .1],
                                  NSpec=3, VerticalAxisValues=[2, 3, 4],
                                  VerticalAxisUnit='DeltaE')
        self.ax.replace_workspace_artists(im_data)
        self.assertEqual(1, len(artists))
        left, right, bottom, top = get_colorplot_extents(artists[0])
        self.assertAlmostEqual(20., left)
        self.assertAlmostEqual(40., right)
        self.assertAlmostEqual(1.5, bottom)
        self.assertAlmostEqual(4.5, top)
        # try deleting
        self.ax.remove_workspace_artists(im_data)

    def test_replace_workspace_data_imshow(self):
        self._do_image_replace_common_bins('imshow', self.ax.images)

    def test_replace_workspace_data_pcolor(self):
        self._do_image_replace_common_bins('pcolor', self.ax.collections)

    def test_replace_workspace_data_pcolorfast(self):
        self._do_image_replace_common_bins('pcolorfast', self.ax.collections)

    def test_replace_workspace_data_pcolormesh(self):
        self._do_image_replace_common_bins('pcolormesh', self.ax.collections)

    def test_3d_plots(self):
        fig = plt.figure()
        ax = fig.add_subplot(111, projection='mantid3d')
        ax.plot(self.ws2d_histo, specNum=1)
        ax.plot(np.arange(10), np.arange(10), np.arange(10))
        ax.plot_wireframe(self.ws2d_histo)

    def test_fail(self):
        fig, ax = plt.subplots()
        self.assertRaises(Exception, ax.plot, self.ws2d_histo, 'rs', specNum=1)
        self.assertRaises(Exception, ax.pcolormesh, self.ws2d_histo)

    def test_fail_3d(self):
        fig = plt.figure()
        ax = fig.add_subplot(111, projection='3d')
        self.assertRaises(Exception, ax.plot_wireframe, self.ws2d_histo)
        self.assertRaises(Exception, ax.plot_surface, self.ws2d_histo)

<<<<<<< HEAD
    def test_legend_executes(self):
        self.ax.errorbar(self.ws2d_histo, 'rs', specNum=1, errors_visible=True)
        self.ax.plot(self.ws2d_histo, specNum=2)
        self.ax.errorbar(self.ws2d_histo, 'rs', specNum=3, errors_visible=True)
        legend = self.ax.legend()
        # assert that the order is as plotted -> line with error is first,
        # then the line without errors is shown
        # this tests our custom behaviour, as MPL's default is to append errors at the bottom

        self.assertTrue("spec 1" in legend.texts[0].get_text())
        self.assertTrue("spec 2" in legend.texts[1].get_text())
        self.assertTrue("spec 3" in legend.texts[2].get_text())

=======
    def test_artists_normalization_state_labeled_correctly_for_dist_workspace(self):
        dist_ws = CreateWorkspace(DataX=[10, 20],
                                  DataY=[2, 3],
                                  DataE=[1, 2],
                                  NSpec=1,
                                  Distribution=True,
                                  OutputWorkspace='dist_workpace')
        self.ax.plot(dist_ws, specNum=1, distribution=False)
        self.ax.plot(dist_ws, specNum=1, distribution=True)
        self.ax.plot(dist_ws, specNum=1)
        ws_artists = self.ax.tracked_workspaces[dist_ws.name()]
        self.assertTrue(ws_artists[0].is_normalized)
        self.assertTrue(ws_artists[1].is_normalized)
        self.assertTrue(ws_artists[2].is_normalized)

    def test_artists_normalization_state_labeled_correctly_for_non_dist_workspace(self):
        non_dist_ws = CreateWorkspace(DataX=[10, 20],
                                      DataY=[2, 3],
                                      DataE=[1, 2],
                                      NSpec=1,
                                      Distribution=False,
                                      OutputWorkspace='non_dist_workpace')
        self.ax.plot(non_dist_ws, specNum=1, distribution=False)
        self.assertTrue(self.ax.tracked_workspaces[non_dist_ws.name()][0].is_normalized)
        del self.ax.tracked_workspaces[non_dist_ws.name()]

        self.ax.errorbar(non_dist_ws, specNum=1, distribution=True)
        self.assertFalse(self.ax.tracked_workspaces[non_dist_ws.name()][0].is_normalized)
        del self.ax.tracked_workspaces[non_dist_ws.name()]

        self.ax.plot(non_dist_ws, specNum=1)
        auto_dist = (config['graph1d.autodistribution'] == 'On')
        self.assertEqual(auto_dist, self.ax.tracked_workspaces[
            non_dist_ws.name()][0].is_normalized)
        del self.ax.tracked_workspaces[non_dist_ws.name()]

    def test_check_axes_distribution_consistency_mixed_normalization(self):
        mock_logger = self._run_check_axes_distribution_consistency(
            [True, False, True])
        mock_logger.assert_called_once_with("You are overlaying distribution and "
                                            "non-distribution data!")

    def test_check_axes_distribution_consistency_all_normalized(self):
        mock_logger = self._run_check_axes_distribution_consistency(
            [True, True, True])
        self.assertEqual(0, mock_logger.call_count)

    def test_check_axes_distribution_consistency_all_non_normalized(self):
        mock_logger = self._run_check_axes_distribution_consistency(
            [False, False, False])
        self.assertEqual(0, mock_logger.call_count)

    def _run_check_axes_distribution_consistency(self, normalization_states):
        mock_tracked_workspaces = {
            'ws': [Mock(is_normalized=normalization_states[0]),
                    Mock(is_normalized=normalization_states[1])],
            'ws1': [Mock(is_normalized=normalization_states[2])]}
        with patch('mantid.kernel.logger.warning', Mock()) as mock_logger:
            with patch.object(self.ax, 'tracked_workspaces', mock_tracked_workspaces):
                self.ax.check_axes_distribution_consistency()
        return mock_logger
>>>>>>> 8459f0e1


if __name__ == '__main__':
    unittest.main()<|MERGE_RESOLUTION|>--- conflicted
+++ resolved
@@ -14,16 +14,12 @@
 import numpy as np
 import unittest
 
-<<<<<<< HEAD
 from mantid.plots.plotfunctions import get_colorplot_extents
-from mantid.simpleapi import (CreateWorkspace,
-=======
 from mantid.api import WorkspaceFactory
 from mantid.kernel import config
 from mantid.plots.plotfunctions import get_colorplot_extents
 from mantid.py3compat.mock import Mock, patch
 from mantid.simpleapi import (AnalysisDataService, CreateWorkspace,
->>>>>>> 8459f0e1
                               CreateSampleWorkspace, DeleteWorkspace)
 
 
@@ -237,7 +233,6 @@
         self.assertRaises(Exception, ax.plot_wireframe, self.ws2d_histo)
         self.assertRaises(Exception, ax.plot_surface, self.ws2d_histo)
 
-<<<<<<< HEAD
     def test_legend_executes(self):
         self.ax.errorbar(self.ws2d_histo, 'rs', specNum=1, errors_visible=True)
         self.ax.plot(self.ws2d_histo, specNum=2)
@@ -251,7 +246,6 @@
         self.assertTrue("spec 2" in legend.texts[1].get_text())
         self.assertTrue("spec 3" in legend.texts[2].get_text())
 
-=======
     def test_artists_normalization_state_labeled_correctly_for_dist_workspace(self):
         dist_ws = CreateWorkspace(DataX=[10, 20],
                                   DataY=[2, 3],
@@ -313,7 +307,6 @@
             with patch.object(self.ax, 'tracked_workspaces', mock_tracked_workspaces):
                 self.ax.check_axes_distribution_consistency()
         return mock_logger
->>>>>>> 8459f0e1
 
 
 if __name__ == '__main__':
