--- conflicted
+++ resolved
@@ -243,13 +243,8 @@
         illhelpers.add_slit_configuration_D17(dirWS, 0.03, 0.02)
         dirWS = illhelpers.refl_add_two_theta(dirWS, 6.7)
         dirWS = illhelpers.refl_preprocess_lineposition('dirWS', dirWS, 51)
-<<<<<<< HEAD
-        self.assertEquals(dirWS.run().getProperty(common.SampleLogs.TWO_THETA).value, 6.7)
-        self.assertEquals(dirWS.run().getProperty(common.SampleLogs.LINE_POSITION).value, 51)
-=======
         self.assertEqual(dirWS.run().getProperty(common.SampleLogs.TWO_THETA).value, 6.7)
         self.assertEqual(dirWS.run().getProperty(common.SampleLogs.LINE_POSITION).value, 51)
->>>>>>> e8682b2c
         args = {
             'InputWorkspace': dirWS,
             'OutputWorkspace': 'dirForeground',
@@ -260,13 +255,6 @@
         assertRaisesNothing(self, alg.execute)
         self.assertTrue(alg.isExecuted())
         dirForeground = alg.getProperty('OutputWorkspace').value
-<<<<<<< HEAD
-        self.assertEquals(dirForeground.run().getProperty(common.SampleLogs.TWO_THETA).value, 6.7)
-        self.assertEquals(dirForeground.run().getProperty(common.SampleLogs.LINE_POSITION).value, 51)
-        self.assertEquals(dirForeground.spectrumInfo().size(), 1)
-        self.assertEquals(dirForeground.spectrumInfo().l2(0), dirWS.spectrumInfo().l2(51))
-        self.assertEquals(dirForeground.spectrumInfo().twoTheta(0) * 180. / numpy.pi, 8.389135285788196)
-=======
         self.assertEqual(dirForeground.run().getProperty(common.SampleLogs.TWO_THETA).value, 6.7)
         self.assertEqual(dirForeground.run().getProperty(common.SampleLogs.LINE_POSITION).value, 51)
         self.assertEqual(dirForeground.spectrumInfo().size(), 1)
@@ -274,7 +262,6 @@
         self.assertAlmostEquals(dirForeground.spectrumInfo().twoTheta(0) * 180. / numpy.pi,
                                 8.389135285788196,
                                 delta=1.e-15)
->>>>>>> e8682b2c
 
     def testReflectedBeamSumInLambdaDetectorMovingAndRotation(self):
         dirWS = illhelpers.create_poor_mans_d17_workspace()
@@ -282,13 +269,8 @@
         illhelpers.add_slit_configuration_D17(dirWS, 0.03, 0.02)
         dirWS = illhelpers.refl_add_two_theta(dirWS, 6.7)
         dirWS = illhelpers.refl_preprocess_lineposition('dirWS', dirWS, 50.9)
-<<<<<<< HEAD
-        self.assertEquals(dirWS.run().getProperty(common.SampleLogs.TWO_THETA).value, 6.7)
-        self.assertEquals(dirWS.run().getProperty(common.SampleLogs.LINE_POSITION).value, 50.9)
-=======
         self.assertEqual(dirWS.run().getProperty(common.SampleLogs.TWO_THETA).value, 6.7)
         self.assertEqual(dirWS.run().getProperty(common.SampleLogs.LINE_POSITION).value, 50.9)
->>>>>>> e8682b2c
         args = {
             'InputWorkspace': dirWS,
             'OutputWorkspace': 'dirForeground',
@@ -299,19 +281,11 @@
         assertRaisesNothing(self, alg.execute)
         self.assertTrue(alg.isExecuted())
         dirForeground = alg.getProperty('OutputWorkspace').value
-<<<<<<< HEAD
-        self.assertEquals(dirForeground.run().getProperty(common.SampleLogs.TWO_THETA).value, 6.7)
-        self.assertEquals(dirForeground.run().getProperty(common.SampleLogs.LINE_POSITION).value, 50.9)
-        self.assertEquals(dirForeground.spectrumInfo().size(), 1)
-        self.assertEquals(dirForeground.spectrumInfo().l2(0), 3.101234371122588)
-        self.assertEquals(numpy.degrees(dirForeground.spectrumInfo().twoTheta(0)), 8.3914043569830614)
-=======
         self.assertEqual(dirForeground.run().getProperty(common.SampleLogs.TWO_THETA).value, 6.7)
         self.assertEqual(dirForeground.run().getProperty(common.SampleLogs.LINE_POSITION).value, 50.9)
         self.assertEqual(dirForeground.spectrumInfo().size(), 1)
         self.assertAlmostEqual(dirForeground.spectrumInfo().l2(0), 3.101234371122588, delta=1.e-15)
         self.assertAlmostEqual(numpy.degrees(dirForeground.spectrumInfo().twoTheta(0)), 8.3914043569830, delta=1.e-13)
->>>>>>> e8682b2c
 
         reflWS = illhelpers.create_poor_mans_d17_workspace()
         illhelpers.refl_rotate_detector(reflWS, 1.2)
@@ -319,13 +293,8 @@
         illhelpers.add_slit_configuration_D17(reflWS, 0.03, 0.02)
         reflWS = illhelpers.refl_add_two_theta(reflWS, 40.2)
         reflWS = illhelpers.refl_preprocess_lineposition('refWS', reflWS, 120.4)
-<<<<<<< HEAD
-        self.assertEquals(reflWS.run().getProperty(common.SampleLogs.TWO_THETA).value, 40.2)
-        self.assertEquals(reflWS.run().getProperty(common.SampleLogs.LINE_POSITION).value, 120.4)
-=======
         self.assertEqual(reflWS.run().getProperty(common.SampleLogs.TWO_THETA).value, 40.2)
         self.assertEqual(reflWS.run().getProperty(common.SampleLogs.LINE_POSITION).value, 120.4)
->>>>>>> e8682b2c
         args = {
             'InputWorkspace': reflWS,
             'OutputWorkspace': 'foreground',
@@ -338,19 +307,11 @@
         alg = create_algorithm('ReflectometryILLSumForeground', **args)
         assertRaisesNothing(self, alg.execute)
         out = alg.getProperty('OutputWorkspace').value
-<<<<<<< HEAD
-        self.assertEquals(out.run().getProperty(common.SampleLogs.TWO_THETA).value, 40.2)
-        self.assertEquals(out.run().getProperty(common.SampleLogs.LINE_POSITION).value, 120.4)
-        self.assertEquals(out.spectrumInfo().size(), 1)
-        self.assertEquals(out.spectrumInfo().l2(0), 3.0992766423566103)
-        self.assertEquals(numpy.degrees(out.spectrumInfo().twoTheta(0)), 40.356848517834038)
-=======
         self.assertEqual(out.run().getProperty(common.SampleLogs.TWO_THETA).value, 40.2)
         self.assertEqual(out.run().getProperty(common.SampleLogs.LINE_POSITION).value, 120.4)
         self.assertEqual(out.spectrumInfo().size(), 1)
         self.assertAlmostEqual(out.spectrumInfo().l2(0), 3.0992766423566, delta=1.e-13)
         self.assertAlmostEqual(numpy.degrees(out.spectrumInfo().twoTheta(0)), 40.3568485178340, delta=1.e-13)
->>>>>>> e8682b2c
         self.assertTrue(alg.isExecuted())
 
     def testReflectedBeamSumInLambdaDetectorMovingAndRotationD17(self):
@@ -368,20 +329,7 @@
         alg = create_algorithm('ReflectometryILLSumForeground', **args)
         assertRaisesNothing(self, alg.execute)
         self.assertTrue(alg.isExecuted())
-<<<<<<< HEAD
-        #dirForeground = alg.getProperty('OutputWorkspace').value
-        #dirSpectrumInfo = dirWS.spectrumInfo()
-        #twoTheta50 = dirWS.spectrumInfo().twoTheta(50)
-        #twoTheta51 = dirWS.spectrumInfo().twoTheta(51)
-        #twoTheta = dirForeground.spectrumInfo().twoTheta(0)
-        #self.assertEquals(numpy.degrees([(twoTheta51-twoTheta50)/2. + twoTheta50]), numpy.degrees([twoTheta]))
-
-    '''
-    def testReflectedBeamSumInLambdaDetectorMovingAndRotationFIGARO(self):
-    '''
-=======
-
->>>>>>> e8682b2c
+
 
 if __name__ == "__main__":
     unittest.main()