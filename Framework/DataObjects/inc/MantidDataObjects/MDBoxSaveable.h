--- conflicted
+++ resolved
@@ -64,12 +64,6 @@
     return m_MDNode->getDataInMemorySize();
   }
 
-<<<<<<< HEAD
-  ~MDBoxSaveable() = default;
-=======
-  ~MDBoxSaveable() override {}
->>>>>>> fa8a40d8
-
 private:
   API::IMDNode *const m_MDNode;
 };
