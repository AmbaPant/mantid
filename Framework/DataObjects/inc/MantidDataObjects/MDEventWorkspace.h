--- conflicted
+++ resolved
@@ -89,7 +89,6 @@
   getNormalizedSignal(const API::IMDNode *box,
                       const Mantid::API::MDNormalization &normalization) const;
 
-<<<<<<< HEAD
   signal_t
   getNormalizedError(const API::IMDNode *box,
                      const Mantid::API::MDNormalization &normalization) const;
@@ -104,11 +103,6 @@
                                                 const size_t num_d,
                                                 const Kernel::VMD &dir,
                                                 const coord_t length) const;
-=======
-  LinePlot getLinePlot(const Mantid::Kernel::VMD &start,
-                       const Mantid::Kernel::VMD &end,
-                       API::MDNormalization normalize) const override;
->>>>>>> 661778f5
 
   //------------------------ (END) IMDWorkspace Methods
   //-----------------------------------------
