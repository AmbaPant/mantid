#ifndef MDGRIDBOX_H_
#define MDGRIDBOX_H_

#include "MantidAPI/IMDWorkspace.h"
#include "MantidGeometry/MDGeometry/MDDimensionExtents.h"
#include "MantidKernel/ProgressBase.h"
#include "MantidKernel/ProgressBase.h"
#include "MantidKernel/System.h"
#include "MantidKernel/Task.h"
#include "MantidKernel/ThreadScheduler.h"
#include "MantidDataObjects/MDBoxBase.h"
#include "MantidDataObjects/MDBox.h"
#include "MantidDataObjects/MDLeanEvent.h"

namespace Mantid {
namespace DataObjects {

#ifndef __INTEL_COMPILER // As of July 13, the packing has no effect for the
                         // Intel compiler and produces a warning
#pragma pack(push, 4)    // Ensure the structure is no larger than it needs to
#endif

//===============================================================================================
/** Templated class for a GRIDDED multi-dimensional event "box".
 * A MDGridBox contains a dense array with nd dimensions
 * of MDBoxBase'es, each being either a regular MDBox or a MDGridBox itself.
 *
 * This means that MDGridBoxes can be recursively gridded finer and finer.
 *
 * @tparam nd :: the number of dimensions that each MDLeanEvent will be
 *tracking.
 *                  an int > 0.
 *
 * @author Janik Zikovsky, SNS
 * @date Dec 7, 2010
 *
 * */
TMDE_CLASS
class DLLExport MDGridBox : public MDBoxBase<MDE, nd> {
public:
  MDGridBox(boost::shared_ptr<API::BoxController> &bc, const uint32_t depth,
            const std::vector<Mantid::Geometry::MDDimensionExtents<coord_t>> &
                extentsVector);
  MDGridBox(Mantid::API::BoxController *const bc, const uint32_t depth,
            const std::vector<Mantid::Geometry::MDDimensionExtents<coord_t>> &
                extentsVector);

  MDGridBox(MDBox<MDE, nd> *box);

  MDGridBox(const MDGridBox<MDE, nd> &box,
            Mantid::API::BoxController *const otherBC);

  ~MDGridBox() override;
  // ----------------------------- ISaveable Methods
  // ------------------------------------------------------
  /**get object responsible for saving the box to a file.
    *@return the const pointer to the object. The GridBox is not saveable at the
    *moment so it is always NULL */
<<<<<<< HEAD
  virtual Kernel::ISaveable *getISaveable() { return nullptr; }
  /**get const object responsible for saving the box to a file.
    *@return the const pointer the const object. The GridBox is not saveable at
    *the moment so it is always NULL */
  virtual Kernel::ISaveable *getISaveable() const { return nullptr; }
=======
  Kernel::ISaveable *getISaveable() override { return NULL; }
  /**get const object responsible for saving the box to a file.
    *@return the const pointer the const object. The GridBox is not saveable at
    *the moment so it is always NULL */
  Kernel::ISaveable *getISaveable() const override { return NULL; }
>>>>>>> 566f38fe
  /**Recursively make all underlaying boxes file-backed*/
  void setFileBacked(const uint64_t /*fileLocation*/, const size_t /*fileSize*/,
                     const bool /*markSaved*/) override;
  void setFileBacked() override;
  void clearFileBacked(bool loadDiskBackedData) override;
  void clear() override;
  void clearDataFromMemory()
      override { /*it seems works on boxes only though recursive
           clearing makes sence, not yet implemented*/
  }
  /**Save the box at specific disk position using the class, respoinsible for
   * the file IO. */
  void saveAt(API::IBoxControllerIO *const /* */,
              uint64_t /*position*/) const override { /*Not saveable */
  }
  /**Load the box data of specified size from the disk location provided using
   * the class, respoinsible for the file IO. */
  void loadAndAddFrom(API::IBoxControllerIO *const /* */, uint64_t /*position*/,
                      size_t /* Size */) override { /*Not directly loadable */
  }
  void reserveMemoryForLoad(
      uint64_t /* Size */) override { /*Not directly loadable */
  }
  //-------------------------------------------------------------------------------------------------------

  /** Uses the cached value of points stored in the grid box
    *  @return the total number of points (events) in this box  (in memory and
   * in file if present)     */
  uint64_t getNPoints() const override { return nPoints; }
  /// @return the amount of memory that the object's data ocupy. Currently uses
  /// cached value.
  uint64_t getTotalDataSize() const override { return nPoints; }
  /**  @return the number of points (events) this box keeps in memory. May be
   * different from total number of points for
     * file based workspaces/boxes.   Calculates recursively from child boxes */
  size_t getDataInMemorySize() const override;

  size_t getNumDims() const override;
  size_t getNumMDBoxes() const override;
  size_t getNumChildren() const override;
  /// to avoid casting (which need also the number of dimensions) method say if
  /// Node is a box. if not, it is gridbox
  bool isBox() const override { return false; }

  size_t getChildIndexFromID(size_t childId) const;
  API::IMDNode *getChild(size_t index) override;
  void setChild(size_t index, MDGridBox<MDE, nd> *newChild);

  void setChildren(const std::vector<API::IMDNode *> &boxes,
                   const size_t indexStart, const size_t indexEnd) override;

  void getBoxes(std::vector<API::IMDNode *> &boxes, size_t maxDepth,
                bool leafOnly) override;
  void getBoxes(std::vector<API::IMDNode *> &boxes, size_t maxDepth,
                bool leafOnly,
                Mantid::Geometry::MDImplicitFunction *function) override;

  const API::IMDNode *getBoxAtCoord(const coord_t *coords) override;

  void transformDimensions(std::vector<double> &scaling,
                           std::vector<double> &offset) override;
  //----------------------------------------------------------------------------

  std::vector<MDE> *getEventsCopy() override;

  //----------------------------------------------------------------------------------------------------------------------
  void addEvent(const MDE &event) override;
  void addEventUnsafe(const MDE &event) override;

  /*--------------->  EVENTS from event data
   * <-------------------------------------------------------------*/
  void buildAndAddEvent(const signal_t Signal, const signal_t errorSq,
                        const std::vector<coord_t> &point, uint16_t runIndex,
                        uint32_t detectorId) override;
  void buildAndAddEventUnsafe(const signal_t Signal, const signal_t errorSq,
                              const std::vector<coord_t> &point,
                              uint16_t runIndex, uint32_t detectorId) override;
  size_t buildAndAddEvents(const std::vector<signal_t> &sigErrSq,
                           const std::vector<coord_t> &Coord,
                           const std::vector<uint16_t> &runIndex,
                           const std::vector<uint32_t> &detectorId) override;
  //----------------------------------------------------------------------------------------------------------------------

  void centerpointBin(MDBin<MDE, nd> &bin, bool *fullyContained) const override;

  void generalBin(
      MDBin<MDE, nd> & /*bin*/,
      Mantid::Geometry::MDImplicitFunction & /*function*/) const override {}

  void integrateSphere(Mantid::API::CoordTransform &radiusTransform,
                       const coord_t radiusSquared, signal_t &signal,
                       signal_t &errorSquared) const override;

  void centroidSphere(Mantid::API::CoordTransform &radiusTransform,
                      const coord_t radiusSquared, coord_t *centroid,
                      signal_t &signal) const override;

  void integrateCylinder(Mantid::API::CoordTransform &radiusTransform,
                         const coord_t radius, const coord_t length,
                         signal_t &signal, signal_t &errorSquared,
                         std::vector<signal_t> &signal_fit) const override;

  void splitContents(size_t index, Kernel::ThreadScheduler *ts = nullptr);

<<<<<<< HEAD
  void splitAllIfNeeded(Kernel::ThreadScheduler *ts = nullptr);

  void refreshCache(Kernel::ThreadScheduler *ts = nullptr);
=======
  void splitAllIfNeeded(Kernel::ThreadScheduler *ts = NULL) override;

  void refreshCache(Kernel::ThreadScheduler *ts = NULL) override;
>>>>>>> 566f38fe

  bool getIsMasked() const override;
  /// Setter for masking the box
  void mask() override;
  /// Setter for unmasking the box
  void unmask() override;
  // ======================= Testing/Debugging Methods =================
  /** For testing: get (a reference to) the vector of boxes */
  std::vector<MDBoxBase<MDE, nd> *> &getBoxes() { return m_Children; }

  //-------------------------------------------------------------------------
  /** The function used to satisfy IMDNode interface but the physical meaning is
   * unclear */
  void calculateCentroid(coord_t * /*centroid*/) const override {
    throw(std::runtime_error("This function should not be called on MDGridBox "
                             "(as its meaning for MDbox is dubious too)"));
  }
  //-------------------------------------------------------------------------
  /** The function used to satisfy IMDNode interface but the physical meaning is
   * unclear */
  void calculateCentroid(coord_t * /*centroid*/,
                         const int /*runindex*/) const override {
    throw(std::runtime_error("This function should not be called on MDGridBox "
                             "(as its meaning for MDbox is dubious too)"));
  }
  //-------------------------------------------------------------------------
  /** The function used to satisfy IMDNode interface but the physical meaning is
   * unclear */
  coord_t *getCentroid() const override {
    throw(std::runtime_error("This function should not be called on MDGridBox "
                             "(as its meaning for MDbox is dubious too)"));
  }

public:
  /// Typedef for a shared pointer to a MDGridBox
  typedef boost::shared_ptr<MDGridBox<MDE, nd>> sptr;

  /// Typedef for a vector of MDBoxBase pointers
  typedef std::vector<MDBoxBase<MDE, nd> *> boxVector_t;

private:
  /// Compute the index of the child box for the given event
  size_t calculateChildIndex(const MDE &event) const;

  /// Each dimension is split into this many equally-sized boxes
  size_t split[nd];
  /** Cumulative dimension splitting: split[n] = 1*split[0]*split[..]*split[n-1]
   */
  size_t splitCumul[nd];
  /// size of each sub-box (the one this GridBox can be split into) in
  /// correspondent direction
  double m_SubBoxSize[nd];

  /// How many boxes in the boxes vector? This is just to avoid boxes.size()
  /// calls.
  size_t numBoxes;

  /** 1D array of boxes contained within. These map
   * to the nd-array.     */
  std::vector<MDBoxBase<MDE, nd> *> m_Children;

  /** Length (squared) of the diagonal through every dimension = sum(
   * boxSize[i]^2 )
   * Used in some calculations like peak integration */
  coord_t diagonalSquared;

  /// Cached number of points contained (including all sub-boxes)
  size_t nPoints;

  //=================== PRIVATE METHODS =======================================

  size_t getLinearIndex(size_t *indices) const;

  size_t computeSizesFromSplit();
  void fillBoxShell(const size_t tot, const coord_t inverseVolume);
  /**private default copy constructor as the only correct constructor is the one
   * with box controller */
  MDGridBox(const MDGridBox<MDE, nd> &box);
  /**Private constructor as it does not work without box controller */
  MDGridBox() {}
  /// common part of MDGridBox contstructor;
  size_t initGridBox();
};

#ifndef __INTEL_COMPILER
#pragma pack(pop) // Return to default packing size
#endif

} // namespace DataObjects
} // namespace Mantid

#endif /* MDGRIDBOX_H_ */<|MERGE_RESOLUTION|>--- conflicted
+++ resolved
@@ -56,19 +56,11 @@
   /**get object responsible for saving the box to a file.
     *@return the const pointer to the object. The GridBox is not saveable at the
     *moment so it is always NULL */
-<<<<<<< HEAD
-  virtual Kernel::ISaveable *getISaveable() { return nullptr; }
+  Kernel::ISaveable *getISaveable() override { return nullptr; }
   /**get const object responsible for saving the box to a file.
     *@return the const pointer the const object. The GridBox is not saveable at
     *the moment so it is always NULL */
-  virtual Kernel::ISaveable *getISaveable() const { return nullptr; }
-=======
-  Kernel::ISaveable *getISaveable() override { return NULL; }
-  /**get const object responsible for saving the box to a file.
-    *@return the const pointer the const object. The GridBox is not saveable at
-    *the moment so it is always NULL */
-  Kernel::ISaveable *getISaveable() const override { return NULL; }
->>>>>>> 566f38fe
+  Kernel::ISaveable *getISaveable() const override { return nullptr; }
   /**Recursively make all underlaying boxes file-backed*/
   void setFileBacked(const uint64_t /*fileLocation*/, const size_t /*fileSize*/,
                      const bool /*markSaved*/) override;
@@ -173,15 +165,9 @@
 
   void splitContents(size_t index, Kernel::ThreadScheduler *ts = nullptr);
 
-<<<<<<< HEAD
-  void splitAllIfNeeded(Kernel::ThreadScheduler *ts = nullptr);
-
-  void refreshCache(Kernel::ThreadScheduler *ts = nullptr);
-=======
-  void splitAllIfNeeded(Kernel::ThreadScheduler *ts = NULL) override;
-
-  void refreshCache(Kernel::ThreadScheduler *ts = NULL) override;
->>>>>>> 566f38fe
+  void splitAllIfNeeded(Kernel::ThreadScheduler *ts = nullptr) override;
+
+  void refreshCache(Kernel::ThreadScheduler *ts = nullptr) override;
 
   bool getIsMasked() const override;
   /// Setter for masking the box
