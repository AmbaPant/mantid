#include "MantidDataObjects/ScanningWorkspaceBuilder.h"

#include "MantidAPI/WorkspaceFactory.h"
#include "MantidDataObjects/Workspace2D.h"
#include "MantidDataObjects/WorkspaceCreation.h"
#include "MantidGeometry/Instrument.h"
#include "MantidGeometry/Instrument/DetectorInfo.h"
#include "MantidHistogramData/BinEdges.h"
#include "MantidHistogramData/Histogram.h"
#include "MantidHistogramData/LinearGenerator.h"
#include "MantidHistogramData/Points.h"
#include "MantidTypes/SpectrumDefinition.h"

using namespace Mantid::API;
using namespace Mantid::HistogramData;
using namespace Mantid::Indexing;

namespace Mantid {
namespace DataObjects {

/**
 * Create the scanning workspace builder. Time ranges must still be set before
 *this can be used.
 *
 * @param instrument A pointer to the base instrument for the workspace
 * @param nTimeIndexes The number of time indexes to create
 * @param nBins The number of bins (or points) for each spectrum
 * @param isPointData If true will use points for the x-axis instead of bins
 */
ScanningWorkspaceBuilder::ScanningWorkspaceBuilder(
    const boost::shared_ptr<const Geometry::Instrument> &instrument,
    const size_t nTimeIndexes, const size_t nBins, const bool isPointData)
    : m_nDetectors(instrument->getNumberDetectors()),
      m_nTimeIndexes(nTimeIndexes), m_nBins(nBins), m_instrument(instrument),
      m_histogram(BinEdges(nBins + 1, LinearGenerator(1.0, 1.0)),
                  Counts(nBins, 0.0)),
      m_indexingType(IndexingType::Default) {
  if (isPointData)
    m_histogram = HistogramData::Histogram(Points(nBins), Counts(nBins, 0.0));
}

/**
 * Set a histogram to be used for all the workspace spectra. This can be used to
 *set the correct bin edges, but only if the binning is identical for every
 *spectra.
 *
 * @param histogram A histogram with bin edges defined
 */
void ScanningWorkspaceBuilder::setHistogram(
    const HistogramData::Histogram histogram) {
  if (histogram.size() != m_nBins)
    throw std::logic_error(
        "Histogram supplied does not have the correct size.");

  m_histogram = std::move(histogram);
}

/**
 * Set time ranges from a vector of start time, end time pairs.
 *
 * @param timeRanges A vector of DateAndTime pairs, corresponding to the start
 *and end times
 */
void ScanningWorkspaceBuilder::setTimeRanges(const std::vector<
    std::pair<Kernel::DateAndTime, Kernel::DateAndTime>> timeRanges) {
  verifyTimeIndexSize(timeRanges.size(), "start time, end time pairs");
  m_timeRanges = std::move(timeRanges);
}

/**
 * Set time ranges from a start time and a vector of durations
 *
 * @param startTime A DateAndTime object corresponding to the start of the first
 *scan
 * @param durations A vector of doubles containing the duration in seconds
 */
void ScanningWorkspaceBuilder::setTimeRanges(
    const Kernel::DateAndTime &startTime,
    const std::vector<double> &durations) {
  verifyTimeIndexSize(durations.size(), "time durations");

  std::vector<std::pair<Kernel::DateAndTime, Kernel::DateAndTime>> timeRanges =
      {std::pair<Kernel::DateAndTime, Kernel::DateAndTime>(
          startTime, startTime + durations[0])};

  for (size_t i = 1; i < m_nTimeIndexes; ++i) {
    const auto newStartTime = timeRanges[i - 1].second;
    const auto endTime = newStartTime + durations[i];
    timeRanges.push_back(std::pair<Kernel::DateAndTime, Kernel::DateAndTime>(
        newStartTime, endTime));
  }

  setTimeRanges(std::move(timeRanges));
}

/**
 * Supply a vector of vectors which contain positions. The inner vectors should
 *contain the position for each time index, the outer vector the vector for each
 *detector.
 *
 * @param positions A vector of vectors containing positions
 */
void ScanningWorkspaceBuilder::setPositions(
    const std::vector<std::vector<Kernel::V3D>> positions) {

  if (!m_positions.empty() || !m_instrumentAngles.empty())
    throw std::logic_error("Can not set positions, as positions or instrument "
                           "angles have already been set.");

  for (const auto &vector : positions) {
    verifyTimeIndexSize(vector.size(), "positions");
  }
  verifyDetectorSize(positions.size(), "positions");

  m_positions = std::move(positions);
}

/**
 * Supply a vector of vectors which contain rotations. The inner vectors should
 *contain the rotation for each time index, the outer vector the vector for each
 *detector.
 *
 * @param rotations A vector of vectors containing rotations
 */
void ScanningWorkspaceBuilder::setRotations(
    const std::vector<std::vector<Kernel::Quat>> rotations) {

  if (!m_rotations.empty() || !m_instrumentAngles.empty())
    throw std::logic_error("Can not set rotations, as rotations or instrument "
                           "angles have already been set.");

  for (const auto &vector : rotations) {
    verifyTimeIndexSize(vector.size(), "rotations");
  }
  verifyDetectorSize(rotations.size(), "rotations");

  m_rotations = std::move(rotations);
}

/**
 * Set a vector of rotations corresponding to each time index. These angles
 *rotate the detector banks around the source, setting the corresponding
 *positions and rotations of the detectors.
 *
 * Here explicit assumptions are made - that the source is at (0, 0, 0), and the
 *rotation is in the X-Z plane. This corresponds to the common case of moving
 *detectors to increase angular coverage.
 *
 * @param relativeRotations a vector of angles, the size matching the number of
 *time indexes
 * @param rotationPosition the position to rotate around, e.g. the sample
 *position
 * @param rotationAxis the axis to rotate around. e.g. the vertical axis to
 *rotate the instrument in the horizontal plane
 */
void ScanningWorkspaceBuilder::setRelativeRotationsForScans(
    const std::vector<double> relativeRotations,
    const Kernel::V3D &rotationPosition, const Kernel::V3D &rotationAxis) {

  if (!m_positions.empty() || !m_rotations.empty())
    throw std::logic_error("Can not set instrument angles, as positions and/or "
                           "rotations have already been set.");

  verifyTimeIndexSize(relativeRotations.size(), "instrument angles");
  m_instrumentAngles = std::move(relativeRotations);
  m_rotationPosition = rotationPosition;
  m_rotationAxis = rotationAxis;
}

/**
 * Set the indexing type, either to time or detector oriented indexing.
 *
 * @param indexingType An index type enum
 */
void ScanningWorkspaceBuilder::setIndexingType(
    const IndexingType indexingType) {
  if (m_indexingType != IndexingType::Default)
    throw std::logic_error("Indexing type has been set already.");

  m_indexingType = indexingType;
}

/**
 * Verify everything has been set that is required and return the workspace.
 *
 * @return Workspace2D with the scanning information set
 */
MatrixWorkspace_sptr ScanningWorkspaceBuilder::buildWorkspace() const {
  validateInputs();

  auto outputWorkspace = create<Workspace2D>(
      m_instrument, m_nDetectors * m_nTimeIndexes, m_histogram);

  auto &outputDetectorInfo = outputWorkspace->mutableDetectorInfo();

  buildOutputDetectorInfo(outputDetectorInfo);

  if (!m_positions.empty())
    buildPositions(outputDetectorInfo);

  if (!m_rotations.empty())
    buildRotations(outputDetectorInfo);

  if (!m_instrumentAngles.empty())
    buildRelativeRotationsForScans(outputDetectorInfo);

  switch (m_indexingType) {
  case IndexingType::Default:
    outputWorkspace->setIndexInfo(
        Indexing::IndexInfo(m_nDetectors * m_nTimeIndexes));
    break;
  case IndexingType::TimeOriented:
    createTimeOrientedIndexInfo(*outputWorkspace);
    break;
  case IndexingType::DetectorOriented:
    createDetectorOrientedIndexInfo(*outputWorkspace);
    break;
  }

  return boost::shared_ptr<MatrixWorkspace>(std::move(outputWorkspace));
}

void ScanningWorkspaceBuilder::buildOutputDetectorInfo(
<<<<<<< HEAD
    DetectorInfo &outputDetectorInfo) const {
  outputDetectorInfo.setScanInterval(m_timeRanges[0]);
=======
    Geometry::DetectorInfo &outputDetectorInfo) const {
>>>>>>> 43fc6169
  auto mergeWorkspace =
      create<Workspace2D>(m_instrument, m_nDetectors, m_histogram.binEdges());
  for (size_t i = 1; i < m_nTimeIndexes; ++i) {
    auto &mergeDetectorInfo = mergeWorkspace->mutableDetectorInfo();
    mergeDetectorInfo.setScanInterval(m_timeRanges[i]);
    outputDetectorInfo.merge(mergeDetectorInfo);
  }
}

void ScanningWorkspaceBuilder::buildRotations(
    Geometry::DetectorInfo &outputDetectorInfo) const {
  for (size_t i = 0; i < m_nDetectors; ++i) {
    for (size_t j = 0; j < m_nTimeIndexes; ++j) {
      outputDetectorInfo.setRotation({i, j}, m_rotations[i][j]);
    }
  }
}

void ScanningWorkspaceBuilder::buildPositions(
    Geometry::DetectorInfo &outputDetectorInfo) const {
  for (size_t i = 0; i < m_nDetectors; ++i) {
    for (size_t j = 0; j < m_nTimeIndexes; ++j) {
      outputDetectorInfo.setPosition({i, j}, m_positions[i][j]);
    }
  }
}

void ScanningWorkspaceBuilder::buildRelativeRotationsForScans(
    Geometry::DetectorInfo &outputDetectorInfo) const {
  for (size_t i = 0; i < outputDetectorInfo.size(); ++i) {
    for (size_t j = 0; j < outputDetectorInfo.scanCount(i); ++j) {
      if (outputDetectorInfo.isMonitor({i, j}))
        continue;
      auto position = outputDetectorInfo.position({i, j});
      const auto rotation = Kernel::Quat(m_instrumentAngles[j], m_rotationAxis);
      position -= m_rotationPosition;
      rotation.rotate(position);
      position += m_rotationPosition;
      outputDetectorInfo.setPosition({i, j}, position);
      const auto &oldRotation = outputDetectorInfo.rotation({i, j});
      outputDetectorInfo.setRotation({i, j}, rotation * oldRotation);
    }
  }
}

void ScanningWorkspaceBuilder::createTimeOrientedIndexInfo(
    MatrixWorkspace &ws) const {
  auto indexInfo = ws.indexInfo();
  auto spectrumDefinitions =
      std::vector<SpectrumDefinition>(m_nDetectors * m_nTimeIndexes);

  for (size_t detIndex = 0; detIndex < m_nDetectors; ++detIndex) {
    for (size_t timeIndex = 0; timeIndex < m_nTimeIndexes; ++timeIndex) {
      spectrumDefinitions[detIndex * m_nTimeIndexes + timeIndex].add(detIndex,
                                                                     timeIndex);
    }
  }

  indexInfo.setSpectrumDefinitions(spectrumDefinitions);
  ws.setIndexInfo(indexInfo);
}

void ScanningWorkspaceBuilder::createDetectorOrientedIndexInfo(
    MatrixWorkspace &ws) const {
  auto indexInfo = ws.indexInfo();
  auto spectrumDefinitions =
      std::vector<SpectrumDefinition>(m_nDetectors * m_nTimeIndexes);

  for (size_t timeIndex = 0; timeIndex < m_nTimeIndexes; ++timeIndex) {
    for (size_t detIndex = 0; detIndex < m_nDetectors; ++detIndex) {
      spectrumDefinitions[timeIndex * m_nDetectors + detIndex].add(detIndex,
                                                                   timeIndex);
    }
  }

  indexInfo.setSpectrumDefinitions(spectrumDefinitions);
  ws.setIndexInfo(indexInfo);
}

void ScanningWorkspaceBuilder::verifyTimeIndexSize(
    const size_t timeIndexSize, const std::string &description) const {
  if (timeIndexSize != m_nTimeIndexes) {
    throw std::logic_error(
        "Number of " + description +
        " supplied does not match the number of time indexes.");
  }
}

void ScanningWorkspaceBuilder::verifyDetectorSize(
    const size_t detectorSize, const std::string &description) const {
  if (detectorSize != m_nDetectors) {
    throw std::logic_error("Number of " + description +
                           " supplied does not match the number of detectors.");
  }
}

void ScanningWorkspaceBuilder::validateInputs() const {
  if (m_timeRanges.empty())
    throw std::logic_error("Can not build workspace - time ranges have not "
                           "been set. Please call setTimeRanges() before "
                           "building.");
}

} // namespace DataObjects
} // namespace Mantid<|MERGE_RESOLUTION|>--- conflicted
+++ resolved
@@ -221,12 +221,8 @@
 }
 
 void ScanningWorkspaceBuilder::buildOutputDetectorInfo(
-<<<<<<< HEAD
-    DetectorInfo &outputDetectorInfo) const {
+    Geometry::DetectorInfo &outputDetectorInfo) const {
   outputDetectorInfo.setScanInterval(m_timeRanges[0]);
-=======
-    Geometry::DetectorInfo &outputDetectorInfo) const {
->>>>>>> 43fc6169
   auto mergeWorkspace =
       create<Workspace2D>(m_instrument, m_nDetectors, m_histogram.binEdges());
   for (size_t i = 1; i < m_nTimeIndexes; ++i) {
