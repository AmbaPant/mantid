--- conflicted
+++ resolved
@@ -27,16 +27,6 @@
       delete data;
     }
   }
-<<<<<<< HEAD
-
-  for (auto &marker : m_markersToDeleteY) {
-    delete marker;
-  }
-  for (auto &marker : m_markersToDeleteE) {
-    delete marker;
-  }
-=======
->>>>>>> 50b47d36
 }
 
 //---------------------------------------------------------------------------
@@ -73,21 +63,6 @@
 //---------------------------------------------------------------------------
 /// Clear all the data in the MRU buffers
 void EventWorkspaceMRU::clear() {
-<<<<<<< HEAD
-  std::lock_guard<std::mutex> _lock(this->m_toDeleteMutex);
-
-  // FIXME: don't clear the locked ones!
-  for (auto &marker : m_markersToDeleteY)
-    if (!marker->m_locked)
-      delete marker;
-  m_markersToDeleteY.clear();
-  for (auto &marker : m_markersToDeleteE)
-    if (!marker->m_locked)
-      delete marker;
-  m_markersToDeleteE.clear();
-
-=======
->>>>>>> 50b47d36
   // Make sure you free up the memory in the MRUs
   for (auto &data : m_bufferedDataY)
     if (data) {
@@ -145,17 +120,7 @@
   yWithMarker->m_data = std::move(data);
   auto oldData = m_bufferedDataY[thread_num]->insert(yWithMarker);
   // And clear up the memory of the old one, if it is dropping out.
-<<<<<<< HEAD
-  if (oldData) {
-    if (oldData->m_locked) {
-      std::lock_guard<std::mutex> _lock(this->m_toDeleteMutex);
-      m_markersToDeleteY.push_back(oldData);
-    } else
-      delete oldData;
-  }
-=======
   delete oldData;
->>>>>>> 50b47d36
 }
 
 /** Insert a new histogram into the MRU
@@ -174,17 +139,7 @@
   eWithMarker->m_data = std::move(data);
   auto oldData = m_bufferedDataE[thread_num]->insert(eWithMarker);
   // And clear up the memory of the old one, if it is dropping out.
-<<<<<<< HEAD
-  if (oldData) {
-    if (oldData->m_locked) {
-      std::lock_guard<std::mutex> _lock(this->m_toDeleteMutex);
-      m_markersToDeleteE.push_back(oldData);
-    } else
-      delete oldData;
-  }
-=======
   delete oldData;
->>>>>>> 50b47d36
 }
 
 /** Delete any entries in the MRU at the given index
