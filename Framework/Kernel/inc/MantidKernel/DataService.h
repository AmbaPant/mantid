--- conflicted
+++ resolved
@@ -381,10 +381,6 @@
 
     std::string foundName;
     svc_it it = findNameWithCaseSearch(name, foundName);
-<<<<<<< HEAD
-
-=======
->>>>>>> 45bd0ea4
     return it != datamap.end();
   }
 
