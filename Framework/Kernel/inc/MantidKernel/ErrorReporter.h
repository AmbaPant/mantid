--- conflicted
+++ resolved
@@ -42,15 +42,11 @@
   /// Constructor
   ErrorReporter(std::string application, Types::Core::time_duration startTime,
                 std::string exitCode, bool share, std::string name,
-<<<<<<< HEAD
-                std::string email);
+                std::string email, std::string textBox);
   /// Constructor
   ErrorReporter(std::string application, Types::Core::time_duration startTime,
                 std::string exitCode, bool share, std::string name,
-                std::string email, std::string recoveryFile);
-=======
-                std::string email, std::string textBox);
->>>>>>> 2e55b90e
+                std::string email, std::string textBox, std::string recoveryFile);
   /// Sends an error report
   int sendErrorReport();
 
