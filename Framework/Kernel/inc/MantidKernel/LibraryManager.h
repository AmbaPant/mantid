--- conflicted
+++ resolved
@@ -48,11 +48,7 @@
 class MANTID_KERNEL_DLL LibraryManagerImpl {
 public:
   enum LoadLibraries { Recursive, NonRecursive };
-<<<<<<< HEAD
-  int openLibraries(const std::string &, LoadLibraries loadingBehaviour,
-=======
   int openLibraries(const std::string &libpath, LoadLibraries loadingBehaviour,
->>>>>>> 0f2c207c
                     const std::vector<std::string> &excludes);
   LibraryManagerImpl(const LibraryManagerImpl &) = delete;
   LibraryManagerImpl &operator=(const LibraryManagerImpl &) = delete;
@@ -67,11 +63,7 @@
 
   /// Load libraries from the given Poco::File path
   /// Private so Poco::File doesn't leak to the public interface
-<<<<<<< HEAD
-  int openLibraries(const Poco::File &, LoadLibraries loadingBehaviour,
-=======
   int openLibraries(const Poco::File &libpath, LoadLibraries loadingBehaviour,
->>>>>>> 0f2c207c
                     const std::vector<std::string> &excludes);
   /// Check if the library should be loaded
   bool shouldBeLoaded(const std::string &filename,
