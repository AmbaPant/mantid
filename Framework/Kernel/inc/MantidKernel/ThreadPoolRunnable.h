--- conflicted
+++ resolved
@@ -21,10 +21,6 @@
 public:
   ThreadPoolRunnable(size_t threadnum, ThreadScheduler *scheduler,
                      ProgressBase *prog = NULL, double waitSec = 0.0);
-<<<<<<< HEAD
-=======
-  ~ThreadPoolRunnable() override;
->>>>>>> fa8a40d8
 
   /// Return the thread number of this thread.
   size_t threadnum() { return m_threadnum; }
