--- conflicted
+++ resolved
@@ -618,17 +618,6 @@
     TS_ASSERT_DELTA(dblMean, 7.6966, .0001);
     const double intMean = intLog->timeAverageValue();
     TS_ASSERT_DELTA(intMean, 2.5, .0001);
-<<<<<<< HEAD
-
-    // average is unchanged, standard deviation within tolerance
-    const auto dblPair = dblLog->timeAverageValueAndStdDev();
-    TS_ASSERT_EQUALS(dblPair.first, dblMean);
-    TS_ASSERT_DELTA(dblPair.second, 1.8156, .0001);
-    const auto intPair = intLog->timeAverageValueAndStdDev();
-    TS_ASSERT_EQUALS(intPair.first, intMean);
-    TS_ASSERT_DELTA(intPair.second, 1.1180, .0001);
-=======
->>>>>>> b75ab98d
 
     // Clean up
     delete dblLog;
