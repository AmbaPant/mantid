--- conflicted
+++ resolved
@@ -40,9 +40,5 @@
   void *operator new[](size_t);
   void operator delete[](void *);
 };
-<<<<<<< HEAD
 } // namespace ScopedFileHelper
-=======
-}
-#endif
->>>>>>> 92e0ec5a
+#endif