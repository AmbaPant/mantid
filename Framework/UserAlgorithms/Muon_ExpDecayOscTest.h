#ifndef MANTID_CURVEFITTING_Muon_ExpDecayOscTest_H_
#define MANTID_CURVEFITTING_Muon_ExpDecayOscTest_H_

//----------------------------------------------------------------------
// Includes
//----------------------------------------------------------------------
#include "MantidAPI/IPeakFunction.h"
namespace Mantid {
namespace CurveFitting {
/**
This is an example of a peak shape function which is a combination
of an exponential decay and cos function.

This function was originally provided by the ISIS Muon group.

For a general description of how to create a test
fitting function see LorentzianTest.h and LorentzianTest.cpp

Copyright &copy; 2007-11 ISIS Rutherford Appleton Laboratory, NScD Oak Ridge
National Laboratory & European Spallation Source

This file is part of Mantid.

Mantid is free software; you can redistribute it and/or modify
it under the terms of the GNU General Public License as published by
the Free Software Foundation; either version 3 of the License, or
(at your option) any later version.

Mantid is distributed in the hope that it will be useful,
but WITHOUT ANY WARRANTY; without even the implied warranty of
MERCHANTABILITY or FITNESS FOR A PARTICULAR PURPOSE.  See the
GNU General Public License for more details.

You should have received a copy of the GNU General Public License
along with this program.  If not, see <http://www.gnu.org/licenses/>.

File change history is stored at: <https://github.com/mantidproject/mantid>
Code Documentation is available at: <http://doxygen.mantidproject.org>
*/
class DLLExport Muon_ExpDecayOscTest : public API::IPeakFunction {
public:
  /// Destructor
<<<<<<< HEAD
  virtual ~Muon_ExpDecayOscTest() = default;
  ;
=======
  ~Muon_ExpDecayOscTest() override{};
>>>>>>> fa8a40d8

  /// overwrite IPeakFunction base class methods

  double centre() const override { return getParameter("lambda"); }
  double height() const override { return getParameter("A"); }
  double fwhm() const override { return 1 / getParameter("frequency"); }
  void setCentre(const double c) override { setParameter("lambda", c); }
  void setHeight(const double h) override { setParameter("A", h); }
  void setFwhm(const double w) override { setParameter("frequency", 1 / w); }

  /// Here specify name of function as it will appear
  std::string name() const override { return "Muon_ExpDecayOscTest"; }

  // ** OPTIONALLY MODIFY THIS **
  /// The categories the Fit function belong to.
  /// Categories must be listed as a comma separated list.
  /// For example: "General, Muon\\Custom" which adds
  /// this function to the category "General" and the sub-category
  /// "Muon\\Custom"
  const std::string category() const override { return "C++ User Defined"; }
  void functionDeriv(const API::FunctionDomain &domain,
                     API::Jacobian &out) override;

  // ** OPTIONALLY MODIFY THIS **
  virtual const std::string summary() const {
    return "An example of a peak shape function which is a combination of an "
           "exponential decay and cos function.";
  }

protected:
  void functionLocal(double *out, const double *xValues,
                     const size_t nData) const override;
  void functionDerivLocal(API::Jacobian *, const double *,
                          const size_t) override {}
  /// overwrite IFunction base class method, which declare function parameters
  void init() override;
};

} // namespace CurveFitting
} // namespace Mantid

#endif /*MANTID_CURVEFITTING_Muon_ExpDecayOscTest_H_*/<|MERGE_RESOLUTION|>--- conflicted
+++ resolved
@@ -39,13 +39,6 @@
 */
 class DLLExport Muon_ExpDecayOscTest : public API::IPeakFunction {
 public:
-  /// Destructor
-<<<<<<< HEAD
-  virtual ~Muon_ExpDecayOscTest() = default;
-  ;
-=======
-  ~Muon_ExpDecayOscTest() override{};
->>>>>>> fa8a40d8
 
   /// overwrite IPeakFunction base class methods
 
