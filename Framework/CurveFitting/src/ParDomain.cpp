// Mantid Repository : https://github.com/mantidproject/mantid
//
// Copyright &copy; 2018 ISIS Rutherford Appleton Laboratory UKRI,
//     NScD Oak Ridge National Laboratory, European Spallation Source
//     & Institut Laue - Langevin
// SPDX - License - Identifier: GPL - 3.0 +
//----------------------------------------------------------------------
// Includes
//----------------------------------------------------------------------
#include "MantidCurveFitting/ParDomain.h"
#include "MantidKernel/MultiThreaded.h"

namespace Mantid {
namespace CurveFitting {

/**
 * Create and return i-th domain and i-th values, (i-1)th domain is released.
 * @param i :: Index of domain to return.
 * @param domain :: Output pointer to the returned domain.
 * @param values :: Output pointer to the returned values.
 */
void ParDomain::getDomainAndValues(size_t i, API::FunctionDomain_sptr &domain,
                                   API::FunctionValues_sptr &values) const {
  if (i >= m_creators.size())
    throw std::range_error("Function domain index is out of range.");
  if (!m_domain[i]) {
    m_creators[i]->createDomain(m_domain[i], m_values[i]);
  }
  domain = m_domain[i];
  values = m_values[i];
}

/**
 * Calculate the value of a least squares cost function
 * @param costFunction :: The cost func to calculate the value for
 */
<<<<<<< HEAD
void ParDomain::additiveCostFunctionVal(
    const CostFunctions::CostFuncFitting &costFunction) {
  const int n = static_cast<int>(getNDomains());
=======
void ParDomain::leastSquaresVal(
    const CostFunctions::CostFuncLeastSquares &leastSquares) {
  const auto n = static_cast<int>(getNDomains());
>>>>>>> 2acd9311
  PARALLEL_FOR_NO_WSP_CHECK()
  for (int i = 0; i < n; ++i) {
    API::FunctionDomain_sptr domain;
    API::FunctionValues_sptr values;
    getDomainAndValues(static_cast<size_t>(i), domain, values);
    if (!values) {
      throw std::runtime_error("LeastSquares: undefined FunctionValues.");
    }
    costFunction.addVal(domain, values);
  }
}

/**
 * Calculate the value, first and second derivatives of a least squares cost
 * function
 * @param costFunction :: The cost func to calculate the value for
 * @param evalDeriv :: Flag to evaluate the first derivatives
 * @param evalHessian :: Flag to evaluate the Hessian (second derivatives)
 */
void ParDomain::additiveCostFunctionValDerivHessian(
    const CostFunctions::CostFuncFitting &costFunction, bool evalDeriv,
    bool evalHessian) {
  const auto n = static_cast<int>(getNDomains());
  PARALLEL_SET_DYNAMIC(0);
  std::vector<API::IFunction_sptr> funs;
  // funs.push_back( leastSquares.getFittingFunction()->clone() );
  PARALLEL_FOR_NO_WSP_CHECK()
  for (int i = 0; i < n; ++i) {
    API::FunctionDomain_sptr domain;
    API::FunctionValues_sptr values;
    getDomainAndValues(i, domain, values);
    auto simpleValues =
        boost::dynamic_pointer_cast<API::FunctionValues>(values);
    if (!simpleValues) {
      throw std::runtime_error("LeastSquares: undefined FunctionValues.");
    }
    std::vector<API::IFunction_sptr>::size_type k = PARALLEL_THREAD_NUMBER;
    PARALLEL_CRITICAL(resize) {
      if (k >= funs.size()) {
        funs.resize(k + 1);
      }
      if (!funs[k]) {
        funs[k] = costFunction.getFittingFunction()->clone();
      }
    }
    costFunction.addValDerivHessian(funs[k], domain, simpleValues, evalDeriv,
                                    evalHessian);
  }
}

} // namespace CurveFitting
} // namespace Mantid<|MERGE_RESOLUTION|>--- conflicted
+++ resolved
@@ -34,15 +34,9 @@
  * Calculate the value of a least squares cost function
  * @param costFunction :: The cost func to calculate the value for
  */
-<<<<<<< HEAD
 void ParDomain::additiveCostFunctionVal(
     const CostFunctions::CostFuncFitting &costFunction) {
   const int n = static_cast<int>(getNDomains());
-=======
-void ParDomain::leastSquaresVal(
-    const CostFunctions::CostFuncLeastSquares &leastSquares) {
-  const auto n = static_cast<int>(getNDomains());
->>>>>>> 2acd9311
   PARALLEL_FOR_NO_WSP_CHECK()
   for (int i = 0; i < n; ++i) {
     API::FunctionDomain_sptr domain;
