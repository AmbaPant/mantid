<?xml version="1.0" encoding="UTF-8"?>
<parameter-file instrument = "D16">

    <component-link name="D16">
      <!-- Logs to sum when merging the runs -->
      <parameter name="sample_logs_sum" type="string">
        <value val="time, duration, timer" />
      </parameter>
      <!-- The width of the detector in pixels -->
      <parameter name="detector-width" type="number">
        <value val="320"/>
      </parameter>
      <!-- The pixel sizes [mm] used by SolidAngle, resolution and default Q binning calculations.
      Note that for the panels, often pixels have transposed shape, but the surface is the same.
      Q binning is based on the maximum of the 2 dimensions, so it is also invariant.-->
      <parameter name="x-pixel-size" type="number">
        <value val="1"/>
      </parameter>
      <parameter name="y-pixel-size" type="number">
        <value val="1"/>
      </parameter>
      <!-- The size of the detector (in mm or pixel) -->
      <parameter name="detector-width" type="number">
        <value val="320"/>
      </parameter>
      <parameter name="detector-height" type="number">
        <value val="320"/>
      </parameter>

<<<<<<< HEAD
      <parameter name="log_list_to_save" type="string">
	<value val="facility,instrument.name,experiment_identifier,
		    start_time,end_time,numor_list,processedAs,
		    wavelength,sample_transmission,L2"/>
      </parameter>
=======
      <!-- These parameters are used to define headers and entries for GenerateLogbook algorithm -->
      <parameter name="logbook_default_parameters" type="string">
	<value val="SampleDescription:/entry0/experiment_identifier,
		    TotalTime:/entry0/duration,
		    RateMonitor1:/entry0/monitor1/monrate,
		    TotalCountsDet:/entry0/instrument/Detector1/detsum,
		    RateCountsDet:/entry0/instrument/Detector1/detrate,
		    StartTime:/entry0/start_time,
		    Wavelength:/entry0/instrument/Beam/wavelength,
		    Attenuator:/entry0/instrument/attenuator/attenuation_value,
		    Det:/entry0/instrument/Det/value" />
      </parameter>
      <parameter name="logbook_optional_parameters" type="string">
	<value val="AcquisitionMode:/entry0/acquisition_mode,
		    Mode:/entry0/mode,
		    BeamStopYOffset:/entry0/instrument/BStopY/offset_value,
		    BeamStopYValue:/entry0/instrument/BStopY/value,
		    BeamStopXOffset:/entry0/instrument/BStopX/offset_value,
		    BeamStopXValue:/entry0/instrument/BStopX/value,
		    BeamstopX:/entry0/instrument/beamstop/bx_actual,
		    BeamstopY:/entry0/instrument/beamstop/by_actual,
		    TotalCountsMonitor1:/entry0/monitor1/monsum,
		    TotalCountsMonitor2:/entry0/monitor2/monsum,
		    RateMonitor2:/entry0/monitor2/monrate,
		    ReactorPower:/entry0/reactor_power,
		    Omega:/entry0/instrument/Omega/value,
		    OmegaOffset:/entry0/instrument/Omega/offset_value,
		    Phi:/entry0/instrument/Phi/value,
		    PhiOffset:/entry0/instrument/Phi/offset_value,
		    Khi:/entry0/instrument/Khi/value,
		    KhiOffset:/entry0/instrument/Khi/offset_value,
		    Str:/entry0/instrument/Str/value,
		    StrOffset:/entry0/instrument/Str/offset_value,
		    Slitr:/entry0/instrument/Slitr/value,
		    SlitrOffset:/entry0/instrument/Slitr/offset_value,
		    SampleTemperature:/entry0/sample/temperature,
		    SetpointTemperature:/entry0/sample/setpoint_temperature,
		    RegulationTemperature:/entry0/sample/regulation_temperature,
		    Bath1Temperature:/entry0/sample/bath1_regulation_temperature,
		    Bath2Temperature:/entry0/sample/bath2_regulation_temperature,
		    SampleChangerPos:/entry0/instrument/VirtualSampleChanger/sample_changer_slot_value" />
      </parameter>

>>>>>>> b606f3bf
    </component-link>

</parameter-file><|MERGE_RESOLUTION|>--- conflicted
+++ resolved
@@ -27,13 +27,6 @@
         <value val="320"/>
       </parameter>
 
-<<<<<<< HEAD
-      <parameter name="log_list_to_save" type="string">
-	<value val="facility,instrument.name,experiment_identifier,
-		    start_time,end_time,numor_list,processedAs,
-		    wavelength,sample_transmission,L2"/>
-      </parameter>
-=======
       <!-- These parameters are used to define headers and entries for GenerateLogbook algorithm -->
       <parameter name="logbook_default_parameters" type="string">
 	<value val="SampleDescription:/entry0/experiment_identifier,
@@ -76,8 +69,11 @@
 		    Bath2Temperature:/entry0/sample/bath2_regulation_temperature,
 		    SampleChangerPos:/entry0/instrument/VirtualSampleChanger/sample_changer_slot_value" />
       </parameter>
-
->>>>>>> b606f3bf
+      <parameter name="log_list_to_save" type="string">
+	<value val="facility,instrument.name,experiment_identifier,
+		    start_time,end_time,numor_list,processedAs,
+		    wavelength,sample_transmission,L2"/>
+      </parameter>
     </component-link>
 
 </parameter-file>