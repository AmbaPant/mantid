#pylint: disable=no-init,too-few-public-methods
import stresstesting

from mantid.api import AnalysisDataService
from ISISCommandInterface import *
from SANSBatchMode import *

# test batch mode with sans2d and selecting a period in batch mode


class SANS2DMultiPeriodSingle(stresstesting.MantidStressTest):

    reduced=''

    def runTest(self):

        SANS2D()
        Set1D()
        Detector("rear-detector")
        MaskFile('MASKSANS2Doptions.091A')
        Gravity(True)

        AssignSample('5512')
        self.reduced = WavRangeReduction()

    def validate(self):
    # Need to disable checking of the Spectra-Detector map because it isn't
    # fully saved out to the nexus file (it's limited to the spectra that
    # are actually present in the saved workspace).
        self.disableChecking.append('SpectraMap')
        self.disableChecking.append('Axes')
        self.disableChecking.append('Instrument')

        return mtd[self.reduced][6].name(),'SANS2DBatch.nxs'


class SANS2DMultiPeriodBatch(SANS2DMultiPeriodSingle):

    def runTest(self):

        SANS2D()
        Set1D()
        Detector("rear-detector")
        MaskFile('MASKSANS2Doptions.091A')
        Gravity(True)

        csv_file = FileFinder.getFullPath('SANS2D_multiPeriodTests.csv')

        BatchReduce(csv_file, 'nxs', saveAlgs={})
<<<<<<< HEAD
        self.reduced = '5512_SANS2DBatch'


class LARMORMultiPeriodEventModeLoading(stresstesting.MantidStressTest):
    """
    This test checks if the positioning of all workspaces of a
    multi-period event-type file are the same.
    """
    def __init__(self):
        super(LARMORMultiPeriodEventModeLoading, self).__init__()
        self.success = True

    def _get_position_and_rotation(self, workspace):
        instrument = workspace.getInstrument()
        component = instrument.getComponentByName("DetectorBench")
        position = component.getPos()
        rotation = component.getRotation()
        return position, rotation

    def _clean_up(self, base_name, number_of_workspaces):
        for index in range(1, number_of_workspaces + 1):
            workspace_name = base_name + str(index)
            monitor_name = workspace_name + "_monitors"
            AnalysisDataService.remove(workspace_name)
            AnalysisDataService.remove(monitor_name)
        AnalysisDataService.remove("80tubeCalibration_18-04-2016_r9330-9335")

    def _check_if_all_multi_period_workspaces_have_the_same_position(self, base_name, number_of_workspaces):

        reference_name = base_name + str(1)
        reference_workspace = AnalysisDataService.retrieve(reference_name)
        reference_position, reference_rotation = self._get_position_and_rotation(reference_workspace)
        for index in range(2, number_of_workspaces + 1):
            ws_name = base_name + str(index)
            workspace = AnalysisDataService.retrieve(ws_name)
            position, rotation = self._get_position_and_rotation(workspace)
            if position != reference_position or rotation != reference_rotation:
                self.success = False

    def runTest(self):
        LARMOR()
        Set1D()
        Detector("DetectorBench")
        MaskFile('USER_Larmor_163F_HePATest_r13038.txt')
        AssignSample('13038')
        base_name = "13038_sans_nxs_"
        number_of_workspaces = 4
        self._check_if_all_multi_period_workspaces_have_the_same_position(base_name, number_of_workspaces)
        self._clean_up(base_name, number_of_workspaces)
        for element in mtd.getObjectNames():
            print element

    def validate(self):
        return self.success
=======
        self.reduced = '5512_SANS2DBatch'
>>>>>>> e5d13b3e
<|MERGE_RESOLUTION|>--- conflicted
+++ resolved
@@ -47,7 +47,6 @@
         csv_file = FileFinder.getFullPath('SANS2D_multiPeriodTests.csv')
 
         BatchReduce(csv_file, 'nxs', saveAlgs={})
-<<<<<<< HEAD
         self.reduced = '5512_SANS2DBatch'
 
 
@@ -101,7 +100,4 @@
             print element
 
     def validate(self):
-        return self.success
-=======
-        self.reduced = '5512_SANS2DBatch'
->>>>>>> e5d13b3e
+        return self.success