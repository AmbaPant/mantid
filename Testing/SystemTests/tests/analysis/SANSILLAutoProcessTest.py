--- conflicted
+++ resolved
@@ -107,10 +107,6 @@
             ContainerRuns=can,
             ContainerTransmissionRuns=can_tr,
             TransmissionBeamRuns=tr_beam,
-<<<<<<< HEAD
-            CalculateResolution='None',
-=======
->>>>>>> 4dc26334
             OutputWorkspace='iq',
             PanelOutputWorkspaces='panels'
         )
