--- conflicted
+++ resolved
@@ -13,9 +13,6 @@
 call cmake.exe --version
 echo %sha1%
 
-<<<<<<< HEAD
-:: ParaView version
-=======
 :: Find the grep tool for later
 for /f "delims=" %%I in ('where git') do @set GIT_EXE_DIR=%%~dpI
 set GIT_ROOT_DIR=%GIT_EXE_DIR:~0,-4%
@@ -33,7 +30,7 @@
 call "%VS140COMNTOOLS%\..\..\VC\vcvarsall.bat" amd64 %SDK_VERSION%
 set UseEnv=true
 set CM_GENERATOR=Visual Studio 14 2015 Win64
->>>>>>> 1690f3ea
+:: ParaView version
 set PARAVIEW_DIR=%PARAVIEW_DIR%
 
 :::::::::::::::::::::::::::::::::::::::::::::::::::::::::::::::::::::::::::::::
