--- conflicted
+++ resolved
@@ -131,26 +131,15 @@
   # Print out where we are looking for 3rd party stuff
   set(Python_FIND_REGISTRY NEVER)
   # used in later parts for MSVC to bundle Python
-<<<<<<< HEAD
-  set(MSVC_PYTHON_EXECUTABLE_DIR
-      $ENV{CONDA_PREFIX}
-  )
-=======
   set(MSVC_PYTHON_EXECUTABLE_DIR $ENV{CONDA_PREFIX})
->>>>>>> 91f5451b
   set(THIRD_PARTY_BIN
       "$ENV{CONDA_PREFIX}/Library/bin;$ENV{CONDA_PREFIX}/Library/lib;${MSVC_PYTHON_EXECUTABLE_DIR}"
   )
   # Add to the path so that cmake can configure correctly without the user
   # having to do it
   set(ENV{PATH} "${THIRD_PARTY_BIN};$ENV{PATH}")
-<<<<<<< HEAD
-  # Set PATH for custom command or target build steps. Avoids the need to
-  # make external PATH updates
-=======
   # Set PATH for custom command or target build steps. Avoids the need to make
   # external PATH updates
->>>>>>> 91f5451b
   set(CMAKE_MSVCIDE_RUN_PATH ${THIRD_PARTY_BIN})
 else()
   if(${CMAKE_SYSTEM_NAME} MATCHES "Darwin")
