--- conflicted
+++ resolved
@@ -6,14 +6,10 @@
 # UNCOMMENT the next 'set' line to 'force' the patch version number to
 # a value (instead of using the count coming out of 'git describe')
 # DO NOT COMMIT THIS TO MASTER UNCOMMENTED, ONLY TO A RELEASE BRANCH
-<<<<<<< HEAD
-set ( VERSION_PATCH 0 )
+set ( VERSION_PATCH 1 )
 
 # The tweak is mean to keep in line with the pre-release numbering.
 # examples: First release cadidate for tweak 1 is "-1-rc.1"
 #           Second release cadidate for tweak 1 is "-1-rc.2"
 #           Actual tweak release is "-1"
-set ( VERSION_TWEAK "-1-rc.1" )
-=======
-set ( VERSION_PATCH 1 )
->>>>>>> 98431db1
+set ( VERSION_TWEAK "-1-rc.1" )