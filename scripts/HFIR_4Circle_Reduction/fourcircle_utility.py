#pylint: disable=W0633,R0913,too-many-branches
import os
import urllib2
import socket
import numpy

from mantid.api import AnalysisDataService

__author__ = 'wzz'


NUM_DET_ROW = 256


def check_url(url, read_lines=False):
    """ Check whether a URL is valid
    :param url:
    :param read_lines
    :return: boolean, error message
    """
    lines = None
    try:
        # Access URL
        url_stream = urllib2.urlopen(url, timeout=2)

        # Read lines
        if read_lines is True:
            lines = url_stream.readlines()
    except urllib2.URLError as url_error:
        url_stream = url_error
    except socket.timeout:
        return False, 'Time out. Try again!'

    # Return result
    if url_stream.code in (200, 401):
        url_good = True
    else:
        url_good = False

    # Close connect
    url_stream.close()

    # Return
    if read_lines is True:
        return url_good, lines
    if url_good is False:
        error_message = 'Unable to access %s.  Check internet access. Code %d' % (url, url_stream.code)
    else:
        error_message = ''

    return url_good, error_message


def convert_to_wave_length(m1_position):
    """ Convert motor m1's position to HB3A's neutron wave length
    Mapping:
    m1 = -25.87 --> 1.0030
       = -39.17 --> 1.5424
    :param m1_position: float, m1's position
    :return: wave length
    """
    assert isinstance(m1_position, float)

    if abs(m1_position - (-25.870000)) < 0.2:
        wave_length = 1.003
    elif abs(m1_position - (-39.17)) < 0.2:
        wave_length = 1.5424
    else:
        raise RuntimeError('m1 position %f is not a recognized position for wave length.' % m1_position)

    return wave_length


def generate_mask_file(file_path, ll_corner, ur_corner, rectangular=True):
    """ Generate a Mantid RIO/Mask XML file
    Requirements:
    1. file_path is writable;
    2. ll_corner and ur_corner are both 2-tuples
    3. ll_corner is to the left-lower to ur corner
    :param ll_corner:
    :param ur_corner:
    :param rectangular:
    :return:
    """
    # check
    assert isinstance(file_path, str), 'File path must be a string but not a %s.' % str(type(file_path))
    assert len(ll_corner) == 2 and len(ur_corner) == 2

    if rectangular is False:
        raise RuntimeError('Non-rectangular detector is not supported yet.')

    print '[INFO] Mask from %s to %s.' % (str(ll_corner), str(ur_corner))

    # part 1
    xml_str = '<?xml version="1.0"?>\n'
    xml_str += '<detector-masking>\n'
    xml_str += '     <group>\n'
    xml_str += '          <detids>'

    # part 2: all the masked detectors
    start_row = int(ll_corner[0])
    start_col = int(ll_corner[1])

    end_row = int(ur_corner[0])
    end_col = int(ur_corner[1])

    assert start_col < end_col

    det_sub_xml = ''
    for col_number in xrange(start_col, end_col+1):
        start_det_id = 1 + col_number * NUM_DET_ROW + start_row
        end_det_id = 1 + col_number * NUM_DET_ROW + end_row
        det_sub_xml += '%d-%d,' % (start_det_id, end_det_id)
<<<<<<< HEAD
        print '[DB] Detector %d - %d' % (start_det_id, end_det_id)
=======
>>>>>>> af658ada
    # END-FOR
    # remove last ','
    det_sub_xml = det_sub_xml[:-1]
    # add to xml string
    xml_str += det_sub_xml

    # part 3
    xml_str += '</detids>\n'
    xml_str += '     </group>\n'
    xml_str += '</detector-masking>'

    # write to file
    xml_file = open(file_path, 'w')
    xml_file.write(xml_str)
    xml_file.close()

    return


def get_hb3a_wavelength(m1_motor_pos):
    """ Get HB3A's wavelength according to motor 'm1''s position.
    :param m1_motor_pos:
    :return: wavelength.  None for no mapping
    """
    assert isinstance(m1_motor_pos, float), 'Motor m1\'s position must be float.'

    # hard-coded HB3A m1 position and wavelength mapping
    m1_pos_list = [(-25.870, 1.003),
                   (-39.170, 1.5424)]

    motor_pos_tolerance = 0.2

    for m1_tup in m1_pos_list:
        this_pos = m1_tup[0]
        if abs(m1_motor_pos-this_pos) < motor_pos_tolerance:
            return m1_tup[1]
    # END-FOR

    return None


def get_mask_ws_name(exp_number, scan_number):
    """
    Generate a standard mask workspace's name based on the experiment number and scan number
    It is assumed that a mask workspace will be applied to a scan; and
    all Pts belonged to the same scan will use the same mask workspace
    :param exp_number:
    :param scan_number:
    :return:
    """
    # check
    assert isinstance(exp_number, int)
    assert isinstance(scan_number, int)

    mask_ws_name = 'Mask_Exp%d_Scan%d' % (exp_number, scan_number)

    return mask_ws_name


def get_mask_xml_temp(work_dir, exp_number, scan_number):
    """
    Generate a temporary mask file in xml format that is conformed to Mantid's format.
    :param work_dir:
    :param exp_number:
    :param scan_number:
    :return:
    """
    # check
    assert isinstance(work_dir, str) and os.path.exists(work_dir)
    assert isinstance(exp_number, int)
    assert isinstance(scan_number, int)

    file_name = os.path.join(work_dir, 'temp_mask_%d_%d.xml' % (exp_number, scan_number))

    return file_name


def get_scans_list(server_url, exp_no, return_list=False):
    """ Get list of scans under one experiment
    :param server_url:
    :param exp_no:
    :param return_list: a flag to control the return value. If true, return a list; otherwise, message string
    :return: message
    """
    if server_url.endswith('/') is False:
        server_url = '%s/' % server_url
    data_dir_url = '%sexp%d/Datafiles' % (server_url, exp_no)

    does_exist, raw_lines = check_url(data_dir_url, read_lines=True)
    if does_exist is False:
        return "Experiment %d's URL %s cannot be found." % (exp_no, data_dir_url)

    # Scan through the index page
    scan_list = []
    header = 'HB3A_exp%04d_scan' % exp_no
    for line in raw_lines:
        if line.count(header) > 0:
            # try to find file HB3A_exp0123_scan6789.dat
            term = line.split(header)[1].split('.dat')[0]
            scan = int(term)
            # check
            if '%04d' % scan == term:
                scan_list.append(scan)
    # END_FOR
    scan_list = sorted(scan_list)
    if return_list is True:
        return scan_list

    message = 'Experiment %d: Scan from %d to %d' % (exp_no, scan_list[0], scan_list[-1])

    return message


def get_scans_list_local_disk(local_dir, exp_no):
    """ Get scans from a specified directory on local disk
    :param local_dir:
    :param exp_no:
    :return:
    """
    scan_list = []

    file_names = os.listdir(local_dir)
    header = 'HB3A_exp%04d_scan' % exp_no
    for name in file_names:
        if name.count(header) > 0:
            scan = int(name.split(header)[1].split('.dat')[0])
            scan_list.append(scan)

    scan_list = sorted(scan_list)

    if len(scan_list) == 0:
        message = 'Experiment %d: No scan can be found.' % exp_no
    else:
        message = 'Experiment %d: Scan from %d to %d ' % (exp_no, scan_list[0], scan_list[-1])
        num_skip_scans = scan_list[-1] - scan_list[0] + 1 - len(scan_list)
        if num_skip_scans > 0:
            message += 'with %d ' % num_skip_scans
        else:
            message += 'without '
        message += 'missing scans.'

    return message


def parse_int_array(int_array_str):
    """ Validate whether the string can be divided into integer strings.
    Allowed: a, b, c-d, e, f
    :param int_array_str:
    :return:
    """
    int_array_str = str(int_array_str)
    if int_array_str == "":
        return True, []

    # Split by ","
    term_level_0 = int_array_str.split(",")
    integer_list = []

    # For each term
    err_msg = ""
    ret_status = True

    for level0_term in term_level_0:
        level0_term = level0_term.strip()

        # split upon dash -
        num_dashes = level0_term.count("-")
        if num_dashes == 0:
            # one integer
            value_str = level0_term
            try:
                int_value = int(value_str)
                if str(int_value) != value_str:
                    ret_status = False
                    err_msg = "Contains non-integer string %s." % value_str
            except ValueError:
                ret_status = False
                err_msg = "String %s is not an integer." % value_str
            else:
                integer_list.append(int_value)

        elif num_dashes == 1:
            # Integer range
            two_terms = level0_term.split("-")
            temp_list = []
            for i in xrange(2):
                value_str = two_terms[i]
                try:
                    int_value = int(value_str)
                    if str(int_value) != value_str:
                        ret_status = False
                        err_msg = "Contains non-integer string %s." % value_str
                except ValueError:
                    ret_status = False
                    err_msg = "String %s is not an integer." % value_str
                else:
                    temp_list.append(int_value)

                # break loop
                if ret_status is False:
                    break
            # END_FOR(i)
            integer_list.extend(range(temp_list[0], temp_list[1]+1))

        else:
            # Undefined situation
            ret_status = False
            err_msg = "Term %s contains more than 1 dash." % level0_term
        # END-IF-ELSE

        # break loop if something is wrong
        if ret_status is False:
            break
    # END-FOR(level0_term)

    # Return with false
    if ret_status is False:
        return False, err_msg

    return True, integer_list


def get_det_xml_file_name(instrument_name, exp_number, scan_number, pt_number):
    """
    Get detector XML file name (from SPICE)
    :param instrument_name:
    :param exp_number:
    :param scan_number:
    :param pt_number:
    :return:
    """
    # check
    assert isinstance(instrument_name, str)
    assert isinstance(exp_number, int), 'Experiment number must be an int but not %s.' % str(type(exp_number))
    assert isinstance(scan_number, int), 'Scan number must be an int but not %s.' % str(type(scan_number))
    assert isinstance(pt_number, int), 'Pt number must be an int but not %s.' % str(type(pt_number))

    # get name
    xml_file_name = '%s_exp%d_scan%04d_%04d.xml' % (instrument_name, exp_number,
                                                    scan_number, pt_number)

    return xml_file_name


def get_det_xml_file_url(server_url, instrument_name, exp_number, scan_number, pt_number):
    """ Get the URL to download the detector counts file in XML format
    :param server_url:
    :param instrument_name:
    :param exp_number:
    :param scan_number:
    :param pt_number:
    :return:
    """
    assert isinstance(server_url, str) and isinstance(instrument_name, str)
    assert isinstance(exp_number, int) and isinstance(scan_number, int) and isinstance(pt_number, int)

    base_file_name = get_det_xml_file_name(instrument_name, exp_number, scan_number, pt_number)
    file_url = '%s/exp%d/Datafiles/%s' % (server_url, exp_number, base_file_name)

    return file_url


def get_spice_file_name(instrument_name, exp_number, scan_number):
    """
    Get standard HB3A SPICE file name from experiment number and scan number
    :param instrument_name
    :param exp_number:
    :param scan_number:
    :return:
    """
    assert isinstance(instrument_name, str)
    assert isinstance(exp_number, int) and isinstance(scan_number, int)
    file_name = '%s_exp%04d_scan%04d.dat' % (instrument_name, exp_number, scan_number)

    return file_name


def get_spice_file_url(server_url, instrument_name, exp_number, scan_number):
    """ Get the SPICE file's URL from server
    :param server_url:
    :param instrument_name:
    :param exp_number:
    :param scan_number:
    :return:
    """
    assert isinstance(server_url, str) and isinstance(instrument_name, str)
    assert isinstance(exp_number, int) and isinstance(scan_number, int)

    file_url = '%sexp%d/Datafiles/%s_exp%04d_scan%04d.dat' % (server_url, exp_number,
                                                              instrument_name, exp_number, scan_number)

    return file_url


def get_spice_table_name(exp_number, scan_number):
    """ Form the name of the table workspace for SPICE
    :param exp_number:
    :param scan_number:
    :return:
    """
    table_name = 'HB3A_Exp%03d_%04d_SpiceTable' % (exp_number, scan_number)

    return table_name


def get_raw_data_workspace_name(exp_number, scan_number, pt_number):
    """ Form the name of the matrix workspace to which raw pt. XML file is loaded
    :param exp_number:
    :param scan_number:
    :param pt_number:
    :return:
    """
    ws_name = 'HB3A_exp%d_scan%04d_%04d' % (exp_number, scan_number, pt_number)

    return ws_name


def get_integrated_peak_ws_name(exp_number, scan_number, pt_list, mask=False,
                                normalized_by_monitor=False,
                                normalized_by_time=False):
    """
    Get/form the integrated peak workspace's name
    :param exp_number:
    :param scan_number:
    :param pt_list: a list OR None
    :return:
    """
    # check
    assert isinstance(exp_number, int)
    assert isinstance(scan_number, int)
    assert isinstance(pt_list, list) or pt_list is None
    if isinstance(pt_list, list):
        assert len(pt_list) > 0

    # form the name
    ws_name = 'Integrated_exp%d_scan%d' % (exp_number, scan_number)
    if pt_list is not None:
        ws_name += 'Pt%d_%d' % (pt_list[0], pt_list[-1])

    if mask:
        ws_name += '_Masked'

    if normalized_by_monitor:
        ws_name += '_NormMon'

    if normalized_by_time:
        ws_name += '_NormTime'

    return ws_name


def get_log_data(spice_table, log_name):
    """
    Purpose: Get the sample log data of a scan, which contains a few of Pt.
    Requirements: SPICE table workspace and a valid log name (a column's name) in the table workspace
    Guarantee: a numpy array is created and returned.  Each item is the log value for a Pt.
    :param spice_table: SPICE TableWorkspace
    :param log_name: the name of the log to get retrieve.
    :return:
    """
    assert isinstance(log_name, str), 'Log name must be a string.'

    col_names = spice_table.getColumnNames()
    log_col_index = col_names.index(log_name)
    if log_col_index >= len(col_names):
        raise KeyError('Log name %s does not exist in SPICE table.' % log_name)

    num_rows = spice_table.rowCount()
    log_vector = numpy.ndarray((num_rows,), 'float')
    for i in range(num_rows):
        log_vector[i] = spice_table.cell(i, log_col_index)

    return log_vector


def get_step_motor_parameters(log_value_vector):
    """
    Calculate some statistic parameters of a motor log (motor position) of a scan containing Pt.
    Requirements: input is a numpy array
    Guarantee: the standard deviation of motor position, increment of motor position and standard deviation
               of the increment of motor positions are calculated
    :param log_value_vector:
    :return: 3-tuple as (1) standard deviation of motor position, (2) average increment of the motor position,
                    and (3) standard deviation of the increment of motor position.
    """
    std_dev = numpy.std(log_value_vector)

    step_vector = log_value_vector[1:] - log_value_vector[:-1]
    step_dev = numpy.std(step_vector)
    step = sum(step_vector)/len(step_vector)

    return std_dev, step, step_dev


def get_merged_md_name(instrument_name, exp_no, scan_no, pt_list):
    """
    Build the merged scan's MDEventworkspace's name under convention
    Requirements: experiment number and scan number are integer. Pt list is a list of integer
    :param instrument_name:
    :param exp_no:
    :param scan_no:
    :param pt_list:
    :return:
    """
    # check
    assert isinstance(instrument_name, str)
    assert isinstance(exp_no, int) and isinstance(scan_no, int)
    assert isinstance(pt_list, list)
    assert len(pt_list) > 0

    merged_ws_name = '%s_Exp%d_Scan%d_Pt%d_%d_MD' % (instrument_name, exp_no, scan_no,
                                                     pt_list[0], pt_list[-1])

    return merged_ws_name


def get_merged_hkl_md_name(instrument_name, exp_no, scan_no, pt_list):
    """
    Build the merged scan's MDEventworkspace's name under convention
    Requirements: experiment number and scan number are integer. Pt list is a list of integer
    :param instrument_name:
    :param exp_no:
    :param scan_no:
    :param pt_list:
    :return:
    """
    # check
    assert isinstance(instrument_name, str)
    assert isinstance(exp_no, int) and isinstance(scan_no, int)
    assert isinstance(pt_list, list)
    assert len(pt_list) > 0

    merged_ws_name = '%s_Exp%d_Scan%d_Pt%d_%d_HKL_MD' % (instrument_name, exp_no, scan_no,
                                                         pt_list[0], pt_list[-1])

    return merged_ws_name


def get_merge_pt_info_ws_name(exp_no, scan_no):
    """ Create the standard table workspace's name to contain the information to merge Pts. in a scan
    :param exp_no:
    :param scan_no:
    :return:
    """
    ws_name = 'ScanPtInfo_Exp%d_Scan%d' % (exp_no, scan_no)

    return ws_name


def get_peak_ws_name(exp_number, scan_number, pt_number_list):
    """
    Form the name of the peak workspace
    :param exp_number:
    :param scan_number:
    :param pt_number_list:
    :return:
    """
    # check
    assert isinstance(exp_number, int) and isinstance(scan_number, int)
    assert isinstance(pt_number_list, list) and len(pt_number_list) > 0

    ws_name = 'Peak_Exp%d_Scan%d_Pt%d_%d' % (exp_number, scan_number,
                                             pt_number_list[0],
                                             pt_number_list[-1])

    return ws_name


def get_single_pt_md_name(exp_number, scan_number, pt_number):
    """ Form the name of the MDEvnetWorkspace for a single Pt. measurement
    :param exp_number:
    :param scan_number:
    :param pt_number:
    :return:
    """
    ws_name = 'HB3A_Exp%d_Scan%d_Pt%d_MD' % (exp_number, scan_number, pt_number)

    return ws_name


def get_wave_length(spice_table_name):
    """ Get wave length from a SPICE table workspace for HB3A (4-circle)
    Assumption: in a scan (all Pt. are in a same SPICE table), all m1 value should be same.
    :param spice_table_name: name of the table workspace
    :return: wave length
    """
    # check
    assert isinstance(spice_table_name, str), 'Input SPICE table workspace name must be a string.'
    assert AnalysisDataService.doesExist(spice_table_name)

    spice_table_ws = AnalysisDataService.retrieve(spice_table_name)

    # get the column
    column_name_list = spice_table_ws.getColumnNames()
    col_index_m1 = column_name_list.index('m1')
    assert col_index_m1 < len(column_name_list), 'Column m1 cannot be found.'

    m1_position = float(spice_table_ws.cell(0, col_index_m1))
    wave_length = convert_to_wave_length(m1_position)

    return wave_length


def load_hb3a_md_data(file_name):
    """ Load an ASCii file containing MDEvents and generated by mantid algorithm ConvertCWSDMDtoHKL()
    :param file_name:
    :return:
    """
    # check
    assert isinstance(file_name, str) and os.path.exists(file_name)

    # parse
    data_file = open(file_name, 'r')
    raw_lines = data_file.readlines()
    data_file.close()

    # construct ND data array
    xyz_points = numpy.zeros((len(raw_lines), 3))
    intensities = numpy.zeros((len(raw_lines), ))

    # parse
    for i in xrange(len(raw_lines)):
        line = raw_lines[i].strip()

        # skip empty line
        if len(line) == 0:
            continue

        # set value
        terms = line.split(',')
        for j in xrange(3):
            xyz_points[i][j] = float(terms[j])
        intensities[i] = float(terms[3])
    # END-FOR

    return xyz_points, intensities


def round_hkl(hkl):
    """
    Round HKL to nearest integer
    :param hkl:
    :return:
    """
    print type(hkl)

    mi_h = round(hkl[0])
    mi_k = round(hkl[1])
    mi_l = round(hkl[2])

    return mi_h, mi_k, mi_l

<|MERGE_RESOLUTION|>--- conflicted
+++ resolved
@@ -111,10 +111,6 @@
         start_det_id = 1 + col_number * NUM_DET_ROW + start_row
         end_det_id = 1 + col_number * NUM_DET_ROW + end_row
         det_sub_xml += '%d-%d,' % (start_det_id, end_det_id)
-<<<<<<< HEAD
-        print '[DB] Detector %d - %d' % (start_det_id, end_det_id)
-=======
->>>>>>> af658ada
     # END-FOR
     # remove last ','
     det_sub_xml = det_sub_xml[:-1]
