from __future__ import (absolute_import, division, print_function)

from isis_powder.abstract_inst import AbstractInst
from isis_powder.gem_routines import gem_advanced_config, gem_algs, gem_param_mapping
from isis_powder.routines import absorb_corrections, common, instrument_settings, sample_details


class Gem(AbstractInst):
    def __init__(self, **kwargs):
        self._inst_settings = instrument_settings.InstrumentSettings(
            param_map=gem_param_mapping.attr_mapping, adv_conf_dict=gem_advanced_config.get_all_adv_variables(),
            kwargs=kwargs)

        super(Gem, self).__init__(user_name=self._inst_settings.user_name,
                                  calibration_dir=self._inst_settings.calibration_dir,
                                  output_dir=self._inst_settings.output_dir, inst_prefix="GEM")

        self._cached_run_details = {}
<<<<<<< HEAD
        self._sample_details = None

    # Public API
=======
>>>>>>> e72ad056

    def focus(self, **kwargs):
        self._inst_settings.update_attributes(kwargs=kwargs)
        return self._focus(
            run_number_string=self._inst_settings.run_number, do_van_normalisation=self._inst_settings.do_van_norm,
            do_absorb_corrections=self._inst_settings.do_absorb_corrections)

    def create_vanadium(self, **kwargs):
        self._inst_settings.update_attributes(kwargs=kwargs)

        return self._create_vanadium(run_number_string=self._inst_settings.run_in_range,
                                     do_absorb_corrections=self._inst_settings.do_absorb_corrections)

    def set_sample_details(self, **kwargs):
        kwarg_name = "sample"
        sample_details_obj = common.dictionary_key_helper(
            dictionary=kwargs, key=kwarg_name,
            exception_msg="The argument containing sample details was not found. Please"
                          " set the following argument: " + kwarg_name)
        self._sample_details = sample_details_obj

    # Private methods

    def _get_run_details(self, run_number_string):
<<<<<<< HEAD
        run_number_string_key = str(run_number_string) + str(self._inst_settings.file_extension)
=======
        run_number_string_key = self._generate_run_details_fingerprint(run_number_string,
                                                                       self._inst_settings.file_extension)
>>>>>>> e72ad056
        if run_number_string_key in self._cached_run_details:
            return self._cached_run_details[run_number_string_key]

        self._cached_run_details[run_number_string_key] = gem_algs.get_run_details(
            run_number_string=run_number_string, inst_settings=self._inst_settings, is_vanadium_run=self._is_vanadium)
        return self._cached_run_details[run_number_string_key]

    def _generate_auto_vanadium_calibration(self, run_details):
        raise NotImplementedError()

    def _generate_output_file_name(self, run_number_string):
        return self._generate_input_file_name(run_number_string)

    @staticmethod
    def _generate_input_file_name(run_number):
        return _gem_generate_inst_name(run_number=run_number)

    def _apply_absorb_corrections(self, run_details, ws_to_correct):
        if self._is_vanadium:
            return gem_algs.calculate_van_absorb_corrections(
                ws_to_correct=ws_to_correct, multiple_scattering=self._inst_settings.multiple_scattering)
        else:
            return absorb_corrections.run_cylinder_absorb_corrections(
                ws_to_correct=ws_to_correct, multiple_scattering=self._inst_settings.multiple_scattering,
                sample_details_obj=self._sample_details)

    def _crop_banks_to_user_tof(self, focused_banks):
        return common.crop_banks_using_crop_list(focused_banks, self._inst_settings.focused_cropping_values)

    def _crop_raw_to_expected_tof_range(self, ws_to_crop):
        raw_cropping_values = self._inst_settings.raw_tof_cropping_values
        return common.crop_in_tof(ws_to_crop, raw_cropping_values[0], raw_cropping_values[1])

    def _crop_van_to_expected_tof_range(self, van_ws_to_crop):
        return common.crop_banks_using_crop_list(van_ws_to_crop, self._inst_settings.vanadium_cropping_values)

    def _get_input_batching_mode(self):
        return self._inst_settings.input_batching

    def _get_unit_to_keep(self):
        return self._inst_settings.unit_to_keep

    def _spline_vanadium_ws(self, focused_vanadium_banks):
        return common.spline_vanadium_workspaces(focused_vanadium_spectra=focused_vanadium_banks,
                                                 spline_coefficient=self._inst_settings.spline_coeff)


def _gem_generate_inst_name(run_number):
    if isinstance(run_number, list):
        # Use recursion on lists
        updated_list = []
        for run in run_number:
            updated_list.append(_gem_generate_inst_name(run))
        return updated_list
    else:
        # Individual entry
        return "GEM" + str(run_number)<|MERGE_RESOLUTION|>--- conflicted
+++ resolved
@@ -16,12 +16,9 @@
                                   output_dir=self._inst_settings.output_dir, inst_prefix="GEM")
 
         self._cached_run_details = {}
-<<<<<<< HEAD
         self._sample_details = None
 
     # Public API
-=======
->>>>>>> e72ad056
 
     def focus(self, **kwargs):
         self._inst_settings.update_attributes(kwargs=kwargs)
@@ -46,12 +43,8 @@
     # Private methods
 
     def _get_run_details(self, run_number_string):
-<<<<<<< HEAD
-        run_number_string_key = str(run_number_string) + str(self._inst_settings.file_extension)
-=======
         run_number_string_key = self._generate_run_details_fingerprint(run_number_string,
                                                                        self._inst_settings.file_extension)
->>>>>>> e72ad056
         if run_number_string_key in self._cached_run_details:
             return self._cached_run_details[run_number_string_key]
 
