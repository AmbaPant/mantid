﻿import os, sys
<<<<<<< HEAD
#os.environ["PATH"] = r"c:\Mantid\_builds\br_master\bin\Release;"+os.environ["PATH"]
=======
>>>>>>> cbff5847
from mantid.simpleapi import *
from mantid import api
import unittest
import inspect
from Direct.DirectEnergyConversion import DirectEnergyConversion
from Direct.PropertyManager  import PropertyManager
import Direct.dgreduce as dgreduce

#-----------------------------------------------------------------------------------------------------------------------------------------
#-----------------------------------------------------------------------------------------------------------------------------------------
#-----------------------------------------------------------------------------------------------------------------------------------------
#-----------------------------------------------------------------------------------------------------------------------------------------
class DirectEnergyConversionTest(unittest.TestCase):
    def __init__(self, methodName):
        self.reducer = None
        return super(DirectEnergyConversionTest, self).__init__(methodName)

    def setUp(self):
        if self.reducer == None or type(self.reducer) != type(DirectEnergyConversion):
            self.reducer = DirectEnergyConversion("MAR")
    def tearDown(self):
        api.AnalysisDataService.clear()
        pass

    def test_init_reducer(self):
        tReducer = self.reducer
        self.assertFalse(tReducer.prop_man is None)

        prop_man = tReducer.prop_man
        self.assertEqual(prop_man.instr_name,"MARI")


    def test_save_formats(self):
        tReducer = self.reducer

        files = ['save_formats_test_file.spe','save_formats_test_file.nxspe'
                 'save_formats_test_file','save_formats_test_file.nxs']

        def clean_up(file_list):
            for file in file_list:
                file = FileFinder.getFullPath(file)
                if len(file) > 0:
                    os.remove(file)

        def verify_absent(file_list):
            for file in file_list:
                file = FileFinder.getFullPath(file)
                self.assertTrue(len(file)==0)

        def verify_present_and_delete(file_list):
            for file in file_list:
                file = FileFinder.getFullPath(file)
                self.assertTrue(len(file)>0)
                os.remove(file)

        clean_up(files)
        tReducer.prop_man.save_format=''

        tws =CreateSampleWorkspace(Function='Flat background', NumBanks=1, BankPixelWidth=1,\
                NumEvents=10, XUnit='DeltaE', XMin=-10, XMax=10, BinWidth=0.1)


        self.assertTrue(len(tReducer.prop_man.save_format) ==0)
        # do nothing
        tReducer.save_results(tws,'save_formats_test_file')
        #
        verify_absent(files)



        # redefine test save methods to produce test output
        tReducer.prop_man.save_format=['spe','nxspe','nxs']
        tReducer.save_results(tws,'save_formats_test_file.tt')

        files = ['save_formats_test_file.spe','save_formats_test_file.nxspe','save_formats_test_file.nxs']
        verify_present_and_delete(files)

        tReducer.prop_man.save_format=None
        # do nothing
        tReducer.save_results(tws,'save_formats_test_file.tt')
        file = FileFinder.getFullPath('save_formats_test_file.tt')
        self.assertTrue(len(file)==0)

        # save file with given extension on direct request:
        tReducer.save_results(tws,'save_formats_test_file.nxs')
        verify_present_and_delete(['save_formats_test_file.nxs'])

        tReducer.prop_man.save_format=[]
        # do nothing
        tReducer.save_results(tws,'save_formats_test_file')
        file = FileFinder.getFullPath('save_formats_test_file')
        self.assertTrue(len(file)==0)


        # save files with extensions on request
        tReducer.save_results(tws,'save_formats_test_file',['nxs','.nxspe'])
        verify_present_and_delete(['save_formats_test_file.nxspe','save_formats_test_file.nxs'])

        # this is strange feature.
        self.assertTrue(len(tReducer.prop_man.save_format) ==2)

    def test_diagnostics_wb(self):
        wb_ws = CreateSampleWorkspace(NumBanks=1, BankPixelWidth=4, NumEvents=10000)
        LoadInstrument(wb_ws,InstrumentName='MARI')

        tReducer = DirectEnergyConversion(wb_ws.getInstrument())


        mask_workspace=tReducer.diagnose(wb_ws)
        self.assertTrue(mask_workspace)

        api.AnalysisDataService.clear()


    def test_do_white_wb(self) :
        wb_ws = CreateSampleWorkspace(NumBanks=1, BankPixelWidth=4, NumEvents=10000)
        #LoadParameterFile(Workspace=wb_ws,ParameterXML = used_parameters)
        LoadInstrument(wb_ws,InstrumentName='MARI')

        tReducer = DirectEnergyConversion(wb_ws.getInstrument())

        white_ws = tReducer.do_white(wb_ws, None, None)
        self.assertTrue(white_ws)


    def test_get_set_attributes(self):
        tReducer = self.reducer

        # prohibit accessing non-existing property
        self.assertRaises(KeyError,getattr,tReducer,'non_existing_property')
        self.assertRaises(KeyError,setattr,tReducer,'non_existing_property',1000)
        self.assertRaises(KeyError,getattr,tReducer,'non_existing_property')

        # allow simple creation of a system property
        self.assertRaises(KeyError,getattr,tReducer,'_new_system_property')
        setattr(tReducer,'_new_system_property',True)
        self.assertTrue(tReducer._new_system_property)

        # direct and indirect access to prop_man properties
        tReducer.sample_run = None
        #sample run has not been defined
        self.assertTrue(getattr(tReducer,'sample_run') is None)
        prop_man = tReducer.prop_man
        self.assertTrue(getattr(prop_man ,'sample_run') is None)
        # define sample run
        tReducer.sample_run =10234
        self.assertEqual(tReducer.sample_run,10234)
        self.assertEqual(tReducer.prop_man.sample_run,10234)


    def test_get_abs_normalization_factor(self) :
        mono_ws = CreateSampleWorkspace(NumBanks=1, BankPixelWidth=4, NumEvents=10000,XUnit='DeltaE',XMin=-5,XMax=15,BinWidth=0.1,function='Flat background')
        LoadInstrument(mono_ws,InstrumentName='MARI')

        tReducer = DirectEnergyConversion(mono_ws.getInstrument())
        tReducer.prop_man.incident_energy = 5.
        tReducer.prop_man.monovan_integr_range=[-10,10]
        tReducer.wb_run = mono_ws

        (nf1,nf2,nf3,nf4) = tReducer.get_abs_normalization_factor(PropertyManager.wb_run,5.)
        self.assertAlmostEqual(nf1,0.58561121802167193,7)
        self.assertAlmostEqual(nf1,nf2)
        self.assertAlmostEqual(nf2,nf3)
        self.assertAlmostEqual(nf3,nf4)

        # check warning. WB spectra with 0 signal indicate troubles.
        mono_ws = CreateSampleWorkspace(NumBanks=1, BankPixelWidth=4, NumEvents=10000,XUnit='DeltaE',XMin=-5,XMax=15,BinWidth=0.1,function='Flat background')
        LoadInstrument(mono_ws,InstrumentName='MARI')
        sig = mono_ws.dataY(0)
        sig[:]=0

        tReducer.wb_run = mono_ws
        (nf1,nf2,nf3,nf4) = tReducer.get_abs_normalization_factor(PropertyManager.wb_run,5.)
        self.assertAlmostEqual(nf1,0.585611218022,7)
        self.assertAlmostEqual(nf1,nf2)
        self.assertAlmostEqual(nf2,nf3)
        self.assertAlmostEqual(nf3,nf4)


    def test_dgreduce_works(self):
        """ Test for old interface """
        run_ws = CreateSampleWorkspace( Function='Multiple Peaks', NumBanks=1, BankPixelWidth=4, NumEvents=10000)
        LoadInstrument(run_ws,InstrumentName='MARI')

        #mono_ws = CloneWorkspace(run_ws)
        wb_ws   = CloneWorkspace(run_ws)
        AddSampleLog(wb_ws,LogName='run_number',LogText='300',LogType='Number')
        #wb_ws=CreateSampleWorkspace( Function='Multiple Peaks', NumBanks=1, BankPixelWidth=4, NumEvents=10000)

        dgreduce.setup('MAR')
        par = {}
        par['ei_mon_spectra']=[4,5]
        par['abs_units_van_range']=[-4000,8000]
        # overwrite parameters, which are necessary from command line, but we want them to have test values
        dgreduce.getReducer().map_file=None
        dgreduce.getReducer().monovan_mapfile=None
        dgreduce.getReducer().mono_correction_factor = 1
        #abs_units(wb_for_run,sample_run,monovan_run,wb_for_monovanadium,samp_rmm,samp_mass,ei_guess,rebin,map_file='default',monovan_mapfile='default',**kwargs):
        ws = dgreduce.abs_units(wb_ws,run_ws,None,wb_ws,10,100,8.8,[-10,0.1,7],None,None,**par)
        self.assertTrue(isinstance(ws,api.MatrixWorkspace))

    def test_dgreduce_works_with_name(self):
        """ Test for old interface """
        run_ws = CreateSampleWorkspace( Function='Multiple Peaks', NumBanks=1, BankPixelWidth=4, NumEvents=10000)
        LoadInstrument(run_ws,InstrumentName='MARI')
        AddSampleLog(run_ws,LogName='run_number',LogText='200',LogType='Number')
        #mono_ws = CloneWorkspace(run_ws)
        wb_ws   = CloneWorkspace(run_ws)
        AddSampleLog(wb_ws,LogName='run_number',LogText='100',LogType='Number')
        #wb_ws=CreateSampleWorkspace( Function='Multiple Peaks', NumBanks=1, BankPixelWidth=4, NumEvents=10000)

        dgreduce.setup('MAR')
        par = {}
        par['ei_mon_spectra']=[4,5]
        par['abs_units_van_range']=[-4000,8000]
        # overwrite parameters, which are necessary from command line, but we want them to have test values
        dgreduce.getReducer().map_file=None
        dgreduce.getReducer().monovan_mapfile=None
        dgreduce.getReducer().mono_correction_factor = 1
        #abs_units(wb_for_run,sample_run,monovan_run,wb_for_monovanadium,samp_rmm,samp_mass,ei_guess,rebin,map_file='default',monovan_mapfile='default',**kwargs):
        ws = dgreduce.abs_units('wb_ws','run_ws',None,wb_ws,10,100,8.8,[-10,0.1,7],None,None,**par)
        self.assertTrue(isinstance(ws,api.MatrixWorkspace))



    ##    tReducet.di
    def test_energy_to_TOF_range(self):

        ws = Load(Filename='MAR11001.raw',LoadMonitors='Include')

        en_range = [0.8*13,13,1.2*13]
        detIDs=[1,2,3,10]
        red = DirectEnergyConversion()
        TRange = red.get_TOF_for_energies(ws,en_range,detIDs)
        for ind,detID in enumerate(detIDs):
            tof = TRange[ind]
            y = [1]*(len(tof)-1)
            ind = ws.getIndexFromSpectrumNumber(detID)
            ExtractSingleSpectrum(InputWorkspace=ws, OutputWorkspace='_ws_template', WorkspaceIndex=ind)
            CreateWorkspace(OutputWorkspace='TOF_WS',NSpec = 1,DataX=tof,DataY=y,UnitX='TOF',ParentWorkspace='_ws_template')
            EnWs=ConvertUnits(InputWorkspace='TOF_WS',Target='Energy',EMode='Elastic')

            eni = EnWs.dataX(0)
            for samp,rez in zip(eni,en_range): self.assertAlmostEqual(samp,rez)

        # Now Test shifted:
        ei,mon1_peak,mon1_index,tzero = GetEi(InputWorkspace=ws, Monitor1Spec=int(2), Monitor2Spec=int(3),EnergyEstimate=13)
        ScaleX(InputWorkspace='ws',OutputWorkspace='ws',Operation="Add",Factor=-mon1_peak,InstrumentParameter="DelayTime",Combine=True)
        ws = mtd['ws']

        mon1_det = ws.getDetector(1)
        mon1_pos = mon1_det.getPos()
        src_name = ws.getInstrument().getSource().getName()
        MoveInstrumentComponent(Workspace='ws',ComponentName= src_name, X=mon1_pos.getX(), Y=mon1_pos.getY(), Z=mon1_pos.getZ(), RelativePosition=False)

        # Does not work for monitor 2 as it has been moved to mon2 position and there all tof =0
        detIDs=[1,3,10]
        TRange1 = red.get_TOF_for_energies(ws,en_range,detIDs)

        for ind,detID in enumerate(detIDs):
            tof = TRange1[ind]
            y = [1]*(len(tof)-1)
            ind = ws.getIndexFromSpectrumNumber(detID)
            ExtractSingleSpectrum(InputWorkspace=ws, OutputWorkspace='_ws_template', WorkspaceIndex=ind)
            CreateWorkspace(OutputWorkspace='TOF_WS',NSpec = 1,DataX=tof,DataY=y,UnitX='TOF',ParentWorkspace='_ws_template')
            EnWs=ConvertUnits(InputWorkspace='TOF_WS',Target='Energy',EMode='Elastic')

            eni = EnWs.dataX(0)
            for samp,rez in zip(eni,en_range): self.assertAlmostEqual(samp,rez)

    def test_late_rebinning(self):
        run_monitors=CreateSampleWorkspace(Function='Multiple Peaks', NumBanks=4, BankPixelWidth=1, NumEvents=100000, XUnit='Energy',
                                                     XMin=3, XMax=200, BinWidth=0.1)
        LoadInstrument(run_monitors,InstrumentName='MARI')
        ConvertUnits(InputWorkspace='run_monitors', OutputWorkspace='run_monitors', Target='TOF')
        run_monitors = mtd['run_monitors']
        tof = run_monitors.dataX(3)
        tMin = tof[0]
        tMax = tof[-1]
        run = CreateSampleWorkspace( Function='Multiple Peaks',WorkspaceType='Event',NumBanks=8, BankPixelWidth=1, NumEvents=100000,
                                    XUnit='TOF',xMin=tMin,xMax=tMax)
        LoadInstrument(run,InstrumentName='MARI')
        run.setMonitorWorkspace(run_monitors)

        wb_ws   = Rebin(run,Params=[tMin,1,tMax],PreserveEvents=False)

        # References used to test against ordinary reduction
        ref_ws = Rebin(run,Params=[tMin,1,tMax],PreserveEvents=False)
        ref_ws_monitors = CloneWorkspace('run_monitors')
        ref_ws.setMonitorWorkspace(ref_ws_monitors)
        # just in case, wb should work without clone too.
        wb_clone = CloneWorkspace(wb_ws)

        # Run Mono
        tReducer = DirectEnergyConversion(run.getInstrument())
        tReducer.energy_bins =  [-20,0.2,60]
        ei_guess = 67.
        mono_s = tReducer.mono_sample(run, ei_guess,wb_ws)


        #
        mono_ref = tReducer.mono_sample(ref_ws, ei_guess,wb_clone)

        rez = CheckWorkspacesMatch(mono_s,mono_ref)
        self.assertEqual(rez,'Success!')


    def test_tof_range(self):

        run=CreateSampleWorkspace(Function='Multiple Peaks', NumBanks=6, BankPixelWidth=1, NumEvents=10,\
                                  XUnit='Energy', XMin=5, XMax=75, BinWidth=0.2)
        LoadInstrument(run,InstrumentName='MARI')

        red = DirectEnergyConversion(run.getInstrument())

        red.prop_man.incident_energy = 26.2
        red.prop_man.energy_bins =  [-20,0.1,20]
        red.prop_man.multirep_tof_specta_list = [4,5,6]
        MoveInstrumentComponent(Workspace='run', ComponentName='Detector', DetectorID=1102, Z=3)
        MoveInstrumentComponent(Workspace='run', ComponentName='Detector', DetectorID=1103,Z=6)

        run_tof = ConvertUnits(run,Target='TOF',EMode='Elastic')

        tof_range = red.find_tof_range_for_multirep(run_tof)

        self.assertEqual(len(tof_range),3)

        x = run_tof.readX(3)
        dx=abs(x[1:]-x[:-1])
        xMin = min(x)
        dt   = min(dx)
        x = run_tof.readX(5)
        xMax = max(x)


        self.assertTrue(tof_range[0]>xMin)
        #self.assertAlmostEqual(tof_range[1],dt)
        self.assertTrue(tof_range[2]<xMax)

        # check another working mode
        red.prop_man.multirep_tof_specta_list = 4
        red.prop_man.incident_energy = 47.505
        red.prop_man.energy_bins =  [-20,0.1,45]
  
        tof_range1 = red.find_tof_range_for_multirep(run_tof)

        self.assertTrue(tof_range1[0]>xMin)
        self.assertTrue(tof_range1[2]<xMax)

        self.assertTrue(tof_range1[2]<tof_range[2])
        self.assertTrue(tof_range1[0]<tof_range[0])
        self.assertTrue(tof_range1[1]<tof_range[1])

    def test_multirep_mode(self):
        # create test workspace
        run_monitors=CreateSampleWorkspace(Function='Multiple Peaks', NumBanks=4, BankPixelWidth=1,\
                                           NumEvents=100000,XUnit='Energy', XMin=3, XMax=200, BinWidth=0.1)
        LoadInstrument(run_monitors,InstrumentName='MARI')
        ConvertUnits(InputWorkspace='run_monitors', OutputWorkspace='run_monitors', Target='TOF')
        run_monitors = mtd['run_monitors']
        tof = run_monitors.dataX(3)
        tMin = tof[0]
        tMax = tof[-1]
        run = CreateSampleWorkspace( Function='Multiple Peaks',WorkspaceType='Event',NumBanks=8, BankPixelWidth=1,\
                                     NumEvents=100000, XUnit='TOF',xMin=tMin,xMax=tMax)
        LoadInstrument(run,InstrumentName='MARI')
        MoveInstrumentComponent(Workspace='run', ComponentName='Detector', DetectorID=1102,Z=1)
       # MoveInstrumentComponent(Workspace='run', ComponentName='Detector', DetectorID=1103,Z=4)
       # MoveInstrumentComponent(Workspace='run', ComponentName='Detector', DetectorID=1104,Z=5)

        # do second
        run2 = CloneWorkspace(run)
        run2_monitors = CloneWorkspace(run_monitors)

        wb_ws   = Rebin(run,Params=[tMin,1,tMax],PreserveEvents=False)

        # Run multirep
        tReducer = DirectEnergyConversion(run.getInstrument())
        tReducer.prop_man.run_diagnostics=True
        tReducer.hard_mask_file=None
        tReducer.map_file=None
        tReducer.save_format=None
        tReducer.multirep_tof_specta_list = [4,5]

        result = tReducer.convert_to_energy(wb_ws,run,[67.,122.],[-2,0.02,0.8])

        self.assertEqual(len(result),2)

        ws1=result[0]
        self.assertEqual(ws1.getAxis(0).getUnit().unitID(),'DeltaE')
        x = ws1.readX(0)
        self.assertAlmostEqual(x[0],-2*67.)
        self.assertAlmostEqual(x[-1],0.8*67.)

        ws2=result[1]
        self.assertEqual(ws2.getAxis(0).getUnit().unitID(),'DeltaE')
        x = ws2.readX(0)
        self.assertAlmostEqual(x[0],-2*122.)
        self.assertAlmostEqual(x[-1],0.8*122.)

        # test another ws
        # rename samples from previous workspace to avoid deleting them on current run
        for ind,item in enumerate(result):
            result[ind]=RenameWorkspace(item,OutputWorkspace='SampleRez#'+str(ind))
        #
        result2 = tReducer.convert_to_energy(None,run2,[67.,122.],[-2,0.02,0.8])

        rez = CheckWorkspacesMatch(result[0],result2[0])
        self.assertEqual(rez,'Success!')
        rez = CheckWorkspacesMatch(result[1],result2[1])
        self.assertEqual(rez,'Success!')


    def test_multirep_abs_units_mode(self):
        # create test workspace
        run_monitors=CreateSampleWorkspace(Function='Multiple Peaks', NumBanks=4, BankPixelWidth=1,\
                                            NumEvents=100000, XUnit='Energy', XMin=3, XMax=200, BinWidth=0.1)
        LoadInstrument(run_monitors,InstrumentName='MARI')
        ConvertUnits(InputWorkspace='run_monitors', OutputWorkspace='run_monitors', Target='TOF')
        run_monitors = mtd['run_monitors']
        tof = run_monitors.dataX(3)
        tMin = tof[0]
        tMax = tof[-1]
        run = CreateSampleWorkspace( Function='Multiple Peaks',WorkspaceType='Event',NumBanks=8, BankPixelWidth=1,\
                                     NumEvents=100000, XUnit='TOF',xMin=tMin,xMax=tMax)
        LoadInstrument(run,InstrumentName='MARI')

        # build "monovanadium"
        mono = CloneWorkspace(run)
        mono_monitors = CloneWorkspace(run_monitors)

        # build "White-beam"
        wb_ws   = Rebin(run,Params=[tMin,1,tMax],PreserveEvents=False)

        # build "second run" to ensure repeated execution
        run2 = CloneWorkspace(run)
        run2_monitors = CloneWorkspace(run_monitors)

        # Run multirep
        tReducer = DirectEnergyConversion(run.getInstrument())
        tReducer.prop_man.run_diagnostics=True 
        tReducer.hard_mask_file=None
        tReducer.map_file=None
        tReducer.prop_man.background_range=[0.99*tMax,tMax]
        tReducer.prop_man.monovan_mapfile=None
        tReducer.save_format=None
        tReducer.prop_man.normalise_method='monitor-1'
        tReducer.norm_mon_integration_range=[tMin,tMax]


        result = tReducer.convert_to_energy(wb_ws,run,[67.,122.],[-2,0.02,0.8],None,mono)

        self.assertEqual(len(result),2)

        ws1=result[0]
        self.assertEqual(ws1.getAxis(0).getUnit().unitID(),'DeltaE')
        x = ws1.readX(0)
        self.assertAlmostEqual(x[0],-2*67.)
        self.assertAlmostEqual(x[-1],0.8*67.)

        ws2=result[1]
        self.assertEqual(ws2.getAxis(0).getUnit().unitID(),'DeltaE')
        x = ws2.readX(0)
        self.assertAlmostEqual(x[0],-2*122.)
        self.assertAlmostEqual(x[-1],0.8*122.)

        # test another ws
        # rename samples from previous workspace to avoid deleting them on current run
        for ind,item in enumerate(result):
            result[ind]=RenameWorkspace(item,OutputWorkspace='SampleRez#'+str(ind))
        #
        result2 = tReducer.convert_to_energy(None,run2)

        rez = CheckWorkspacesMatch(result[0],result2[0])
        self.assertEqual(rez,'Success!')
        rez = CheckWorkspacesMatch(result[1],result2[1])
        self.assertEqual(rez,'Success!')

    def test_abs_multirep_with_bkg_and_bleed(self):
        # create test workspace
        run_monitors=CreateSampleWorkspace(Function='Multiple Peaks', NumBanks=4, BankPixelWidth=1,\
                                            NumEvents=100000, XUnit='Energy', XMin=3, XMax=200, BinWidth=0.1)
        LoadInstrument(run_monitors,InstrumentName='MARI')
        ConvertUnits(InputWorkspace='run_monitors', OutputWorkspace='run_monitors', Target='TOF')
        run_monitors = mtd['run_monitors']
        tof = run_monitors.dataX(3)
        tMin = tof[0]
        tMax = tof[-1]
        run = CreateSampleWorkspace( Function='Multiple Peaks',WorkspaceType='Event',NumBanks=8, BankPixelWidth=1,\
                                     NumEvents=100000, XUnit='TOF',xMin=tMin,xMax=tMax)
        LoadInstrument(run,InstrumentName='MARI')
        AddSampleLog(run,LogName='gd_prtn_chrg',LogText='1.',LogType='Number')
        run.setMonitorWorkspace(run_monitors)

        # build "monovanadium"
        mono = CloneWorkspace(run)
        mono_monitors = CloneWorkspace(run_monitors)
        mono.setMonitorWorkspace(mono_monitors)

        # build "White-beam"
        wb_ws   = Rebin(run,Params=[tMin,1,tMax],PreserveEvents=False)

        # build "second run" to ensure repeated execution
        run2 = CloneWorkspace(run)
        run2_monitors = CloneWorkspace(run_monitors)
        run2.setMonitorWorkspace(run2_monitors)

        # Run multirep
        tReducer = DirectEnergyConversion(run.getInstrument())
        tReducer.prop_man.run_diagnostics=True 
        tReducer.hard_mask_file=None
        tReducer.map_file=None
        tReducer.prop_man.check_background = True
        tReducer.prop_man.background_range=[0.99*tMax,tMax]
        tReducer.prop_man.monovan_mapfile=None
        tReducer.save_format=None
        tReducer.prop_man.normalise_method='monitor-2'

        tReducer.prop_man.bleed = True
        tReducer.norm_mon_integration_range=[tMin,tMax]

        AddSampleLog(run,LogName='good_frames',LogText='1.',LogType='Number Series')
        result = tReducer.convert_to_energy(wb_ws,run,[67.,122.],[-2,0.02,0.8],None,mono)

        self.assertEqual(len(result),2)

        ws1=result[0]
        self.assertEqual(ws1.getAxis(0).getUnit().unitID(),'DeltaE')
        x = ws1.readX(0)
        self.assertAlmostEqual(x[0],-2*67.)
        self.assertAlmostEqual(x[-1],0.8*67.)

        ws2=result[1]
        self.assertEqual(ws2.getAxis(0).getUnit().unitID(),'DeltaE')
        x = ws2.readX(0)
        self.assertAlmostEqual(x[0],-2*122.)
        self.assertAlmostEqual(x[-1],0.8*122.)

        # test another ws
        # rename samples from previous workspace to avoid deleting them on current run
        for ind,item in enumerate(result):
            result[ind]=RenameWorkspace(item,OutputWorkspace='SampleRez#'+str(ind))
        #
        AddSampleLog(run2,LogName='goodfrm',LogText='1',LogType='Number')
        result2 = tReducer.convert_to_energy(None,run2)

        rez = CheckWorkspacesMatch(result[0],result2[0])
        self.assertEqual(rez,'Success!')
        rez = CheckWorkspacesMatch(result[1],result2[1])
        self.assertEqual(rez,'Success!')

    def test_sum_monitors(self):
        # create test workspace
        monitor_ws=CreateSampleWorkspace(Function='Multiple Peaks', NumBanks=6, BankPixelWidth=1,\
                                            NumEvents=100000, XUnit='Energy', XMin=3, XMax=200, BinWidth=0.1)
        ConvertUnits(InputWorkspace=monitor_ws, OutputWorkspace='monitor_ws', Target='TOF')

        # Rebin to "formally" make common bin boundaries as it is not considered as such
        #any more after converting units (Is this a bug?)
        xx = monitor_ws.readX(0)
        x_min = min(xx[0],xx[-1])
        x_max= max(xx[0],xx[-1])
        x_step = (x_max-x_min)/(len(xx)-1)
        monitor_ws = Rebin(monitor_ws,Params=[x_min,x_step,x_max])
        monitor_ws = mtd['monitor_ws']
        #
        # keep this workspace for second test below -- clone and give
        # special name for RunDescriptor to recognize as monitor workspace for
        # fake data workspace we will provide.
        _TMPmonitor_ws_monitors = CloneWorkspace(monitor_ws)

        # Estimate energy from two monitors
        ei,mon1_peak,mon1_index,tzero = \
            GetEi(InputWorkspace=monitor_ws, Monitor1Spec=1,Monitor2Spec=4,
                  EnergyEstimate=62.2,FixEi=False)
        self.assertAlmostEqual(ei,62.1449,3)

        # Provide instrument parameter, necessary to define
        # DirectEnergyConversion class properly
        SetInstrumentParameter(monitor_ws,ParameterName='fix_ei',ParameterType='Number',Value='0')
        SetInstrumentParameter(monitor_ws,DetectorList=[1,2,3,6],ParameterName='DelayTime',\
                               ParameterType='Number',Value='0.5')
        SetInstrumentParameter(monitor_ws,ParameterName='mon2_norm_spec',\
                               ParameterType='Number',Value='1')

        # initiate test reducer
        tReducer = DirectEnergyConversion(monitor_ws.getInstrument())
        tReducer.prop_man.ei_mon_spectra= ([1,2,3],6)
        tReducer.prop_man.normalise_method = 'current'
        tReducer.prop_man.mon2_norm_spec = 2
        ei_mon_spectra  = tReducer.prop_man.ei_mon_spectra
        ei_mon_spectra,monitor_ws  = tReducer.sum_monitors_spectra(monitor_ws,ei_mon_spectra)
        #
        # Check GetEi with summed monitors. Try to run separately.
        ei1,mon1_peak,mon1_index,tzero = \
            GetEi(InputWorkspace=monitor_ws, Monitor1Spec=1,Monitor2Spec=6,
                  EnergyEstimate=62.2,FixEi=False)
        self.assertAlmostEqual(ei1,ei,2)

        # Second test Check get_ei as part of the reduction
        tReducer.prop_man.ei_mon_spectra= ([1,2,3],[4,5,6])
        tReducer.prop_man.fix_ei = False
        # DataWorkspace == monitor_ws data workspace is not used anyway. The only thing we
        # use it for is to retrieve monitor workspace from Mantid using its name
        ei2,mon1_peak2=tReducer.get_ei(monitor_ws,62.2)
        self.assertAlmostEqual(ei2,64.95,2)

        ei2b,mon1_peak2=tReducer.get_ei(monitor_ws,62.2)
        self.assertAlmostEqual(ei2b,64.95,2)




if __name__=="__main__":
<<<<<<< HEAD
   #test = DirectEnergyConversionTest('test_multirep_mode')
   #test.test_multirep_mode()
=======
   #test = DirectEnergyConversionTest('test_sum_monitors')
   #test.run()
>>>>>>> cbff5847
   unittest.main()<|MERGE_RESOLUTION|>--- conflicted
+++ resolved
@@ -1,8 +1,4 @@
 ﻿import os, sys
-<<<<<<< HEAD
-#os.environ["PATH"] = r"c:\Mantid\_builds\br_master\bin\Release;"+os.environ["PATH"]
-=======
->>>>>>> cbff5847
 from mantid.simpleapi import *
 from mantid import api
 import unittest
@@ -617,11 +613,6 @@
 
 
 if __name__=="__main__":
-<<<<<<< HEAD
-   #test = DirectEnergyConversionTest('test_multirep_mode')
-   #test.test_multirep_mode()
-=======
    #test = DirectEnergyConversionTest('test_sum_monitors')
    #test.run()
->>>>>>> cbff5847
    unittest.main()