--- conflicted
+++ resolved
@@ -1,19 +1,10 @@
 # Mantid Repository : https://github.com/mantidproject/mantid
 #
-<<<<<<< HEAD
-# Copyright &copy; 2018 ISIS Rutherford Appleton Laboratory UKRI,
-=======
 # Copyright &copy; 2019 ISIS Rutherford Appleton Laboratory UKRI,
->>>>>>> 8459f0e1
 #     NScD Oak Ridge National Laboratory, European Spallation Source
 #     & Institut Laue - Langevin
 # SPDX - License - Identifier: GPL - 3.0 +
 import unittest
-<<<<<<< HEAD
-from qtpy import QtWidgets
-=======
->>>>>>> 8459f0e1
-
 from mantid.py3compat import mock
 from mantidqt.utils.qt.testing import GuiTest
 import six
@@ -33,20 +24,11 @@
         name.append("pair_" + str(i+1))
     return name
 
-<<<<<<< HEAD
-
-class PairingTablePresenterTest(unittest.TestCase):
-=======
 class PairingTablePresenterTest(GuiTest):
->>>>>>> 8459f0e1
 
     def setUp(self):
         # Store an empty widget to parent all the views, and ensure they are deleted correctly
-<<<<<<< HEAD
-        self.obj = QtWidgets.QWidget()
-=======
         self.obj = QWidget()
->>>>>>> 8459f0e1
 
         setup_context_for_tests(self)
 
