--- conflicted
+++ resolved
@@ -44,16 +44,10 @@
         self.presenter = maxent_presenter_new.MaxEntPresenter(self.view, self.context)
 
         file_path = FileFinder.findRuns('MUSR00022725.nxs')[0]
-<<<<<<< HEAD
         ws, run, filename, _ = load_utils.load_workspace_from_filename(file_path)
         self.data_context._loaded_data.remove_data(run=run)
         self.data_context._loaded_data.add_data(run=[run], workspace=ws, filename=filename, instrument='MUSR')
         self.data_context.current_runs = [[22725]]
-=======
-        ws, run, filename = load_utils.load_workspace_from_filename(file_path)
-        self.context.data_context._loaded_data.add_data(run=[run], workspace=ws, filename=filename, instrument='MUSR')
-        self.context.data_context.current_runs = [[22725]]
->>>>>>> 06a0ae52
 
         self.context.update_current_data()
         test_pair = MuonPair('test_pair', 'top', 'bottom', alpha=0.75)
