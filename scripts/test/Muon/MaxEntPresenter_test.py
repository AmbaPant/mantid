from __future__ import (absolute_import, division, print_function)

import sys

from  Muon import load_utils
from  Muon import maxent_presenter
from  Muon import maxent_view
from  Muon import maxent_model
from  Muon import thread_model

import unittest
if sys.version_info.major == 3:
    from unittest import mock
else:
    import mock


class MaxEntPresenterTest(unittest.TestCase):
    def setUp(self):
        self.load=mock.create_autospec(load_utils.LoadUtils,spec_set=True)
        self.load.getCurrentWS=mock.Mock(return_value=["TEST00000001",["fwd","bkwd"]])

        self.model=mock.create_autospec(maxent_model.MaxEntModel,spec_set=True)

        self.view=mock.create_autospec(maxent_view.MaxEntView,spec_set=True)
        #signals
        #needed for connect in presenter
        self.view.maxEntButtonSignal=mock.Mock()
        self.view.cancelSignal=mock.Mock()
<<<<<<< HEAD
=======
        self.view.phaseSignal=mock.Mock()
>>>>>>> 58006918
        # functions
        self.view.addItems=mock.MagicMock()
        self.view.initMaxEntInput=mock.Mock(return_value={"InputWorkspace":"testWS","EvolChi":"out",
                                            "ReconstructedData":"out2","ReconstructedImage":"out3","EvolAngle":"out4"})
<<<<<<< HEAD
        self.view.addRaw=mock.Mock()
        self.view.isRaw=mock.Mock(return_value=False)
        self.view.deactivateCalculateButton=mock.Mock()
        self.view.activateCalculateButton=mock.Mock()
=======
        self.view.deactivateCalculateButton=mock.Mock()
        self.view.activateCalculateButton=mock.Mock()
        self.view.usePhases = mock.Mock(return_value=False)
>>>>>>> 58006918
         #set presenter
        self.presenter=maxent_presenter.MaxEntPresenter(self.view,self.model,self.load)

        # make thread
        self.thread=mock.create_autospec(thread_model.ThreadModel)
        self.thread.start=mock.Mock()
        self.thread.started=mock.Mock()
        self.thread.finished=mock.Mock()
        self.thread.setInputs=mock.Mock()
        self.thread.loadData=mock.Mock()

        self.presenter.createThread=mock.Mock(return_value=self.thread)
        self.presenter.createPhaseThread=mock.Mock(return_value=self.thread)

    def test_button(self):
        self.presenter.handleMaxEntButton()
        assert(self.view.initMaxEntInput.call_count==1)
        assert(self.thread.start.call_count==1)


    def test_activateButton(self):
        self.presenter.activate()
        assert(self.view.activateCalculateButton.call_count==1)

    def test_deactivateButton(self):
        self.presenter.deactivate()
        assert(self.view.deactivateCalculateButton.call_count==1)


if __name__ == '__main__':
    unittest.main()<|MERGE_RESOLUTION|>--- conflicted
+++ resolved
@@ -27,24 +27,14 @@
         #needed for connect in presenter
         self.view.maxEntButtonSignal=mock.Mock()
         self.view.cancelSignal=mock.Mock()
-<<<<<<< HEAD
-=======
         self.view.phaseSignal=mock.Mock()
->>>>>>> 58006918
         # functions
         self.view.addItems=mock.MagicMock()
         self.view.initMaxEntInput=mock.Mock(return_value={"InputWorkspace":"testWS","EvolChi":"out",
                                             "ReconstructedData":"out2","ReconstructedImage":"out3","EvolAngle":"out4"})
-<<<<<<< HEAD
-        self.view.addRaw=mock.Mock()
-        self.view.isRaw=mock.Mock(return_value=False)
-        self.view.deactivateCalculateButton=mock.Mock()
-        self.view.activateCalculateButton=mock.Mock()
-=======
         self.view.deactivateCalculateButton=mock.Mock()
         self.view.activateCalculateButton=mock.Mock()
         self.view.usePhases = mock.Mock(return_value=False)
->>>>>>> 58006918
          #set presenter
         self.presenter=maxent_presenter.MaxEntPresenter(self.view,self.model,self.load)
 
