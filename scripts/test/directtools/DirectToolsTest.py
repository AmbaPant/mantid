# Mantid Repository : https://github.com/mantidproject/mantid
#
# Copyright &copy; 2018 ISIS Rutherford Appleton Laboratory UKRI,
#     NScD Oak Ridge National Laboratory, European Spallation Source
#     & Institut Laue - Langevin
# SPDX - License - Identifier: GPL - 3.0 +
from __future__ import (absolute_import, division, print_function)

# Set matplotlib backend to AGG before anything else. Otherwise some build servers
# need to have extra packages (tkinter) installed.
import matplotlib
matplotlib.use('AGG')

import directtools
from mantid.api import mtd
from mantid.simpleapi import (AddSampleLog, CloneWorkspace, ComputeIncoherentDOS, ConvertSpectrumAxis, CreateSampleWorkspace,
                              CreateWorkspace, DirectILLCollectData, DeleteWorkspace, DirectILLReduction, LoadILLTOF,
                              MoveInstrumentComponent, SetInstrumentParameter)
import numpy
import numpy.testing
import testhelpers
import unittest


class DirectToolsTest(unittest.TestCase):

    @classmethod
    def setUpClass(cls):
        workspace = DirectILLCollectData('ILL/IN4/084446.nxs', EPPCreationMethod='Calculate EPP',
                                         IncidentEnergyCalibration='Energy Calibration OFF',
                                         FlatBkg='Flat Bkg OFF', Normalisation='Normalisation OFF',
                                         StoreInADS=False)
        cls._sqw = DirectILLReduction(workspace, OutputWorkspace='unused', StoreInADS=False)

    def tearDown(self):
        mtd.clear()

    def _box2DSetup(self):
        xs = numpy.tile(numpy.array([-1, 0, 2, 4, 5]), (3, 1))
        vertAxis = numpy.array([-2, -1, 0, 1])
        return xs, vertAxis

    def test_box2D_defaults(self):
        xs, vertAxis = self._box2DSetup()
        vertAxis = numpy.array([-2, -1, 0, 1])
        box = directtools.box2D(xs, vertAxis)
        numpy.testing.assert_equal(xs[box], xs)

    def test_box2D_horMin(self):
        xs, vertAxis = self._box2DSetup()
        box = directtools.box2D(xs, vertAxis, horMin=0)
        expected = numpy.tile(numpy.array([0, 2, 4, 5]), (3, 1))
        numpy.testing.assert_equal(xs[box], expected)

    def test_box2D_horMax(self):
        xs, vertAxis = self._box2DSetup()
        box = directtools.box2D(xs, vertAxis, horMax=5)
        expected = numpy.tile(numpy.array([-1, 0, 2, 4]), (3, 1))
        numpy.testing.assert_equal(xs[box], expected)

    def test_box2D_vertMin(self):
        xs, vertAxis = self._box2DSetup()
        box = directtools.box2D(xs, vertAxis, vertMin=-1)
        expected = numpy.tile(numpy.array([-1, 0, 2, 4, 5]), (2, 1))
        numpy.testing.assert_equal(xs[box], expected)

    def test_box2D_vertMax(self):
        xs, vertAxis = self._box2DSetup()
        box = directtools.box2D(xs, vertAxis, vertMax=-1)
        expected = numpy.tile(numpy.array([-1, 0, 2, 4, 5]), (1, 1))
        numpy.testing.assert_equal(xs[box], expected)

    def test_configurematplotlib(self):
        defaultParams = directtools.defaultrcparams()
        directtools._configurematplotlib(defaultParams)
        for key in defaultParams:
            self.assertTrue(key in matplotlib.rcParams)
            self.assertEqual(matplotlib.rcParams[key], defaultParams[key])

    def test_defaultrcParams(self):
        result = directtools.defaultrcparams()
        self.assertEqual(result, {'legend.numpoints': 1})

    def test_dynamicsusceptibility(self):
        xs = numpy.array([-1, 0, 1])
        ys = numpy.array([1, 1])
        vertX = numpy.array([-1, 1])
        ws = CreateWorkspace(DataX=xs, DataY=ys, NSpec=1, UnitX='DeltaE', VerticalAxisUnit='MomentumTransfer', VerticalAxisValues=vertX,
                             StoreInADS=False)
        wsOut = directtools.dynamicsusceptibility(ws, 100.)
        self.assertEqual(wsOut.YUnitLabel(), 'Dynamic susceptibility')
        xs = numpy.array([0, 1, 0, 1])
        ys = numpy.array([1, 1])
        ws = CreateWorkspace(DataX=xs, DataY=ys, NSpec=2, UnitX='MomentumTransfer', VerticalAxisUnit='DeltaE', VerticalAxisValues=vertX,
                             StoreInADS=False)
        wsOut = directtools.dynamicsusceptibility(ws, 100.)
        self.assertEqual(wsOut.YUnitLabel(), 'Dynamic susceptibility')

    def test_dynamicsusceptibility_removesingularity(self):
        xs = numpy.array([-0.7, -0.4, -0.1, 0.2, 0.5])
        ys = numpy.array([2, 2, 2, 2])
        es = numpy.sqrt(ys)
        vertX = numpy.array([-1, 1])
        ws = CreateWorkspace(DataX=xs, DataY=ys, DataE=es, NSpec=1, UnitX='DeltaE', VerticalAxisUnit='MomentumTransfer',
                             VerticalAxisValues=vertX, StoreInADS=False)
        wsOut = directtools.dynamicsusceptibility(ws, 100., zeroEnergyEpsilon=0.13)
        numpy.testing.assert_equal(wsOut.readX(0), xs)
        outYs = wsOut.readY(0)
        outEs = wsOut.readE(0)
        self.assertEqual(outYs[2], 0.)
        self.assertEqual(outEs[2], 0.)

    def test_mantidsubplotsetup(self):
        result = directtools._mantidsubplotsetup()
        self.assertEqual(result, {'projection': 'mantid'})

    def _nanminmaxSetup(self):
        xs = numpy.tile(numpy.array([-1, 0, 2, 4, 5]), 3)
        ys = numpy.linspace(-5, 3, 4 * 3)
        vertAxis = numpy.array([-3, -1, 2, 4])
        ws = CreateWorkspace(DataX=xs, DataY=ys, NSpec=3, VerticalAxisUnit='Degrees', VerticalAxisValues=vertAxis, StoreInADS=False)
        return ws

    def test_nanminmax_defaults(self):
        ws = self._nanminmaxSetup()
        ys = ws.extractY()
        cMin, cMax = directtools.nanminmax(ws)
        self.assertEqual(cMin, ys[0, 0])
        self.assertEqual(cMax, ys[2, -1])

    def test_nanminmax_horMin(self):
        ws = self._nanminmaxSetup()
        ys = ws.extractY()
        cMin, cMax = directtools.nanminmax(ws, horMin=0)
        self.assertEqual(cMin, ys[0, 1])
        self.assertEqual(cMax, ys[2, -1])

    def test_nanminmax_horMax(self):
        ws = self._nanminmaxSetup()
        ys = ws.extractY()
        cMin, cMax = directtools.nanminmax(ws, horMax=4)
        self.assertEqual(cMin, ys[0, 0])
        self.assertEqual(cMax, ys[2, -2])

    def test_nanminmax_vertMin(self):
        ws = self._nanminmaxSetup()
        ys = ws.extractY()
        cMin, cMax = directtools.nanminmax(ws, vertMin=-1)
        self.assertEqual(cMin, ys[1, 0])
        self.assertEqual(cMax, ys[2, -1])

    def test_nanminmax_vertMax(self):
        ws = self._nanminmaxSetup()
        ys = ws.extractY()
        cMin, cMax = directtools.nanminmax(ws, vertMax=2)
        self.assertEqual(cMin, ys[0, 0])
        self.assertEqual(cMax, ys[1, -1])

    def test_plotconstE_nonListArgsExecutes(self):
        kwargs = {
            'workspaces': self._sqw,
            'E' : -1.,
            'dE' : 1.5
        }
        testhelpers.assertRaisesNothing(self, directtools.plotconstE, **kwargs)

    def test_plotconstE_wsListExecutes(self):
        kwargs = {
            'workspaces': [self._sqw, self._sqw],
            'E' : -2.,
            'dE' : 1.5,
            'style' : 'l'
        }
        testhelpers.assertRaisesNothing(self, directtools.plotconstE, **kwargs)

    def test_plotconstE_EListExecutes(self):
        kwargs = {

            'workspaces': self._sqw,
            'E' : [-3., 4.],
            'dE' : 1.5,
            'style' : 'm'
        }
        testhelpers.assertRaisesNothing(self, directtools.plotconstE, **kwargs)

    def test_plotconstE_dEListExecutes(self):
        kwargs = {
            'workspaces': self._sqw,
            'E' : 3.,
            'dE' : [1.5, 15.],
            'style' : 'lm'
        }
        testhelpers.assertRaisesNothing(self, directtools.plotconstE, **kwargs)

    def test_plotconstE_loglog(self):
        kwargs = {
            'workspaces': self._sqw,
            'E' : -10.,
            'dE' : 1.5,
            'xscale': 'log',
            'yscale': 'log'
        }
        figure, axes, cuts = testhelpers.assertRaisesNothing(self, directtools.plotconstE, **kwargs)
        self.assertEquals(axes.get_xscale(), 'log')
        self.assertEquals(axes.get_yscale(), 'log')

    def test_plotconstQ_nonListArgsExecutes(self):
        kwargs = {
            'workspaces': self._sqw,
            'Q' : 2.3,
            'dQ' : 0.3
        }
        testhelpers.assertRaisesNothing(self, directtools.plotconstQ, **kwargs)

    def test_plotconstQ_wsListExecutes(self):
        kwargs = {
            'workspaces': [self._sqw, self._sqw],
            'Q' : 2.4,
            'dQ' : 0.42,
            'style' : 'l'
        }
        testhelpers.assertRaisesNothing(self, directtools.plotconstQ, **kwargs)

    def test_plotconstQ_QListExecutes(self):
        kwargs = {
            'workspaces': self._sqw,
            'Q' : [1.8, 3.1],
            'dQ' : 0.32,
            'style' : 'm'
        }
        testhelpers.assertRaisesNothing(self, directtools.plotconstQ, **kwargs)

    def test_plotconstQ_dQListExecutes(self):
        kwargs = {
            'workspaces': self._sqw,
            'Q' : 1.9,
            'dQ' : [0.2, 0.4],
            'style' : 'ml'
        }
        testhelpers.assertRaisesNothing(self, directtools.plotconstQ, **kwargs)

    def test_plotconstQ_loglog(self):
        kwargs = {
            'workspaces': self._sqw,
            'Q' : 2.6,
            'dQ' : 0.1,
            'xscale': 'log',
            'yscale': 'log'
        }
        figure, axes, cuts = testhelpers.assertRaisesNothing(self, directtools.plotconstQ, **kwargs)
        self.assertEquals(axes.get_xscale(), 'log')
        self.assertEquals(axes.get_yscale(), 'log')

    def test_plotconstE_and_plotconstQ_plot_equal_value_at_crossing(self):
<<<<<<< HEAD
        DirectILLCollectData(
            Run='ILL/IN4/084447.nxs',
            OutputWorkspace='sample',
            IncidentEnergyCalibration='Energy Calibration OFF',
            FlatBkg='Flat Bkg OFF',
        )
        DirectILLReduction(
            InputWorkspace='sample',
            OutputWorkspace='reduced'
        )
        Q = 2.512
        figure, axes, cuts = directtools.plotconstQ('reduced', Q, 0.01)
=======
        Q = 2.5
        figure, axes, cuts = directtools.plotconstQ(self._sqw, Q, 0.01)
>>>>>>> cf298bc5
        lineDataQ = axes.get_lines()[0].get_data()
        E = 2.2
        figure, axes, cuts = directtools.plotconstE(self._sqw, E, 0.01)
        lineDataE = axes.get_lines()[0].get_data()
        indexE = numpy.argmin(numpy.abs(lineDataQ[0] - E))
        indexQ = numpy.argmin(numpy.abs(lineDataE[0] - Q))
        self.assertEquals(lineDataQ[1][indexE], lineDataE[1][indexQ])

    def test_plotcuts_keepCutWorkspaces(self):
        kwargs = {
            'direction' : 'Vertical',
            'workspaces' : self._sqw,
            'cuts' : 1.9,
            'widths': 0.8,
            'quantity': 'TOF',
            'unit': 'microseconds',
            'keepCutWorkspaces': True
        }
        self.assertEquals(mtd.size(), 0)
        figure, axes, cuts = testhelpers.assertRaisesNothing(self, directtools.plotcuts, **kwargs)
        self.assertEquals(len(cuts), 1)
        self.assertEquals(mtd.size(), 1)

    def test_plotcuts_doNotKeepCutWorkspaces(self):
        kwargs = {
            'direction' : 'Vertical',
            'workspaces' : self._sqw,
            'cuts' : 2.0,
            'widths': 0.7,
            'quantity': 'TOF',
            'unit': 'microseconds',
            'keepCutWorkspaces': False
        }
        self.assertEquals(mtd.size(), 0)
        figure, axes, cuts = testhelpers.assertRaisesNothing(self, directtools.plotcuts, **kwargs)
        self.assertEquals(len(cuts), 0)
        self.assertEquals(mtd.size(), 0)

    def test_plotcuts_loglog(self):
        kwargs = {
            'direction' : 'Vertical',
            'workspaces' : self._sqw,
            'cuts' : 2.1,
            'widths': 0.6,
            'quantity': 'TOF',
            'unit': 'microseconds',
            'xscale': 'log',
            'yscale': 'log'
        }
        self.assertEquals(mtd.size(), 0)
        figure, axes, cuts = testhelpers.assertRaisesNothing(self, directtools.plotcuts, **kwargs)
        self.assertEquals(axes.get_xscale(), 'log')
        self.assertEquals(axes.get_yscale(), 'log')

    def test_plotprofiles_noXUnitsExecutes(self):
        xs = numpy.linspace(-3., 10., 12)
        ys = numpy.tile(1., len(xs) - 1)
        ws = CreateWorkspace(DataX=xs, DataY=ys, NSpec=1, StoreInADS=False)
        kwargs = {'workspaces': ws}
        figure, axes = testhelpers.assertRaisesNothing(self, directtools.plotprofiles, **kwargs)
        self.assertEquals(axes.get_xlabel(), '')
        self.assertEquals(axes.get_ylabel(), r'$S(Q,E)$')
        numpy.testing.assert_equal(axes.get_lines()[0].get_data()[0], (xs[1:] + xs[:-1])/2)
        numpy.testing.assert_equal(axes.get_lines()[0].get_data()[1], ys)

    def test_plotprofiles_DeltaEXUnitsExecutes(self):
        xs = numpy.linspace(-3., 10., 12)
        ys = numpy.tile(1., len(xs) - 1)
        ws = CreateWorkspace(DataX=xs, DataY=ys, NSpec=1, UnitX='DeltaE', StoreInADS=False)
        kwargs = {'workspaces': ws}
        figure, axes = testhelpers.assertRaisesNothing(self, directtools.plotprofiles, **kwargs)
        self.assertEquals(axes.get_xlabel(), 'Energy (meV)')
        self.assertEquals(axes.get_ylabel(), r'$S(Q,E)$')
        numpy.testing.assert_equal(axes.get_lines()[0].get_data()[0], (xs[1:] + xs[:-1])/2)
        numpy.testing.assert_equal(axes.get_lines()[0].get_data()[1], ys)

    def test_plotprofiles_MomentumTransferXUnitsExecutes(self):
        xs = numpy.linspace(-3., 10., 12)
        ys = numpy.tile(1., len(xs) - 1)
        ws = CreateWorkspace(DataX=xs, DataY=ys, NSpec=1, UnitX='MomentumTransfer', StoreInADS=False)
        kwargs = {'workspaces': ws}
        figure, axes = testhelpers.assertRaisesNothing(self, directtools.plotprofiles, **kwargs)
        self.assertEquals(axes.get_xlabel(), u'$Q$ (\u00c5$^{-1}$)')
        self.assertEquals(axes.get_ylabel(), '$S(Q,E)$')
        numpy.testing.assert_equal(axes.get_lines()[0].get_data()[0], (xs[1:] + xs[:-1])/2)
        numpy.testing.assert_equal(axes.get_lines()[0].get_data()[1], ys)

    def test_plotprofiles_loglog(self):
        xs = numpy.linspace(-3., 10., 12)
        ys = numpy.tile(1., len(xs) - 1)
        ws = CreateWorkspace(DataX=xs, DataY=ys, NSpec=1, UnitX='MomentumTransfer', StoreInADS=False)
        kwargs = {'workspaces': ws, 'xscale': 'log', 'yscale': 'log'}
        figure, axes = testhelpers.assertRaisesNothing(self, directtools.plotprofiles, **kwargs)
        self.assertEquals(axes.get_xscale(), 'log')
        self.assertEquals(axes.get_yscale(), 'log')

    def test_plotDOS_PlotSingle(self):
        ws = CreateSampleWorkspace(NumBanks=1, XUnit='DeltaE', XMin=-12., XMax=12., BinWidth=0.2, StoreInADS=False)
        MoveInstrumentComponent(ws, 'bank1', X=-0.5, StoreInADS=False)
        ws = ConvertSpectrumAxis(ws, 'Theta', 'Direct', 14., StoreInADS=False)
        SetInstrumentParameter(ws, ParameterName='deltaE-mode', Value='direct', StoreInADS=False)
        AddSampleLog(ws, LogName='Ei', LogText=str(14.), LogType='Number', LogUnit='meV', StoreInADS=False)
        stw = ComputeIncoherentDOS(ws, StoreInADS=False)
        kwargs = {'workspaces': stw}
        figure, axes = testhelpers.assertRaisesNothing(self, directtools.plotDOS, **kwargs)
        self.assertEquals(axes.get_xlabel(), u'Energy transfer ($meV$)')
        self.assertEquals(axes.get_ylabel(), u'$g(E)$')

    def test_plotDOS_PlotMultiple(self):
        ws = CreateSampleWorkspace(NumBanks=1, XUnit='DeltaE', XMin=-12., XMax=12., BinWidth=0.2, StoreInADS=False)
        MoveInstrumentComponent(ws, 'bank1', X=-0.5, StoreInADS=False)
        ws = ConvertSpectrumAxis(ws, 'Theta', 'Direct', 14., StoreInADS=False)
        SetInstrumentParameter(ws, ParameterName='deltaE-mode', Value='direct', StoreInADS=False)
        AddSampleLog(ws, LogName='Ei', LogText=str(14.), LogType='Number', LogUnit='meV', StoreInADS=False)
        stw = ComputeIncoherentDOS(ws)
        kwargs = {'workspaces': [stw, 'stw']}
        figure, axes = testhelpers.assertRaisesNothing(self, directtools.plotDOS, **kwargs)
        self.assertEquals(axes.get_xlabel(), u'Energy transfer ($meV$)')
        self.assertEquals(axes.get_ylabel(), u'$g(E)$')

    def test_plotSofQW(self):
        wsName = 'ws'
        CloneWorkspace(self._sqw, OutputWorkspace=wsName)
        kwargs = {'workspace': wsName}
        testhelpers.assertRaisesNothing(self, directtools.plotSofQW, **kwargs)
        DeleteWorkspace(wsName)
        kwargs = {'workspace': self._sqw}
        testhelpers.assertRaisesNothing(self, directtools.plotSofQW, **kwargs)

    def test_subplots(self):
        testhelpers.assertRaisesNothing(self, directtools.subplots)

    def test_validQ(self):
        xs = numpy.tile(numpy.array([-1, 0, 2, 4, 5]), 3)
        nPoints = 4
        ys = numpy.tile(numpy.zeros(nPoints), 3)
        ys[nPoints] = numpy.nan
        ys[2 * nPoints - 1] = numpy.nan
        vertAxis = numpy.array([-3, -1, 2, 4])
        ws = CreateWorkspace(DataX=xs, DataY=ys, NSpec=3, VerticalAxisUnit='Degrees', VerticalAxisValues=vertAxis, StoreInADS=False)
        qMin, qMax = directtools.validQ(ws, -2.5)
        self.assertEqual(qMin, xs[0])
        self.assertEqual(qMax, xs[-1])
        qMin, qMax = directtools.validQ(ws, 0)
        self.assertEqual(qMin, xs[1])
        self.assertEqual(qMax, xs[-2])

    def test_wsreport(self):
        testhelpers.assertRaisesNothing(self, directtools.wsreport, **{'workspace': self._sqw})
        in5WS = LoadILLTOF('ILL/IN5/104007.nxs', StoreInADS=False)
        testhelpers.assertRaisesNothing(self, directtools.wsreport, **{'workspace': in5WS})
        in6WS = LoadILLTOF('ILL/IN6/164192.nxs', StoreInADS=False)
        testhelpers.assertRaisesNothing(self, directtools.wsreport, **{'workspace': in6WS})

    def test_SampleLogs(self):
        ws = CreateSampleWorkspace(NumBanks=1, BankPixelWidth=1)
        ws.mutableRun().addProperty('a', 7, True)
        ws.mutableRun().addProperty('b.c', 13, True)
        logs = directtools.SampleLogs(ws)
        self.assertTrue(hasattr(logs, 'a'))
        self.assertEqual(logs.a, 7)
        self.assertTrue(hasattr(logs, 'b'))
        self.assertTrue(hasattr(logs.b, 'c'))
        self.assertEqual(logs.b.c, 13)


if __name__ == '__main__':
    unittest.main()<|MERGE_RESOLUTION|>--- conflicted
+++ resolved
@@ -252,23 +252,8 @@
         self.assertEquals(axes.get_yscale(), 'log')
 
     def test_plotconstE_and_plotconstQ_plot_equal_value_at_crossing(self):
-<<<<<<< HEAD
-        DirectILLCollectData(
-            Run='ILL/IN4/084447.nxs',
-            OutputWorkspace='sample',
-            IncidentEnergyCalibration='Energy Calibration OFF',
-            FlatBkg='Flat Bkg OFF',
-        )
-        DirectILLReduction(
-            InputWorkspace='sample',
-            OutputWorkspace='reduced'
-        )
         Q = 2.512
-        figure, axes, cuts = directtools.plotconstQ('reduced', Q, 0.01)
-=======
-        Q = 2.5
         figure, axes, cuts = directtools.plotconstQ(self._sqw, Q, 0.01)
->>>>>>> cf298bc5
         lineDataQ = axes.get_lines()[0].get_data()
         E = 2.2
         figure, axes, cuts = directtools.plotconstE(self._sqw, E, 0.01)
