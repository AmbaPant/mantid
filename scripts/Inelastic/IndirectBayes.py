#pylint: disable=invalid-name,too-many-arguments,too-many-locals

"""
Bayes routines
Fortran programs use fixed length arrays whereas Python has variable lenght lists
Input : the Python list is padded to Fortrans length using procedure PadArray
Output : the Fortran numpy array is sliced to Python length using dataY = yout[:ny]
"""

from IndirectImport import *
if is_supported_f2py_platform(): # noqa
    QLr     = import_f2py("QLres")
    QLd     = import_f2py("QLdata")
    Qse     = import_f2py("QLse")
    resnorm = import_f2py("ResNorm")
else:
    unsupported_message()

from mantid.simpleapi import *
from mantid import logger, mtd
from IndirectCommon import *
<<<<<<< HEAD
import sys
import platform
import math
=======
>>>>>>> 8ab67e8d
import os.path
import numpy as np
MTD_PLOT = import_mantidplot()


def CalcErange(inWS,ns,erange,binWidth):
    #length of array in Fortran
    array_len = 4096

    binWidth = int(binWidth)
    bnorm = 1.0/binWidth

    #get data from input workspace
    _,X,Y,E = GetXYE(inWS,ns,array_len)
    Xdata = mtd[inWS].readX(0)

    #get all x values within the energy range
    rangeMask = (Xdata >= erange[0]) & (Xdata <= erange[1])
    Xin = Xdata[rangeMask]

    #get indicies of the bounds of our energy range
    minIndex = np.where(Xdata==Xin[0])[0][0]+1
    maxIndex = np.where(Xdata==Xin[-1])[0][0]

    #reshape array into sublists of bins
    Xin = Xin.reshape(len(Xin)/binWidth, binWidth)

    #sum and normalise values in bins
    Xout = [sum(bin_val) * bnorm for bin_val in Xin]

    #count number of bins
    nbins = len(Xout)

    nout = [nbins, minIndex, maxIndex]

     #pad array for use in Fortran code
    Xout = PadArray(Xout,array_len)

    return nout,bnorm,Xout,X,Y,E


def GetXYE(inWS,n,array_len):
    Xin = mtd[inWS].readX(n)
    N = len(Xin)-1                            # get no. points from length of x array
    Yin = mtd[inWS].readY(n)
    Ein = mtd[inWS].readE(n)
    X=PadArray(Xin,array_len)
    Y=PadArray(Yin,array_len)
    E=PadArray(Ein,array_len)
    return N,X,Y,E


# ResNorm programs
def ResNormRun(vname,rname,erange,nbin,Plot='None',Save=False):
    StartTime('ResNorm')

    workdir = getDefaultWorkingDirectory()

    array_len = 4096                                    # length of Fortran array
    CheckXrange(erange,'Energy')
    CheckAnalysers(vname,rname)
    nvan,ntc = CheckHistZero(vname)
    theta = GetThetaQ(vname)[0]
    efix = getEfixed(vname)
    print "begining erange calc"
    nout,bnorm,Xdat,Xv,Yv,Ev = CalcErange(vname,0,erange,nbin)
    print "end of erange calc"
    Ndat = nout[0]
    Imin = nout[1]
    Imax = nout[2]
    wrks=os.path.join(workdir, vname[:-4])
    logger.information(' Number of spectra = '+str(nvan))
    logger.information(' lptfile : ' + wrks +'_resnrm.lpt')
    lwrk=len(wrks)
    wrks.ljust(140,' ')                              # pad for fioxed Fortran length
    wrkr=rname
    wrkr.ljust(140,' ')
    Nb,Xb,Yb,_ = GetXYE(rname,0,array_len)
    rscl = 1.0
    xPar = np.array([theta[0]])
    for m in range(1,nvan):
        xPar = np.append(xPar,theta[m])
    fname = vname[:-4]
    for m in range(0,nvan):
        logger.information('Group ' +str(m)+ ' at angle '+ str(theta[m]))
        ntc,Xv,Yv,Ev = GetXYE(vname,m,array_len)
        nsp = m+1
        numb = [nvan, nsp, ntc, Ndat, nbin, Imin, Imax, Nb]
        reals = [efix, theta[0], rscl, bnorm]
        nd,xout,yout,eout,yfit,pfit=resnorm.resnorm(numb,Xv,Yv,Ev,reals,
                                                    Xdat,Xb,Yb,wrks,wrkr,lwrk)
        message = ' Fit paras : '+str(pfit[0])+' '+str(pfit[1])
        logger.information(message)
        dataX = xout[:nd]
        dataX = np.append(dataX,2*xout[nd-1]-xout[nd-2])
        if m == 0:
            yPar1 = np.array([pfit[0]])
            yPar2 = np.array([pfit[1]])
            CreateWorkspace(OutputWorkspace='Data', DataX=dataX, DataY=yout[:nd], DataE=eout[:nd],
                            NSpec=1, UnitX='DeltaE')
            CreateWorkspace(OutputWorkspace='Fit', DataX=dataX, DataY=yfit[:nd], DataE=np.zeros(nd),
                            NSpec=1, UnitX='DeltaE')
        else:
            yPar1 = np.append(yPar1,pfit[0])
            yPar2 = np.append(yPar2,pfit[1])

            CreateWorkspace(OutputWorkspace='__datmp', DataX=dataX, DataY=yout[:nd],
                            DataE=eout[:nd], NSpec=1, UnitX='DeltaE')
            ConjoinWorkspaces(InputWorkspace1='Data', InputWorkspace2='__datmp',
                              CheckOverlapping=False)
            CreateWorkspace(OutputWorkspace='__f1tmp', DataX=dataX, DataY=yfit[:nd],
                            DataE=np.zeros(nd), NSpec=1, UnitX='DeltaE')
            ConjoinWorkspaces(InputWorkspace1='Fit', InputWorkspace2='__f1tmp',
                              CheckOverlapping=False)

    resnorm_intesity = fname+'_ResNorm_Intensity'
    resnorm_stretch = fname+'_ResNorm_Stretch'

    CreateWorkspace(OutputWorkspace=resnorm_intesity, DataX=xPar, DataY=yPar1, DataE=xPar,
                    NSpec=1, UnitX='MomentumTransfer')
    CreateWorkspace(OutputWorkspace=resnorm_stretch, DataX=xPar, DataY=yPar2, DataE=xPar,
                    NSpec=1, UnitX='MomentumTransfer')

    group = resnorm_intesity + ','+ resnorm_stretch

    resnorm_workspace = fname+'_ResNorm'
    resnorm_fit_workspace = fname+'_ResNorm_Fit'

    GroupWorkspaces(InputWorkspaces=group,OutputWorkspace=resnorm_workspace)
    GroupWorkspaces(InputWorkspaces='Data,Fit',OutputWorkspace=resnorm_fit_workspace)

    CopyLogs(InputWorkspace=vname, OutputWorkspace=resnorm_workspace)
    ResNormAddSampleLogs(resnorm_workspace, erange, nbin)

    CopyLogs(InputWorkspace=vname, OutputWorkspace=resnorm_fit_workspace)
    ResNormAddSampleLogs(resnorm_fit_workspace, erange, nbin)

    if Save:
        par_path = os.path.join(workdir,resnorm_workspace+'.nxs')
        SaveNexusProcessed(InputWorkspace=resnorm_workspace, Filename=par_path)

        fit_path = os.path.join(workdir,resnorm_fit_workspace+'.nxs')
        SaveNexusProcessed(InputWorkspace=resnorm_fit_workspace, Filename=fit_path)

        logger.information('Parameter file created : ' + par_path)
        logger.information('Fit file created : ' + fit_path)

    if Plot != 'None':
        ResNormPlot(fname,Plot)
    EndTime('ResNorm')


def ResNormAddSampleLogs(workspace, e_range, v_binning):
    energy_min, energy_max = e_range

    AddSampleLog(Workspace=workspace, LogName="energy_min",
                 LogType="Number", LogText=str(energy_min))
    AddSampleLog(Workspace=workspace, LogName="energy_max",
                 LogType="Number", LogText=str(energy_max))
    AddSampleLog(Workspace=workspace, LogName="van_binning",
                 LogType="Number", LogText=str(v_binning))


def ResNormPlot(inputWS,Plot):
    if Plot == 'Intensity' or Plot == 'All':
        iWS = inputWS + '_ResNorm_Intensity'
        MTD_PLOT.plotSpectrum(iWS,0,False)
    if Plot == 'Stretch' or Plot == 'All':
        sWS = inputWS + '_ResNorm_Stretch'
        MTD_PLOT.plotSpectrum(sWS,0,False)
    if Plot == 'Fit' or Plot == 'All':
        fWS = inputWS + '_ResNorm_Fit'
        MTD_PLOT.plotSpectrum(fWS,0,False)<|MERGE_RESOLUTION|>--- conflicted
+++ resolved
@@ -19,12 +19,6 @@
 from mantid.simpleapi import *
 from mantid import logger, mtd
 from IndirectCommon import *
-<<<<<<< HEAD
-import sys
-import platform
-import math
-=======
->>>>>>> 8ab67e8d
 import os.path
 import numpy as np
 MTD_PLOT = import_mantidplot()
