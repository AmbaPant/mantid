from __future__ import (absolute_import, division, print_function)

from Muon import thread_model
from Muon import maxent_model

import mantid.simpleapi as mantid
import math


class MaxEntPresenter(object):
    """
    This is the presenter for the maximum entropy widget.
    It connects the view and model together and deals with
    logic.
    """
    def __init__(self,view,alg,load):
        self.view=view
        self.alg=alg
        self.calcAlg = maxent_model.PhaseModel()
        self.load=load
        # set data
        self.getWorkspaceNames()
        #connect
        self.view.maxEntButtonSignal.connect(self.handleMaxEntButton)
        self.view.cancelSignal.connect(self.cancel)
<<<<<<< HEAD
=======
        self.view.phaseSignal.connect(self.handlePhase)
>>>>>>> 10b02868

    #functions
    def getWorkspaceNames(self):
        final_options=self.load.getGroupedWorkspaceNames()
        run = self.load.getRunName()
        self.view.setRun(run)
        final_options.append(run)
        self.view.addItems(final_options)
        start = int(math.ceil(math.log(self.load.getNPoints())/math.log(2.0)))
        values = [str(2**k) for k in range(start,21)]
        self.view.addNPoints(values)

    def createThread(self):
        return thread_model.ThreadModel(self.alg)

    def createPhaseThread(self):
        return thread_model.ThreadModel(self.calcAlg)

    def handleMaxEntButton(self):
        if  self.view.calcPhases() and self.view.usePhases():
            self.DoPhase()
        else:
            self.DoMaxEnt()

    def DoMaxEnt(self):
        self.thread=self.createThread()
        self.thread.started.connect(self.deactivate)
        self.thread.finished.connect(self.handleFinished)

        inputs = self.getMaxEntInput()
        if self.view.usePhases():
            self.view.addPhaseTable(inputs)
        runName=self.load.getRunName()

        self.thread.setInputs(inputs,runName)
        self.thread.start()

<<<<<<< HEAD
=======
    def DoPhase(self):

        if self.view.usePhases() and self.view.calcPhases():
            inputs_phase = self.getCalPhasesInput()
            if inputs_phase["InputWorkspace"] != "MuonAnalysis":
                mantid.logger.error("Cannot currently generate phase table from this data using CalMuonDetecotrPhases")
                return
            self.calcThread=self.createPhaseThread()
            self.calcThread.started.connect(self.deactivate)
            self.calcThread.finished.connect(self.handleFinishedCalc)
            self.calcThread.loadData(inputs_phase)
            self.calcThread.start()

    def handlePhase(self,row,col):
        if col==1 and row == 4:
            self.view.changedPhaseBox()

>>>>>>> 10b02868
    def cancel(self):
        if self.thread is not None:
            self.thread.cancel()

    def handleFinished(self):
        self.activate()
        self.thread.deleteLater()
        self.thread=None

<<<<<<< HEAD
    def activate(self):
        self.view.activateCalculateButton()

    def deactivate(self):
        self.view.deactivateCalculateButton()
=======
    def deactivate(self):
        self.view.deactivateCalculateButton()

    def handleFinishedCalc(self):
        self.activate()
        self.calcThread.deleteLater()
        self.calcThread=None
        # ensures maxent is done after calcMuonDetectorPhases
        self.DoMaxEnt()

    def activate(self):
        self.view.activateCalculateButton()
>>>>>>> 10b02868

    def getMaxEntInput(self):
        inputs=self.view.initMaxEntInput()
        if "MuonAnalysisGrouped" not in inputs["InputWorkspace"]:
            inputs["InputWorkspace"] = "MuonAnalysis"
        if self.view.outputPhases():
            self.view.addOutputPhases(inputs)

        if self.view.outputDeadTime():
            self.view.addOutputDeadTime(inputs)

        if self.view.outputPhaseEvo():
            self.view.addOutputPhaseEvo(inputs)

        if self.view.outputTime():
            self.view.addOutputTime(inputs)
        return inputs

    def getCalPhasesInput(self):
        inputs_phase = None
        if self.view.calcPhases():
            inputs_phase =self.view.calcPhasesInit()
            if "MuonAnalysisGrouped" not in inputs_phase["InputWorkspace"]:
                inputs_phase["InputWorkspace"] = "MuonAnalysis"

        return inputs_phase<|MERGE_RESOLUTION|>--- conflicted
+++ resolved
@@ -23,10 +23,7 @@
         #connect
         self.view.maxEntButtonSignal.connect(self.handleMaxEntButton)
         self.view.cancelSignal.connect(self.cancel)
-<<<<<<< HEAD
-=======
         self.view.phaseSignal.connect(self.handlePhase)
->>>>>>> 10b02868
 
     #functions
     def getWorkspaceNames(self):
@@ -64,8 +61,6 @@
         self.thread.setInputs(inputs,runName)
         self.thread.start()
 
-<<<<<<< HEAD
-=======
     def DoPhase(self):
 
         if self.view.usePhases() and self.view.calcPhases():
@@ -83,7 +78,6 @@
         if col==1 and row == 4:
             self.view.changedPhaseBox()
 
->>>>>>> 10b02868
     def cancel(self):
         if self.thread is not None:
             self.thread.cancel()
@@ -93,13 +87,6 @@
         self.thread.deleteLater()
         self.thread=None
 
-<<<<<<< HEAD
-    def activate(self):
-        self.view.activateCalculateButton()
-
-    def deactivate(self):
-        self.view.deactivateCalculateButton()
-=======
     def deactivate(self):
         self.view.deactivateCalculateButton()
 
@@ -112,7 +99,6 @@
 
     def activate(self):
         self.view.activateCalculateButton()
->>>>>>> 10b02868
 
     def getMaxEntInput(self):
         inputs=self.view.initMaxEntInput()
