# Mantid Repository : https://github.com/mantidproject/mantid
#
# Copyright &copy; 2018 ISIS Rutherford Appleton Laboratory UKRI,
#     NScD Oak Ridge National Laboratory, European Spallation Source
#     & Institut Laue - Langevin
# SPDX - License - Identifier: GPL - 3.0 +
# pylint: disable=invalid-name
from __future__ import (absolute_import, division, print_function)

import PyQt4.QtGui as QtGui
import PyQt4.QtCore as QtCore
from mantid.kernel import ConfigServiceImpl
from Muon.GUI.Common.dock.dockable_tabs import DetachableTabWidget

from Muon.GUI.Common.muon_data_context import MuonDataContext
from Muon.GUI.MuonAnalysis.load_widget.load_widget import LoadWidget
import Muon.GUI.Common.message_box as message_box
from Muon.GUI.Common.muon_load_data import MuonLoadData
from Muon.GUI.Common.grouping_tab_widget.grouping_tab_widget import GroupingTabWidget
from Muon.GUI.Common.help_widget.help_widget_presenter import HelpWidget

from Muon.GUI.Common.home_tab.home_tab_widget import HomeTabWidget

SUPPORTED_FACILITIES = ["ISIS", "SmuS"]


def check_facility():
    """
    Get the currently set facility and check if it is in the list
    of supported facilities, raising an AttributeError if not.
    """
    current_facility = ConfigServiceImpl.Instance().getFacility().name()
    if current_facility not in SUPPORTED_FACILITIES:
        raise AttributeError("Your facility {} is not supported by MuonAnalysis 2.0, so you"
                             "will not be able to load any files. \n \n"
                             "Supported facilities are :"
                             + "\n - ".join(SUPPORTED_FACILITIES))


class MuonAnalysisGui(QtGui.QMainWindow):
    """
    The Muon Analaysis 2.0 interface.
    """
    @staticmethod
    def warning_popup(message):
        message_box.warning(str(message))

    def __init__(self, parent=None):
        super(MuonAnalysisGui, self).__init__(parent)
        self.setFocusPolicy(QtCore.Qt.StrongFocus)

        try:
            check_facility()
        except AttributeError as error:
            self.warning_popup(error.args[0])

        # initialise the data storing classes of the interface
        self.loaded_data = MuonLoadData()
        self.context = MuonDataContext(load_data=self.loaded_data)

        # construct all the widgets.
        self.load_widget = LoadWidget(self.loaded_data, self.context, self)
        self.grouping_tab_widget = GroupingTabWidget(self.context)
        self.home_tab = HomeTabWidget(self.context, self)

        self.setup_tabs()
        self.help_widget = HelpWidget()

        central_widget = QtGui.QWidget()
        vertical_layout = QtGui.QVBoxLayout()

        vertical_layout.addWidget(self.load_widget.load_widget_view)
        vertical_layout.addWidget(self.tabs)
        vertical_layout.addWidget(self.help_widget.view)
        central_widget.setLayout(vertical_layout)

        self.setCentralWidget(central_widget)
        self.setWindowTitle("Muon Analysis version 2")

        self.home_tab.group_widget.pairAlphaNotifier.add_subscriber(self.grouping_tab_widget.group_tab_presenter.loadObserver)

        self.grouping_tab_widget.group_tab_presenter.groupingNotifier.add_subscriber(self.home_tab.home_tab_widget.groupingObserver)

        self.context.instrumentNotifier.add_subscriber(
            self.home_tab.home_tab_widget.instrumentObserver)

        self.context.instrumentNotifier.add_subscriber(
            self.load_widget.load_widget.instrumentObserver)

        self.context.instrumentNotifier.add_subscriber(
            self.grouping_tab_widget.group_tab_presenter.instrumentObserver)

        self.load_widget.load_widget.loadNotifier.add_subscriber(self.home_tab.home_tab_widget.loadObserver)

        self.load_widget.load_widget.loadNotifier.add_subscriber(self.grouping_tab_widget.group_tab_presenter.loadObserver)

<<<<<<< HEAD
        self.context.message_notifier.add_subscriber(self.grouping_tab_widget.group_tab_presenter.message_observer)
=======
        self.context.gui_variables_notifier.add_subscriber(self.grouping_tab_widget.group_tab_presenter.gui_variables_observer)
>>>>>>> 92535e23

    def setup_tabs(self):
        """
        Set up the tabbing structure; the tabs work similarly to conventional
        web browsers.
        """
        self.tabs = DetachableTabWidget(self)
        self.tabs.addTab(self.home_tab.home_tab_view, 'Home')
        self.tabs.addTab(self.grouping_tab_widget.group_tab_view, 'Grouping')

    def closeEvent(self, event):
        self.tabs.closeEvent(event)
        super(MuonAnalysisGui, self).closeEvent(event)<|MERGE_RESOLUTION|>--- conflicted
+++ resolved
@@ -94,11 +94,8 @@
 
         self.load_widget.load_widget.loadNotifier.add_subscriber(self.grouping_tab_widget.group_tab_presenter.loadObserver)
 
-<<<<<<< HEAD
         self.context.message_notifier.add_subscriber(self.grouping_tab_widget.group_tab_presenter.message_observer)
-=======
         self.context.gui_variables_notifier.add_subscriber(self.grouping_tab_widget.group_tab_presenter.gui_variables_observer)
->>>>>>> 92535e23
 
     def setup_tabs(self):
         """
