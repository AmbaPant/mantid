--- conflicted
+++ resolved
@@ -94,18 +94,13 @@
 
         self.load_widget.load_widget.loadNotifier.add_subscriber(self.grouping_tab_widget.group_tab_presenter.loadObserver)
 
-<<<<<<< HEAD
         self.context.message_notifier.add_subscriber(self.grouping_tab_widget.group_tab_presenter.message_observer)
-        self.context.gui_variables_notifier.add_subscriber(self.grouping_tab_widget.group_tab_presenter.gui_variables_observer)
-
-=======
         self.context.gui_variables_notifier.add_subscriber(self.grouping_tab_widget.group_tab_presenter.gui_variables_observer)
 
         self.grouping_tab_widget.group_tab_presenter.enable_editing_notifier.add_subscriber(self.home_tab.home_tab_widget.enable_observer)
 
         self.grouping_tab_widget.group_tab_presenter.disable_editing_notifier.add_subscriber(self.home_tab.home_tab_widget.disable_observer)
 
->>>>>>> 26f4f305
     def setup_tabs(self):
         """
         Set up the tabbing structure; the tabs work similarly to conventional
