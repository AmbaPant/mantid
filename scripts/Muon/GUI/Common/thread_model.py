# Mantid Repository : https://github.com/mantidproject/mantid
#
# Copyright &copy; 2018 ISIS Rutherford Appleton Laboratory UKRI,
#     NScD Oak Ridge National Laboratory, European Spallation Source
#     & Institut Laue - Langevin
# SPDX - License - Identifier: GPL - 3.0 +
from __future__ import (absolute_import, division, print_function)

from PyQt4 import QtGui, QtCore
from PyQt4.QtCore import pyqtSignal as Signal
from PyQt4.QtCore import pyqtSlot
from Muon.GUI.Common.message_box import warning


class WorkerSignals(QtCore.QObject):
    """
    Defines the signals available from a running ThreadModelWorker.
    """
    started = Signal()
    finished = Signal()
    error = Signal(str)
    cancel = Signal()
    # Use this to start the worker
    start = Signal()


class ThreadModelWorker(QtCore.QObject):
    """
    The worker objects wraps the code that is to be run on the QThread, allowing us to "move" the instance of this class
    into the thread (this prevents us needing to inherit from QThread, with is not a QObject, which causes many issues
    for parenting widgets and managing the threading).
    """

    def __init__(self, model):
        super(ThreadModelWorker, self).__init__()
        self.signals = WorkerSignals()
        self.model = model

<<<<<<< HEAD
=======
    # This decorator is needed for the method to be successfully run on another thread.
    # https://stackoverflow.com/questions/20752154/pyqt-connecting-a-signal-to-a-slot-to-start-a-background-operation/20818401#20818401
>>>>>>> c430c961
    @pyqtSlot()
    def run(self):
        self.signals.started.emit()
        try:
            self.model.execute()
            self.model.output()
        except KeyboardInterrupt:
<<<<<<< HEAD
            self.cancel.emit()
=======
            self.signals.cancel.emit()
>>>>>>> c430c961
        except Exception as error:
            try:
                self.signals.error.emit(error.args[0])
            except IndexError:
                self.signals.error.emit("")
        finally:
            self.signals.finished.emit()
            QtCore.QThread.currentThread().quit()


class ThreadModel(QtGui.QWidget):
    """
    A wrapper to allow threading with
    the MaxEnt models.
    """
    exceptionSignal = QtCore.pyqtSignal(str)

    def __init__(self, model):
        super(ThreadModel, self).__init__()
        self.model = model

        # The ThreadModelWorker wrapping the code to be executed
        self._worker = ThreadModelWorker(self.model)
        # The QThread instance on which the execution of the code will be performed
        self._thread = QtCore.QThread(self)

        # callbacks for the .started() and .finished() signals of the worker
        self.start_slot = lambda: 0
        self.end_slot = lambda: 0
        self._exception_callback = self._default_exception_callback

        self.check_model_has_correct_attributes()

    def check_model_has_correct_attributes(self):
        if hasattr(self.model, "execute") and hasattr(self.model, "output"):
            return
        raise AttributeError("Please ensure the model passed to ThreadModel has implemented"
                             " execute() and output() methods")

    def setup_thread_and_start(self):
        # create the ThreadModelWorker and connect its signals up
        self._worker.signals.start.connect(self._worker.run)
        self._worker.signals.started.connect(self.start_slot)
        self._worker.signals.finished.connect(self.end_slot)
        self._worker.signals.finished.connect(self.threadWrapperTearDown)
        self._worker.signals.error.connect(self.warning)

        # Create the thread and pass it the worker
        self._thread.start()
        self._worker.moveToThread(self._thread)

        # start the worker code inside the thread
        self._worker.signals.start.emit()

    def start(self):
        # keep this method to maintain consistency with older usages of the ThreadModel
        self.setup_thread_and_start()

    def warning(self, message):
        self._exception_callback(message)

    def join(self):
        if self.exception is not None:
            raise self.exception

    def cancel(self):
        self.model.cancel()

    # if there is one set of inputs (1 alg)
    def setInputs(self, inputs, runName):
        self.model.setInputs(inputs, runName)

    # if there are multiple inputs (alg>1)
    def loadData(self, inputs):
        if not hasattr(self.model, "loadData"):
            raise AttributeError("The model passed to ThreadModel has not implemented"
                                 " loadData() method, which it is attempting to call.")
        self.model.loadData(inputs)

    def threadWrapperSetUp(self,
                           on_thread_start_callback=lambda: 0,
                           on_thread_end_callback=lambda: 0,
                           on_thread_exception_callback=None):

        assert hasattr(on_thread_start_callback, '__call__')
        assert hasattr(on_thread_end_callback, '__call__')

        self.start_slot = on_thread_start_callback
        self.end_slot = on_thread_end_callback
        if on_thread_exception_callback is not None:
            assert hasattr(on_thread_exception_callback, '__call__')
            self._exception_callback = on_thread_exception_callback
        else:
            self._exception_callback = self._default_exception_callback

    def threadWrapperTearDown(self):
        self._thread.wait()
        self._thread = QtCore.QThread(self)
        self._worker.signals.started.disconnect(self.start_slot)
        self._worker.signals.finished.disconnect(self.end_slot)
        self._worker.signals.finished.disconnect(self.threadWrapperTearDown)
        self._worker.signals.error.disconnect(self.warning)
        self.start_slot = lambda: 0
        self.end_slot = lambda: 0

    def _default_exception_callback(self, message):
        warning(message)<|MERGE_RESOLUTION|>--- conflicted
+++ resolved
@@ -36,11 +36,8 @@
         self.signals = WorkerSignals()
         self.model = model
 
-<<<<<<< HEAD
-=======
     # This decorator is needed for the method to be successfully run on another thread.
     # https://stackoverflow.com/questions/20752154/pyqt-connecting-a-signal-to-a-slot-to-start-a-background-operation/20818401#20818401
->>>>>>> c430c961
     @pyqtSlot()
     def run(self):
         self.signals.started.emit()
@@ -48,11 +45,7 @@
             self.model.execute()
             self.model.output()
         except KeyboardInterrupt:
-<<<<<<< HEAD
-            self.cancel.emit()
-=======
             self.signals.cancel.emit()
->>>>>>> c430c961
         except Exception as error:
             try:
                 self.signals.error.emit(error.args[0])
