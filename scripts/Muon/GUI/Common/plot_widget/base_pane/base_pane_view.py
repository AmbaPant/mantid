--- conflicted
+++ resolved
@@ -29,12 +29,9 @@
     def hide_plot_diff(self):
         self.plot_diff_checkbox.setVisible(False)
 
-<<<<<<< HEAD
-=======
     def hide_plot_type(self):
         self.plot_type_combo.setVisible(False)
 
->>>>>>> 82c6b7e6
     def hide_plot_raw(self):
         self.plot_raw_checkbox.setVisible(False)
 
