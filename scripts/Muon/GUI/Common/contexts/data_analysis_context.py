# Mantid Repository : https://github.com/mantidproject/mantid
#
# Copyright &copy; 2020 ISIS Rutherford Appleton Laboratory UKRI,
#   NScD Oak Ridge National Laboratory, European Spallation Source,
#   Institut Laue - Langevin & CSNS, Institute of High Energy Physics, CAS
# SPDX - License - Identifier: GPL - 3.0 +
from Muon.GUI.Common.contexts.muon_context import MuonContext


class DataAnalysisContext(MuonContext):
<<<<<<< HEAD
    def __init__(self, muon_data_context=None, muon_gui_context=None,
                 muon_group_context=None, fitting_context=None, muon_phase_context=None, plot_panes_context=None):
        super().__init__(muon_data_context=muon_data_context, muon_gui_context=muon_gui_context,
                         muon_group_context=muon_group_context, fitting_context=fitting_context,
                         muon_phase_context=muon_phase_context, plot_panes_context=plot_panes_context)
=======
    def __init__(self, muon_data_context=None, muon_gui_context=None, muon_group_context=None, fitting_context=None,
                 results_context=None, model_fitting_context=None, muon_phase_context=None, plotting_context=None):
        super().__init__(muon_data_context=muon_data_context, muon_gui_context=muon_gui_context,
                         muon_group_context=muon_group_context, fitting_context=fitting_context,
                         results_context=results_context, model_fitting_context=model_fitting_context,
                         muon_phase_context=muon_phase_context, plotting_context=plotting_context)
>>>>>>> 34f2f846
        self.workspace_suffix = ' MA'
        self.base_directory = 'Muon Data'

    def get_names_of_workspaces_to_fit(
            self, runs='', group_and_pair='', rebin=False):
        return self.get_names_of_time_domain_workspaces_to_fit(
            runs=runs, group_and_pair=group_and_pair, rebin=rebin)

    def get_names_of_time_domain_workspaces_to_fit(
            self, runs='', group_and_pair='', rebin=False):
        group, pair = self.get_group_and_pair(group_and_pair)

        if runs.find(',') != -1 or runs.find('-') != -1:
            # Can assume to be all as if found then must be using co-add which is all runs
            runs = 'All'
        run_list = self.get_runs(runs)

        group_names = self.group_pair_context.get_group_workspace_names(
            run_list, group, rebin)
        pair_names = self.group_pair_context.get_pair_workspace_names(
            run_list, pair, rebin)

        return group_names + pair_names

    @property
    def default_fitting_plot_range(self):
        return self.default_data_plot_range

    @property
    def default_end_x(self):
        return 15.0

    @property
    def guess_workspace_prefix(self):
        return "__muon_analysis_fitting_guess"

    @property
    def window_title(self):
        return "Muon Analysis"<|MERGE_RESOLUTION|>--- conflicted
+++ resolved
@@ -8,20 +8,13 @@
 
 
 class DataAnalysisContext(MuonContext):
-<<<<<<< HEAD
-    def __init__(self, muon_data_context=None, muon_gui_context=None,
-                 muon_group_context=None, fitting_context=None, muon_phase_context=None, plot_panes_context=None):
-        super().__init__(muon_data_context=muon_data_context, muon_gui_context=muon_gui_context,
-                         muon_group_context=muon_group_context, fitting_context=fitting_context,
-                         muon_phase_context=muon_phase_context, plot_panes_context=plot_panes_context)
-=======
     def __init__(self, muon_data_context=None, muon_gui_context=None, muon_group_context=None, fitting_context=None,
-                 results_context=None, model_fitting_context=None, muon_phase_context=None, plotting_context=None):
+                 results_context=None, model_fitting_context=None, muon_phase_context=None, plot_panes_context=None):
         super().__init__(muon_data_context=muon_data_context, muon_gui_context=muon_gui_context,
                          muon_group_context=muon_group_context, fitting_context=fitting_context,
                          results_context=results_context, model_fitting_context=model_fitting_context,
-                         muon_phase_context=muon_phase_context, plotting_context=plotting_context)
->>>>>>> 34f2f846
+                         muon_phase_context=muon_phase_context, plot_panes_context=plot_panes_context)
+
         self.workspace_suffix = ' MA'
         self.base_directory = 'Muon Data'
 
