# Mantid Repository : https://github.com/mantidproject/mantid
#
# Copyright &copy; 2018 ISIS Rutherford Appleton Laboratory UKRI,
#     NScD Oak Ridge National Laboratory, European Spallation Source
#     & Institut Laue - Langevin
# SPDX - License - Identifier: GPL - 3.0 +
from __future__ import (absolute_import, division, print_function)

from Muon.GUI.Common.home_tab.home_tab_presenter import HomeTabSubWidget
from Muon.GUI.Common.observer_pattern import GenericObservable, GenericObserver
from Muon.GUI.Common.muon_pair import MuonPair
from Muon.GUI.Common.utilities.run_string_utils import run_list_to_string
from Muon.GUI.FrequencyDomainAnalysis.frequency_context import FREQUENCY_EXTENSIONS


COUNTS_PLOT_TYPE = 'Counts'
ASYMMETRY_PLOT_TYPE = 'Asymmetry'
FREQ_PLOT_TYPE = "Frequency "


class HomePlotWidgetPresenter(HomeTabSubWidget):

    def __init__(self, view, model, context):
        """
        :param view: A reference to the QWidget object for plotting
        :param model: A refence to a model which contains the plotting logic
        :param context: A reference to the Muon context object
        """
        self._view = view
        self._model = model
        self.context = context
        self._view.on_plot_button_clicked(self.handle_data_updated)
        self._view.on_rebin_options_changed(
            self.handle_use_raw_workspaces_changed)
        self._view.on_plot_type_changed(self.handle_plot_type_changed)

        self.input_workspace_observer = GenericObserver(self.handle_data_updated)
        self.fit_observer = GenericObserver(self.handle_fit_completed)
        self.group_pair_observer = GenericObserver(self.handle_group_pair_to_plot_changed)
        self.plot_type_observer = GenericObserver(self.handle_group_pair_to_plot_changed)
        self.rebin_options_set_observer = GenericObserver(self.handle_rebin_options_set)
<<<<<<< HEAD

        self.plot_type_changed_notifier = GenericObservable()

        self._force_redraw = False
        if self.context._frequency_context:
            for ext in FREQUENCY_EXTENSIONS.keys():
                self._view.addItem(FREQ_PLOT_TYPE+FREQUENCY_EXTENSIONS[ext])
            self._view.addItem(FREQ_PLOT_TYPE+"All")
=======
        self.instrument_observer = GenericObserver(self.handle_instrument_changed)
        self.keep = False
>>>>>>> 52464e0c

    def show(self):
        """
        Calls show on the view QtWidget
        """
        self._view.show()

    def update_view_from_model(self):
        """
        This is required in order for this presenter to match the base class interface
        """
        pass

    def handle_data_updated(self):
        """
        Handles the group, pair calculation finishing. Checks whether the list of workspaces has changed before doing
        anything as workspaces being modified in place is handled by the ADS handler observer.
        """
        if self._model.plotted_workspaces == self.get_workspaces_to_plot(
                self.context.group_pair_context.selected,
                self._view.if_raw(), self._view.get_selected()):
            # If the workspace names have not changed the ADS observer should
            # handle any updates
            return

        self.plot_standard_workspaces()

    def handle_use_raw_workspaces_changed(self):
        """
        Handles the use raw workspaces being changed. If
        """
        if not self._view.if_raw() and not self.context._do_rebin():
            self._view.set_raw_checkbox_state(True)
            self._view.warning_popup('No rebin options specified')
            return

        self.plot_standard_workspaces()

    def handle_plot_type_changed(self):
        """
        Handles the plot type being changed on the view
        """
        current_group_pair = self.context.group_pair_context[
            self.context.group_pair_context.selected]
        current_plot_type = self._view.get_selected()

        if isinstance(current_group_pair, MuonPair) and current_plot_type == COUNTS_PLOT_TYPE:
            self._view.plot_selector.blockSignals(True)
            self._view.plot_selector.setCurrentText(ASYMMETRY_PLOT_TYPE)
            self._view.plot_selector.blockSignals(False)
            self._view.warning_popup(
                'Pair workspaces have no counts workspace')
            return

        # force the plot to update
        self._force_redraw = True
        if self.context._frequency_context:
            self.context._frequency_context.plot_type = self._view.get_selected()[len(FREQ_PLOT_TYPE):]
        self.plot_type_changed_notifier.notify_subscribers()

        self.plot_standard_workspaces()

    def handle_group_pair_to_plot_changed(self):
        """
        Handles the selected group pair being changed on the view
        """
        if self.context.group_pair_context.selected == self._model.plotted_group:
            return
        self._model.plotted_group = self.context.group_pair_context.selected

        if not self._model.plot_figure:
            return

        self.plot_standard_workspaces()

    def plot_standard_workspaces(self):
        """
        Plots the standard list of workspaces in a new plot window, closing any existing plot windows.
        :return:
        """
        workspace_list = self.get_workspaces_to_plot(
            self.context.group_pair_context.selected, self._view.if_raw(),
            self._view.get_selected())
        self._model.plot(workspace_list, self.get_plot_title(), self.get_domain(), self._force_redraw, self.context.window_title)
        self._force_redraw = False

        self._model.plotted_workspaces_inverse_binning = {workspace: self.context.group_pair_context.get_equivalent_group_pair(workspace)
                                                          for workspace in workspace_list
                                                          if self.context.group_pair_context.get_equivalent_group_pair(workspace)}
        combined_ws_list = workspace_list + list(self._model.plotted_workspaces_inverse_binning.values())
        # This is checking whether the latest fit performed contains a fit which matches any of the workspaces just plotted
        # if it does then handle fit complete is also called to update the fit on the plot.
        if self.context.fitting_context.fit_list and \
                any([workspace in combined_ws_list
                     for workspace in self.context.fitting_context.fit_list[-1].input_workspaces]):
            self.handle_fit_completed()

    def handle_fit_completed(self):
        """
        When a new fit is done adds the fit to the plotted workspaces if appropriate
        :return:
        """
        if self._model.plot_figure is None:
            return

        for workspace_name in self._model.plotted_fit_workspaces:
            self._model.remove_workpace_from_plot(workspace_name)

        for index in range(1, self.context.fitting_context.number_of_fits + 1, 1):
            if self.context.fitting_context.fit_list:
                current_fit = self.context.fitting_context.fit_list[-index]
                combined_ws_list = self._model.plotted_workspaces + list(self._model.plotted_workspaces_inverse_binning.values())
                list_of_output_workspaces_to_plot = [output for output, input in
                                                     zip(current_fit.output_workspace_names, current_fit.input_workspaces)
                                                     if input in combined_ws_list]
                list_of_output_workspaces_to_plot = list_of_output_workspaces_to_plot if list_of_output_workspaces_to_plot\
                    else [current_fit.output_workspace_names[-1]]
            else:
                list_of_output_workspaces_to_plot = []

            for workspace_name in list_of_output_workspaces_to_plot:
                self._model.add_workspace_to_plot(workspace_name, 2, workspace_name + ': Fit')
                self._model.add_workspace_to_plot(workspace_name, 3, workspace_name + ': Diff')

        self._model.force_redraw()

    def get_workspaces_to_plot(self, current_group_pair, is_raw, plot_type):
        """
        :param current_group_pair: The group/pair currently selected
        :param is_raw: Whether to use raw or rebinned data
        :param plot_type: Whether to plot counts or asymmetry
        :return: a list of workspace names
        """
        if FREQ_PLOT_TYPE in plot_type:
            return self.get_freq_workspaces_to_plot(current_group_pair, plot_type)
        else:
            return self.get_time_workspaces_to_plot(current_group_pair, is_raw, plot_type)

    def get_freq_workspaces_to_plot(self, current_group_pair, plot_type):
        """
        :param current_group_pair: The group/pair currently selected
        :param plot_type: Whether to plot counts or asymmetry
        :return: a list of workspace names
        """
        try:
            runs = ""
            for run in self.context.data_context.current_runs:
                runs += ", " + str(run[0])
            workspace_list = self.context.get_names_of_frequency_domain_workspaces_to_fit(
                runs, current_group_pair, False, plot_type[len(FREQ_PLOT_TYPE):])

            return workspace_list
        except AttributeError:
            return []

    def get_time_workspaces_to_plot(self,current_group_pair, is_raw, plot_type):
        """
        :param current_group_pair: The group/pair currently selected
        :param is_raw: Whether to use raw or rebinned data
        :param plot_type: Whether to plot counts or asymmetry
        :return: a list of workspace names
        """
        try:
            if is_raw:
                workspace_list = self.context.group_pair_context[current_group_pair].get_asymmetry_workspace_names(
                    self.context.data_context.current_runs)
            else:
                workspace_list = self.context.group_pair_context[current_group_pair].get_asymmetry_workspace_names_rebinned(
                    self.context.data_context.current_runs)

            if plot_type == COUNTS_PLOT_TYPE:
                workspace_list = [item.replace(ASYMMETRY_PLOT_TYPE, COUNTS_PLOT_TYPE)
                                  for item in workspace_list if ASYMMETRY_PLOT_TYPE in item]

            return workspace_list
        except AttributeError:
            return []

    def get_plot_title(self):
        """
        Generates a title for the plot based on current instrument group and run numbers
        :return:
        """
        flattened_run_list = [
            item for sublist in self.context.data_context.current_runs for item in sublist]
        return self.context.data_context.instrument + ' ' + run_list_to_string(flattened_run_list) + ' ' + \
            self.context.group_pair_context.selected

    def handle_rebin_options_set(self):
        if self.context._do_rebin():
            self._view.set_raw_checkbox_state(False)
        else:
            self._view.set_raw_checkbox_state(True)

<<<<<<< HEAD
    def get_domain(self):
        if FREQ_PLOT_TYPE in self._view.get_selected():
            return "Frequency"
        else:
            return "Time"
=======
    def handle_instrument_changed(self):
        if self._model.plot_figure is not None:
            from matplotlib import pyplot as plt
            plt.close(self._model.plot_figure)
>>>>>>> 52464e0c
<|MERGE_RESOLUTION|>--- conflicted
+++ resolved
@@ -39,8 +39,6 @@
         self.group_pair_observer = GenericObserver(self.handle_group_pair_to_plot_changed)
         self.plot_type_observer = GenericObserver(self.handle_group_pair_to_plot_changed)
         self.rebin_options_set_observer = GenericObserver(self.handle_rebin_options_set)
-<<<<<<< HEAD
-
         self.plot_type_changed_notifier = GenericObservable()
 
         self._force_redraw = False
@@ -48,10 +46,8 @@
             for ext in FREQUENCY_EXTENSIONS.keys():
                 self._view.addItem(FREQ_PLOT_TYPE+FREQUENCY_EXTENSIONS[ext])
             self._view.addItem(FREQ_PLOT_TYPE+"All")
-=======
         self.instrument_observer = GenericObserver(self.handle_instrument_changed)
         self.keep = False
->>>>>>> 52464e0c
 
     def show(self):
         """
@@ -246,15 +242,13 @@
         else:
             self._view.set_raw_checkbox_state(True)
 
-<<<<<<< HEAD
     def get_domain(self):
         if FREQ_PLOT_TYPE in self._view.get_selected():
             return "Frequency"
         else:
             return "Time"
-=======
+
     def handle_instrument_changed(self):
         if self._model.plot_figure is not None:
             from matplotlib import pyplot as plt
-            plt.close(self._model.plot_figure)
->>>>>>> 52464e0c
+            plt.close(self._model.plot_figure)