# Mantid Repository : https://github.com/mantidproject/mantid
#
# Copyright &copy; 2018 ISIS Rutherford Appleton Laboratory UKRI,
#     NScD Oak Ridge National Laboratory, European Spallation Source
#     & Institut Laue - Langevin
# SPDX - License - Identifier: GPL - 3.0 +
from __future__ import (absolute_import, division, print_function)

import os
import mantid.simpleapi as mantid
from mantid.api import WorkspaceGroup
from mantid.api import ITableWorkspace
from mantid.simpleapi import mtd
from mantid import api
from mantid.kernel import ConfigServiceImpl
import Muon.GUI.Common.utilities.muon_file_utils as file_utils
import Muon.GUI.Common.utilities.algorithm_utils as algorithm_utils
from Muon.GUI.Common.ADSHandler.muon_workspace_wrapper import MuonWorkspaceWrapper


class LoadUtils(object):
    """
    A simple class for identifing the current run
    and it can return the name, run and instrument.
    The current run is the same as the one in MonAnalysis
    """

    def __init__(self, parent=None):
        exists, tmpWS = self.MuonAnalysisExists()
        if exists:
            self.setUp(tmpWS)
        else:
            raise RuntimeError("No data loaded. \n Please load data using Muon Analysis")

    def setUp(self, tmpWS):
        # get everything from the ADS
        self.options = mantid.AnalysisDataService.getObjectNames()
        self.options = [item.replace(" ", "") for item in self.options]
        self.N_points = len(tmpWS.readX(0))
        self.instrument = tmpWS.getInstrument().getName()

        self.runName = self.instrument + str(tmpWS.getRunNumber()).zfill(8)

    # get methods
    def getNPoints(self):
        return self.N_points

    def getCurrentWS(self):
        return self.runName, self.options

    def getRunName(self):
        return self.runName

    def getInstrument(self):
        return self.instrument

    # check if data matches current
    def digit(self, x):
        return int(filter(str.isdigit, x) or 0)

    def hasDataChanged(self):
        exists, ws = self.MuonAnalysisExists()
        if exists:
            current = ws.getInstrument().getName() + str(ws.getRunNumber()).zfill(8)
            if self.runName != current:
                mantid.logger.error("Active workspace has changed. Reloading the data")
                self.setUp(ws)
                return True
        return False

    # check if muon analysis exists
    def MuonAnalysisExists(self):
        # if period data look for the first period
        if mantid.AnalysisDataService.doesExist("MuonAnalysis_1"):
            tmpWS = mantid.AnalysisDataService.retrieve("MuonAnalysis_1")
            return True, tmpWS
            # if its not period data
        elif mantid.AnalysisDataService.doesExist("MuonAnalysis"):
            tmpWS = mantid.AnalysisDataService.retrieve("MuonAnalysis")
            return True, tmpWS
        else:
            return False, None

    # Get the groups/pairs for active WS
    # ignore raw files
    def getWorkspaceNames(self):
        # gets all WS in the ADS
        runName, options = self.getCurrentWS()
        final_options = []
        # only keep the relevant WS (same run as Muon Analysis)
        for pick in options:
            if ";" in pick and "Raw" not in pick and runName in pick:
                final_options.append(pick)
        return final_options

    # Get the groups/pairs for active WS
    def getGroupedWorkspaceNames(self):
        # gets all WS in the ADS
        runName, options = self.getCurrentWS()
        final_options = []
        # only keep the relevant WS (same run as Muon Analysis)
        for pick in options:
            if "MuonAnalysisGrouped_" in pick and ";" not in pick:
                final_options.append(pick)
        return final_options


def get_default_instrument():
    default_instrument = ConfigServiceImpl.Instance().getInstrument().name()
    if default_instrument not in file_utils.allowed_instruments:
        default_instrument = 'MUSR'
    return default_instrument


def run_LoadInstrument(parameter_dict):
    """
    Apply the LoadInstrument algorithm with the properties supplied through
    the input dictionary of {proeprty_name:property_value} pairs.
    Returns the calculated value of alpha.
    """
    alg = mantid.AlgorithmManager.create("LoadInstrument")
    alg.initialize()
    alg.setAlwaysStoreInADS(False)
    alg.setProperties(parameter_dict)
    alg.execute()
    return alg.getProperty("Workspace").value


def __default_workspace():
    default_instrument = get_default_instrument()
    workspace = api.WorkspaceFactoryImpl.Instance().create("Workspace2D", 2, 10, 10)
    workspace = run_LoadInstrument(
        {"Workspace": workspace,
         "RewriteSpectraMap": True,
         "InstrumentName": default_instrument})
    return MuonWorkspaceWrapper(workspace)


# Dictionary of (property name):(property value) pairs to put into Load algorithm
# NOT including "OutputWorkspace" and "Filename"
DEFAULT_INPUTS = {
    "DeadTimeTable": "__notUsed",
    "DetectorGroupingTable": "__notUsed"}
# List of property names to be extracted from the result of the Load algorithm
DEFAULT_OUTPUTS = ["OutputWorkspace",
                   "DeadTimeTable",
                   "DetectorGroupingTable",
                   "TimeZero",
                   "FirstGoodData",
                   "MainFieldDirection"]
# List of default values for the DEFAULT_OUTPUTS list
DEFAULT_OUTPUT_VALUES = [[__default_workspace()],
                         None,  # api.WorkspaceFactoryImpl.Instance().createTable("TableWorkspace"),
                         api.WorkspaceFactoryImpl.Instance().createTable("TableWorkspace"),
                         0.0,
                         0.0, "Unknown direction"]


def is_workspace_group(workspace):
    return isinstance(workspace, WorkspaceGroup)


def get_run_from_multi_period_data(workspace_list):
    """Checks if multi-period data has a single consistent
    run number and returns it, otherwise raises ValueError."""
    runs = [ws.getRunNumber() for ws in workspace_list]
    unique_runs = list(set(runs))
    if len(unique_runs) != 1:
        raise ValueError("Multi-period data contains >1 unique run number.")
    else:
        return unique_runs[0]


def load_dead_time_from_filename(filename):
    """
    From a neXus file, load the dead time ITableWorkspace from it and add to the ADS
    with a name <Instrument><Run>_deadTimes , e.g. EMU0001234_deadTimes.

    :param filename: The full path to the .nxs file.
    :return: The name of the workspace in the ADS.
    """
    loaded_data, run, _ = load_workspace_from_filename(filename)

    if is_workspace_group(loaded_data["OutputWorkspace"]):
        dead_times = loaded_data["DataDeadTimeTable"][0]
    else:
        dead_times = loaded_data["DataDeadTimeTable"]

    if dead_times is None:
        return ""
    assert isinstance(dead_times, ITableWorkspace)

    instrument = loaded_data["OutputWorkspace"][0].workspace.getInstrument().getName()
    name = str(instrument) + file_utils.format_run_for_file(run) + "_deadTimes"
    api.AnalysisDataService.Instance().addOrReplace(name, dead_times)

    return name


def load_workspace_from_filename(filename,
                                 input_properties=DEFAULT_INPUTS,
                                 output_properties=DEFAULT_OUTPUTS):
    try:
        alg = create_load_algorithm(filename, input_properties)
        alg.execute()
    except:
        alg = create_load_algorithm(filename.split(os.sep)[-1], input_properties)
        alg.execute()

    workspace = alg.getProperty("OutputWorkspace").value
    if is_workspace_group(workspace):
        # handle multi-period data
        load_result = _get_algorithm_properties(alg, output_properties)
        load_result["OutputWorkspace"] = [MuonWorkspaceWrapper(ws) for ws in load_result["OutputWorkspace"]]
        run = get_run_from_multi_period_data(workspace)
        load_result["DataDeadTimeTable"] = load_result["DeadTimeTable"][0]
<<<<<<< HEAD
=======
        load_result["FirstGoodData"] = round(load_result["FirstGoodData"] - load_result['TimeZero'], 2)
>>>>>>> a4bc46ff
    else:
        # single period data
        load_result = _get_algorithm_properties(alg, output_properties)
        load_result["OutputWorkspace"] = [MuonWorkspaceWrapper(load_result["OutputWorkspace"])]
        run = int(workspace.getRunNumber())
        load_result["DataDeadTimeTable"] = load_result["DeadTimeTable"]
<<<<<<< HEAD
=======
        load_result["FirstGoodData"] = round(load_result["FirstGoodData"] - load_result['TimeZero'], 2)
>>>>>>> a4bc46ff

    load_result["DeadTimeTable"] = None

    filename = alg.getProperty("Filename").value

    return load_result, run, filename


def empty_loaded_data():
    return dict(zip(DEFAULT_OUTPUTS + ["DataDeadTimeTable"], DEFAULT_OUTPUT_VALUES + [None]))


def create_load_algorithm(filename, property_dictionary):
    alg = mantid.AlgorithmManager.create("LoadMuonNexus")
    alg.initialize()
    alg.setAlwaysStoreInADS(False)
    alg.setProperty("OutputWorkspace", "__notUsed")
    alg.setProperty("Filename", filename)
    alg.setProperties(property_dictionary)
    return alg


def _get_algorithm_properties(alg, property_dict):
    return {key: alg.getProperty(key).value for key in alg.keys() if key in property_dict}


def get_table_workspace_names_from_ADS():
    """
    Return a list of names of TableWorkspace objects which are in the ADS.
    """
    names = api.AnalysisDataService.Instance().getObjectNames()
    table_names = [name for name in names if isinstance(mtd[name], ITableWorkspace)]
    return table_names


def combine_loaded_runs(model, run_list):
<<<<<<< HEAD
    return_ws = model._loaded_data_store.get_data(run=run_list[0])["workspace"]
=======
    return_ws = model._loaded_data_store.get_data(run=[run_list[0]])["workspace"]
>>>>>>> a4bc46ff
    running_total = []

    for index, workspace in enumerate(return_ws["OutputWorkspace"]):
        running_total.append(workspace.workspace)

        for run in run_list[1:]:
<<<<<<< HEAD
            ws = model._loaded_data_store.get_data(run=run)["workspace"]["OutputWorkspace"][index].workspace
=======
            ws = model._loaded_data_store.get_data(run=[run])["workspace"]["OutputWorkspace"][index].workspace
>>>>>>> a4bc46ff
            running_total[index] = algorithm_utils.run_Plus({
                "LHSWorkspace": running_total[index],
                "RHSWorkspace": ws,
                "AllowDifferentNumberSpectra": False}
            )
<<<<<<< HEAD
            # remove the single loaded filename

    for run in run_list:
        model._loaded_data_store.remove_data(run=run)

    return_ws["OutputWorkspace"] = [MuonWorkspaceWrapper(running_total_period) for running_total_period in running_total]
=======

    return_ws["OutputWorkspace"] = [MuonWorkspaceWrapper(running_total_period) for running_total_period in running_total]
    model._loaded_data_store.remove_data(run=flatten_run_list(run_list), instrument=model._context.instrument)
>>>>>>> a4bc46ff
    model._loaded_data_store.add_data(run=flatten_run_list(run_list), workspace=return_ws,
                                      filename="Co-added", instrument=model._context.instrument)


def flatten_run_list(run_list):
    """
    run list might be [1,2,[3,4]] where the [3,4] are co-added
    """
    new_list = []
    for run_item in run_list:
        if isinstance(run_item, int):
            new_list += [run_item]
        elif isinstance(run_item, list):
            for run in run_item:
                new_list += [run]
    return new_list


def exception_message_for_failed_files(failed_file_list):
    message = "Could not load the following files : \n "
    for failure in failed_file_list:
        message += '{} ; {}'.format(os.path.split(failure[0])[-1], failure[1])
    return message<|MERGE_RESOLUTION|>--- conflicted
+++ resolved
@@ -214,20 +214,14 @@
         load_result["OutputWorkspace"] = [MuonWorkspaceWrapper(ws) for ws in load_result["OutputWorkspace"]]
         run = get_run_from_multi_period_data(workspace)
         load_result["DataDeadTimeTable"] = load_result["DeadTimeTable"][0]
-<<<<<<< HEAD
-=======
         load_result["FirstGoodData"] = round(load_result["FirstGoodData"] - load_result['TimeZero'], 2)
->>>>>>> a4bc46ff
     else:
         # single period data
         load_result = _get_algorithm_properties(alg, output_properties)
         load_result["OutputWorkspace"] = [MuonWorkspaceWrapper(load_result["OutputWorkspace"])]
         run = int(workspace.getRunNumber())
         load_result["DataDeadTimeTable"] = load_result["DeadTimeTable"]
-<<<<<<< HEAD
-=======
         load_result["FirstGoodData"] = round(load_result["FirstGoodData"] - load_result['TimeZero'], 2)
->>>>>>> a4bc46ff
 
     load_result["DeadTimeTable"] = None
 
@@ -264,39 +258,22 @@
 
 
 def combine_loaded_runs(model, run_list):
-<<<<<<< HEAD
-    return_ws = model._loaded_data_store.get_data(run=run_list[0])["workspace"]
-=======
     return_ws = model._loaded_data_store.get_data(run=[run_list[0]])["workspace"]
->>>>>>> a4bc46ff
     running_total = []
 
     for index, workspace in enumerate(return_ws["OutputWorkspace"]):
         running_total.append(workspace.workspace)
 
         for run in run_list[1:]:
-<<<<<<< HEAD
-            ws = model._loaded_data_store.get_data(run=run)["workspace"]["OutputWorkspace"][index].workspace
-=======
             ws = model._loaded_data_store.get_data(run=[run])["workspace"]["OutputWorkspace"][index].workspace
->>>>>>> a4bc46ff
             running_total[index] = algorithm_utils.run_Plus({
                 "LHSWorkspace": running_total[index],
                 "RHSWorkspace": ws,
                 "AllowDifferentNumberSpectra": False}
             )
-<<<<<<< HEAD
-            # remove the single loaded filename
-
-    for run in run_list:
-        model._loaded_data_store.remove_data(run=run)
-
-    return_ws["OutputWorkspace"] = [MuonWorkspaceWrapper(running_total_period) for running_total_period in running_total]
-=======
 
     return_ws["OutputWorkspace"] = [MuonWorkspaceWrapper(running_total_period) for running_total_period in running_total]
     model._loaded_data_store.remove_data(run=flatten_run_list(run_list), instrument=model._context.instrument)
->>>>>>> a4bc46ff
     model._loaded_data_store.add_data(run=flatten_run_list(run_list), workspace=return_ws,
                                       filename="Co-added", instrument=model._context.instrument)
 
