--- conflicted
+++ resolved
@@ -102,12 +102,9 @@
 
     def handle_run_changed_by_user(self):
         run_string = self._view.get_run_edit_text()
-<<<<<<< HEAD
-=======
         if not run_string:
             return
 
->>>>>>> 89666cdf
         self.run_list = run_utils.run_string_to_list(run_string)
         file_names = [file_utils.file_path_for_instrument_and_run(self.get_current_instrument(), new_run)
                       for new_run in self.run_list if not self._model._loaded_data_store.get_data(run=[new_run],
