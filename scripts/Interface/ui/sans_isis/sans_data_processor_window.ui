--- conflicted
+++ resolved
@@ -1927,11 +1927,7 @@
      <x>0</x>
      <y>0</y>
      <width>1211</width>
-<<<<<<< HEAD
-     <height>22</height>
-=======
      <height>28</height>
->>>>>>> d92bdaae
     </rect>
    </property>
    <widget class="QMenu" name="menuEdit">
