--- conflicted
+++ resolved
@@ -53,21 +53,13 @@
         self.thread_pool = None
         self._listener = {}
         self._worker = {}
-<<<<<<< HEAD
         self.thread_pool = QThreadPool()
-
-    def _add_listener(self, listener, process_id, id):
-        if not isinstance(listener, WorkHandler.WorkListener):
-            raise ValueError("The listener is not of type WorkListener but rather {}".format(type(listener)))
-        self._listener.update({process_id: {'id':id,'listener': listener}})
-=======
 
     def _add_listener(self, listener, process_id, id):
         if not isinstance(listener, WorkHandler.WorkListener):
             raise ValueError("The listener is not of type "
                              "WorkListener but rather {}".format(type(listener)))
         self._listener.update({process_id: {'id': id, 'listener': listener}})
->>>>>>> 61334b17
 
     @pyqtSlot()
     def on_finished(self, process_id):
@@ -81,10 +73,6 @@
         if process_id not in self._worker:
             return
         self._listener[process_id]['listener'].on_processing_error(error)
-<<<<<<< HEAD
-
-    def process(self, caller, func, id, *args, **kwargs):
-=======
 
     def process(self, caller, func, id, *args, **kwargs):
         """
@@ -96,12 +84,10 @@
         :param args: args for func.
         :param kwargs: keyword args for func.
         """
->>>>>>> 61334b17
         self.remove_already_processing(id)
         process_id = uuid.uuid4()
         # Add the caller
         self._add_listener(caller, process_id, id)
-<<<<<<< HEAD
 
         finished_callback = functools.partial(self.on_finished, process_id)
         error_callback = functools.partial(self.on_error, process_id)
@@ -115,6 +101,10 @@
         self.thread_pool.start(self._worker[process_id]['worker'])
 
     def remove_already_processing(self, id):
+        """
+        Remove workers with ID
+        :param id:
+        """
         for key, process in list(self._listener.items()):
             if process['id'] == id:
                 self._listener.pop(key)
@@ -126,36 +116,5 @@
     def __eq__(self, other):
         return self.__dict__ == other.__dict__
 
-=======
-
-        finished_callback = functools.partial(self.on_finished, process_id)
-        error_callback = functools.partial(self.on_error, process_id)
-
-        worker = Worker(func, *args, **kwargs)
-        worker.signals.finished.connect(finished_callback)
-        worker.signals.error.connect(error_callback)
-
-        self._worker.update({process_id: {'id': id, 'worker': worker}})
-
-        QThreadPool.globalInstance().start(self._worker[process_id]['worker'])
-
-    def remove_already_processing(self, id):
-        """
-        Remove workers with ID
-        :param id:
-        """
-        for key, process in list(self._listener.items()):
-            if process['id'] == id:
-                self._listener.pop(key)
-                self._worker.pop(key)
-
-    @staticmethod
-    def wait_for_done():
-        QThreadPool.globalInstance().waitForDone()
-
-    def __eq__(self, other):
-        return self.__dict__ == other.__dict__
-
->>>>>>> 61334b17
     def __ne__(self, other):
         return self.__dict__ != other.__dict__