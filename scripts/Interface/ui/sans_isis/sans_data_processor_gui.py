# -*- coding: utf-8 -*-# Mantid Repository : https://github.com/mantidproject/mantid
#
# Copyright &copy; 2018 ISIS Rutherford Appleton Laboratory UKRI,
#   NScD Oak Ridge National Laboratory, European Spallation Source,
#   Institut Laue - Langevin & CSNS, Institute of High Energy Physics, CAS
# SPDX - License - Identifier: GPL - 3.0 +

""" Main view for the ISIS SANS reduction interface.
"""

from abc import ABCMeta, abstractmethod

from qtpy.QtCore import QRegExp
from qtpy.QtGui import (QDoubleValidator, QIntValidator, QRegExpValidator)
from qtpy.QtWidgets import (QListWidgetItem, QMessageBox, QFileDialog, QMainWindow, QLineEdit)
from mantid.kernel import (Logger, UsageService, FeatureType)
from enum import Enum

from mantidqt import icons
from mantidqt.interfacemanager import InterfaceManager
from mantidqt.utils.qt import load_ui
from mantidqt.widgets import jobtreeview, manageuserdirectories
from reduction_gui.reduction.scripter import execute_script
from sans.common.enums import (ReductionDimensionality, OutputMode, SANSInstrument,
                               RangeStepType, ReductionMode, FitType)
from sans.gui_logic.gui_common import (get_reduction_mode_from_gui_selection,
                                       get_reduction_mode_strings_for_gui,
                                       get_string_for_gui_from_reduction_mode, GENERIC_SETTINGS,
                                       load_file, load_property, set_setting,
                                       get_instrument_from_gui_selection)
from sans.gui_logic.models.POD.save_options import SaveOptions
from sans.gui_logic.models.RowEntries import RowEntries
from sans.gui_logic.models.sum_runs_model import SumRunsModel
from sans.gui_logic.presenter.add_runs_presenter import AddRunsPagePresenter
from ui.sans_isis.SANSSaveOtherWindow import SANSSaveOtherDialog
from ui.sans_isis.modified_qt_field_factory import ModifiedQtFieldFactory

<<<<<<< HEAD
from ui.sans_isis.SansGuiObservable import SansGuiObservable
=======
from ui.sans_isis.sans_gui_observable import SansGuiObservable
>>>>>>> 91f5451b

Ui_SansDataProcessorWindow, _ = load_ui(__file__, "sans_data_processor_window.ui")


# ----------------------------------------------------------------------------------------------------------------------
# Gui Classes
# ----------------------------------------------------------------------------------------------------------------------
class SANSDataProcessorGui(QMainWindow,
                           Ui_SansDataProcessorWindow):
    data_processor_table = None
    INSTRUMENTS = None
    VARIABLE = "Variable"

    # This dictates the order displayed on the GUI
    COLUMN_NAMES = ["Sample Scatter", "Sample Transmission", "Sample Direct",
                    "Can Scatter", "Can Transmission", "Can Direct", "Output Name", "User File",
                    "Sample Thickness", "Options", "Sample Shape", "Sample Height", "Sample Width",
                    "SSP", "STP", "SDP", "CSP", "CTP", "CDP"]

    MULTI_PERIOD_COLUMNS = ["SSP", "STP", "SDP", "CSP", "CTP", "CDP"]

    class RunTabListener(metaclass=ABCMeta):
        """
        Defines the elements which a presenter can listen to in this View
        """

        @abstractmethod
        def on_user_file_load(self):
            pass

        @abstractmethod
        def on_batch_file_load(self):
            pass

        @abstractmethod
        def on_reduction_mode_selection_has_changed(self, selection):
            pass

        @abstractmethod
        def on_mask_file_add(self):
            pass

        @abstractmethod
        def on_process_selected_clicked(self):
            pass

        @abstractmethod
        def on_process_all_clicked(self):
            pass

        @abstractmethod
        def on_load_clicked(self):
            pass

        @abstractmethod
        def on_multi_period_selection(self, show_periods):
            pass

        @abstractmethod
        def on_sample_geometry_selection(self, show_geometry):
            pass

        @abstractmethod
        def on_output_mode_changed(self):
            pass

        @abstractmethod
        def on_data_changed(self, index, row):
            pass

        @abstractmethod
        def on_manage_directories(self):
            pass

        @abstractmethod
        def on_instrument_changed(self):
            pass

        @abstractmethod
        def on_rows_removed(self):
            pass

        @abstractmethod
        def on_copy_rows_requested(self):
            pass

        @abstractmethod
        def on_paste_rows_requested(self):
            pass

        @abstractmethod
        def on_insert_row(self):
            pass

        @abstractmethod
        def on_erase_rows(self):
            pass

        @abstractmethod
        def on_cut_rows(self):
            pass

        @abstractmethod
        def on_save_other(self):
            pass

        @abstractmethod
        def on_field_edit(self):
            """
            Emitted when the view changes off settings tab
            """
            pass

    def __init__(self, parent=None, window_flags=None):
        """
        Initialise the interface
        """
        super(QMainWindow, self).__init__(parent)
        if window_flags:
            self.setWindowFlags(window_flags)
        self.setupUi(self)

        # Listeners allow us to to notify all presenters
        self._settings_listeners = []

        # Q Settings
        self.__generic_settings = GENERIC_SETTINGS
        self.__path_key = "sans_path"
        self.__user_file_key = "user_file"
        self.__batch_file_key = "batch_file"
        self.__mask_file_input_path_key = "mask_files"
        self.__output_mode_key = "output_mode"
        self.__save_can_key = "save_can"

        # Logger
        self.gui_logger = Logger("SANS GUI LOGGER")

        # Track if we need to refresh monitor 5 shift box when we update
        self._has_monitor_5 = False

        # Instrument
        SANSDataProcessorGui.INSTRUMENTS = ",".join(item.value for item in [SANSInstrument.SANS2D,
                                                                            SANSInstrument.LOQ,
                                                                            SANSInstrument.LARMOR,
                                                                            SANSInstrument.ZOOM])

        self._column_index_map = None

        self.instrument = SANSInstrument.NO_INSTRUMENT

        self.paste_button.setIcon(icons.get_icon("mdi.content-paste"))
        self.copy_button.setIcon(icons.get_icon("mdi.content-copy"))
        self.cut_button.setIcon(icons.get_icon("mdi.content-cut"))
        self.erase_button.setIcon(icons.get_icon("mdi.eraser"))
        self.delete_row_button.setIcon(icons.get_icon("mdi.table-row-remove"))
        self.insert_row_button.setIcon(icons.get_icon("mdi.table-row-plus-after"))
        self.export_table_button.setIcon(icons.get_icon("mdi.file-export"))

        self._attach_signal_slots()
        self._create_observables()

        # Attach validators
        self._attach_validators()

        self._setup_progress_bar()
        self._setup_add_runs_page()

        # At a later date we can drop new once we confirm the old GUI is not using "ISIS SANS"
        UsageService.registerFeatureUsage(FeatureType.Interface, "ISIS SANS (new)", False)

    def _attach_signal_slots(self):
        self.paste_button.clicked.connect(self._paste_rows_requested)
        self.copy_button.clicked.connect(self._copy_rows_requested)
        self.erase_button.clicked.connect(self._erase_rows)
        self.cut_button.clicked.connect(self._cut_rows)
        self.delete_row_button.clicked.connect(self._remove_rows_requested_from_button)
        self.insert_row_button.clicked.connect(self._on_insert_button_pressed)
        self.export_table_button.clicked.connect(self._export_table_clicked)
        self.save_other_pushButton.clicked.connect(self._on_save_other_button_pressed)
        self.save_can_checkBox.clicked.connect(self._on_save_can_clicked)

        modified_field_factory = ModifiedQtFieldFactory(self._on_field_edit)
        modified_field_factory.attach_to_children(self.settings_page)

    def _create_observables(self):
        self._observable_items = SansGuiObservable()
        for save_checkbox in [self.can_sas_checkbox, self.nx_can_sas_checkbox, self.rkh_checkbox]:
            save_checkbox.clicked.connect(self._observable_items.save_options.notify_subscribers)

<<<<<<< HEAD
=======
        for reduction_checkboxes in [self.reduction_dimensionality_1D, self.reduction_dimensionality_2D]:
            reduction_checkboxes.clicked.connect(self._observable_items.reduction_dim.notify_subscribers)

>>>>>>> 91f5451b
    def get_observable(self) -> SansGuiObservable:
        return self._observable_items

    def _setup_progress_bar(self):
        self.batch_progress_bar.setMinimum(0)
        self.batch_progress_bar.setMaximum(1)
        self.batch_progress_bar.setValue(0)

    def add_listener(self, listener):
        if not isinstance(listener, SANSDataProcessorGui.RunTabListener):
            raise ValueError(
                "The listener is not of type RunTabListener but rather {}".format(type(listener)))
        self._settings_listeners.append(listener)

    def clear_listeners(self):
        self._settings_listeners = []

    def _call_settings_listeners(self, target):
        for listener in self._settings_listeners:
            target(listener)

    def set_current_page(self, index):
        self.main_stacked_widget.setCurrentIndex(index)

    def _setup_add_runs_page(self):
        self.add_runs_presenter = AddRunsPagePresenter(SumRunsModel(self.add_runs_page),
                                                       self.add_runs_page, self)

    def setup_layout(self):
        """
        Do further setup that could not be done in the designer.
        So far only two menus have been added, we need to add the processing table manually.
        """
        # --------------------------------------------------------------------------------------------------------------
        # Tab selection
        # --------------------------------------------------------------------------------------------------------------
        self.tab_choice_list.setAlternatingRowColors(True)
        self.tab_choice_list.setSpacing(10)
        self.tab_choice_list.currentRowChanged.connect(self.set_current_page)
        self.set_current_page(0)

        runs_icon = icons.get_icon("mdi.play")
        _ = QListWidgetItem(runs_icon, "Runs", self.tab_choice_list)  # noqa

        settings_icon = icons.get_icon("mdi.settings")
        _ = QListWidgetItem(settings_icon, "Settings", self.tab_choice_list)  # noqa

        centre_icon = icons.get_icon("mdi.adjust")
        _ = QListWidgetItem(centre_icon, "Beam Centre", self.tab_choice_list)  # noqa

        add_runs_page_icon = icons.get_icon("mdi.plus")
        _ = QListWidgetItem(add_runs_page_icon, "Sum Runs", self.tab_choice_list)  # noqa

        diagnostic_icon = icons.get_icon("mdi.stethoscope")
        _ = QListWidgetItem(diagnostic_icon, "Diagnostic Page", self.tab_choice_list)  # noqa

        # Set the 0th row enabled
        self.tab_choice_list.setCurrentRow(0)

        # --------------------------------------------------------------------------------------------------------------
        # Main Tab
        # --------------------------------------------------------------------------------------------------------------
        self.create_data_table()

        self._setup_main_tab()

        self.multi_period_check_box.stateChanged.connect(self._on_multi_period_selection)
        self.sample_geometry_checkbox.stateChanged.connect(self._on_sample_geometry_selection)

        self.wavelength_step_type_combo_box.currentIndexChanged.connect(
            self._on_wavelength_step_type_changed)

        self.process_selected_button.clicked.connect(self._process_selected_clicked)
        self.process_all_button.clicked.connect(self._process_all_clicked)

        self.load_button.clicked.connect(self._load_clicked)

        self.help_button.clicked.connect(self._on_help_button_clicked)

        # Output mode radio buttons
        self.output_mode_memory_radio_button.clicked.connect(self._on_output_mode_clicked)
        self.output_mode_file_radio_button.clicked.connect(self._on_output_mode_clicked)
        self.output_mode_both_radio_button.clicked.connect(self._on_output_mode_clicked)

        # --------------------------------------------------------------------------------------------------------------
        # Settings tabs
        # --------------------------------------------------------------------------------------------------------------
        self.reset_all_fields_to_default()
        self.pixel_adjustment_det_1_push_button.clicked.connect(
            self._on_load_pixel_adjustment_det_1)
        self.pixel_adjustment_det_2_push_button.clicked.connect(
            self._on_load_pixel_adjustment_det_2)
        self.wavelength_adjustment_det_1_push_button.clicked.connect(
            self._on_load_wavelength_adjustment_det_1)
        self.wavelength_adjustment_det_2_push_button.clicked.connect(
            self._on_load_wavelength_adjustment_det_2)

        # Set the merge settings
        self.reduction_mode_combo_box.currentIndexChanged.connect(
            self._on_reduction_mode_selection_has_changed)
        self._on_reduction_mode_selection_has_changed()  # Disable the merge settings initially

        # Mask file input settings
        self.mask_file_browse_push_button.clicked.connect(self._on_load_mask_file)
        self.mask_file_add_push_button.clicked.connect(self._on_mask_file_add)

        self.manage_directories_button.clicked.connect(self._on_manage_directories)

        # Set the q step type settings
        self.q_1d_step_type_combo_box.currentIndexChanged.connect(
            self._on_q_1d_step_type_has_changed)
        self._on_q_1d_step_type_has_changed()

        self.q_xy_step_type_combo_box.currentIndexChanged.connect(
            self._on_q_xy_step_type_has_changed)
        self._on_q_xy_step_type_has_changed()

        # Set the q resolution aperture shape settings
        self.q_resolution_shape_combo_box.currentIndexChanged.connect(
            self._on_q_resolution_shape_has_changed)
        self.q_resolution_group_box.toggled.connect(self._on_q_resolution_shape_has_changed)
        self._on_q_resolution_shape_has_changed()

        # Set the transmission fit selection
        self.fit_selection_combo_box.currentIndexChanged.connect(self._on_fit_selection_has_changed)
        self._on_fit_selection_has_changed()

        # Set the transmission polynomial order
        self.fit_sample_fit_type_combo_box.currentIndexChanged.connect(
            self._on_transmission_fit_type_has_changed)
        self.fit_can_fit_type_combo_box.currentIndexChanged.connect(
            self._on_transmission_fit_type_has_changed)
        self._on_transmission_fit_type_has_changed()

        # Set the transmission target
        self.transmission_target_combo_box.currentIndexChanged.connect(
            self._on_transmission_target_has_changed)
        self._on_transmission_target_has_changed()

        # Roi and Mask files
        self.transmission_roi_files_push_button.clicked.connect(
            self._on_load_transmission_roi_files)
        self.transmission_mask_files_push_button.clicked.connect(
            self._on_load_transmission_mask_files)

        # Q Resolution
        self.q_resolution_moderator_file_push_button.clicked.connect(self._on_load_moderator_file)

        self.wavelength_stacked_widget.setCurrentIndex(0)
        self.hide_geometry()

        return True

    def _on_wavelength_step_type_changed(self):
        if self.wavelength_step_type == RangeStepType.RANGE_LIN:
            self.wavelength_stacked_widget.setCurrentIndex(1)
            self.wavelength_step_label.setText(u'Step [\u00c5]')
        elif self.wavelength_step_type == RangeStepType.RANGE_LOG:
            self.wavelength_stacked_widget.setCurrentIndex(1)
            self.wavelength_step_label.setText(u'Step [d\u03BB/\u03BB]')
        elif self.wavelength_step_type == RangeStepType.LOG:
            self.wavelength_stacked_widget.setCurrentIndex(0)
            self.wavelength_step_label.setText(u'Step [d\u03BB/\u03BB]')
        elif self.wavelength_step_type == RangeStepType.LIN:
            self.wavelength_stacked_widget.setCurrentIndex(0)
            self.wavelength_step_label.setText(u'Step [\u00c5]')

    def create_data_table(self):
        # Delete an already existing table
        if self.data_processor_table:
            self.data_processor_table.setParent(None)

        self._column_index_map = {col_name: i for i, col_name in enumerate(self.COLUMN_NAMES)}
        self.data_processor_table = jobtreeview.JobTreeView(self.COLUMN_NAMES, self.cell(""), self)
        self.hide_period_columns()

        # Default QTreeView size is too small
        font = self.data_processor_table.font()
        font.setPointSize(13)
        self.data_processor_table.setFont(font)

        self.data_processor_table.setRootIsDecorated(False)

        self.add_empty_row()

        self.table_signals = \
            jobtreeview.JobTreeViewSignalAdapter(self.data_processor_table, self)
        # The signal adapter subscribes to events from the table
        # and emits signals whenever it is notified.

        self.data_processor_widget_layout.addWidget(self.data_processor_table)
        self.table_signals.cellTextChanged.connect(self._data_changed)
        self.table_signals.rowInserted.connect(self._row_inserted)
        self.table_signals.appendAndEditAtChildRowRequested.connect(self._append_and_edit_at_child_row_requested)
        self.table_signals.appendAndEditAtRowBelowRequested.connect(self._append_and_edit_at_row_below_requested)
        self.table_signals.editAtRowAboveRequested.connect(self._edit_at_row_above_requested)
        self.table_signals.removeRowsRequested.connect(self._remove_rows_requested)
        self.table_signals.copyRowsRequested.connect(self._copy_rows_requested)
        self.table_signals.pasteRowsRequested.connect(self._paste_rows_requested)

    def cell(self, text):
        # Cell will only accept strings
        text = str(text) if text else ''

        background_color = 'white'
        border_thickness = 1
        border_color = "black"
        border_opacity = 255
        is_editable = True
        return jobtreeview.Cell(text, background_color, border_thickness,
                                border_color, border_opacity, is_editable)

    def row(self, path):
        return jobtreeview.RowLocation(path)

    def _setup_main_tab(self):
        self.user_file_button.clicked.connect(self._on_user_file_load)
        self.batch_button.clicked.connect(self._on_batch_file_load)

        # Disable the line edit fields. The user should not edit the paths manually.
        # They have to use the button.
        self.user_file_line_edit.setDisabled(True)
        self.batch_line_edit.setDisabled(True)

    def _process_selected_clicked(self):
        """
        Process runs
        """
        UsageService.registerFeatureUsage(FeatureType.Feature, ["ISIS SANS", "Process Selected"], False)
        self._call_settings_listeners(lambda listener: listener.on_process_selected_clicked())

    def _process_all_clicked(self):
        """
        Process All button clicked
        """
        UsageService.registerFeatureUsage(FeatureType.Feature, ["ISIS SANS", "Process All"], False)
        self._call_settings_listeners(lambda listener: listener.on_process_all_clicked())

    def _load_clicked(self):
        UsageService.registerFeatureUsage(FeatureType.Feature, ["ISIS SANS", "Load"], False)
        self._call_settings_listeners(lambda listener: listener.on_load_clicked())

    def _export_table_clicked(self):
        UsageService.registerFeatureUsage(FeatureType.Feature, ["ISIS SANS", "Export Table"], False)
        self._call_settings_listeners(lambda listener: listener.on_export_table_clicked())

    def _processing_finished(self):
        """
        Clean up
        """
        self._call_settings_listeners(lambda listener: listener.on_processing_finished())

    def _data_changed(self, row_location, column, old_value, new_value):
        row = row_location.rowRelativeToParent()
        row_obj = self._convert_to_row_state(self.get_row(row_location))

        self._call_settings_listeners(
            lambda listener: listener.on_data_changed(row, row_obj))

    def _row_inserted(self, row_location):
        if row_location.depth() > 1:
            self.data_processor_table.removeRowAt(row_location)
        self._call_settings_listeners(lambda listener: listener.on_insert_row())

    def _append_and_edit_at_child_row_requested(self):
        self.data_processor_table.appendAndEditAtChildRow()

    def _append_and_edit_at_row_below_requested(self):
        self.data_processor_table.appendAndEditAtRowBelow()

    def _edit_at_row_above_requested(self):
        self.data_processor_table.editAtRowAbove()

    def _remove_rows_requested(self, rows):
        rows = [item.rowRelativeToParent() for item in rows]
        self._call_settings_listeners(lambda listener: listener.on_rows_removed(rows))

    def _remove_rows_requested_from_button(self):
        rows = self.get_selected_rows()
        UsageService.registerFeatureUsage(FeatureType.Feature, ["ISIS SANS", "Rows removed button"], False)
        self._call_settings_listeners(lambda listener: listener.on_rows_removed(rows))

    def _copy_rows_requested(self):
        UsageService.registerFeatureUsage(FeatureType.Feature, ["ISIS SANS", "Copy rows button"], False)
        self._call_settings_listeners(lambda listener: listener.on_copy_rows_requested())

    def _erase_rows(self):
        UsageService.registerFeatureUsage(FeatureType.Feature, ["ISIS SANS", "Erase rows button"], False)
        self._call_settings_listeners(lambda listener: listener.on_erase_rows())

    def _cut_rows(self):
        UsageService.registerFeatureUsage(FeatureType.Feature, ["ISIS SANS", "Cut rows button"], False)
        self._call_settings_listeners(lambda listener: listener.on_cut_rows())

    def _paste_rows_requested(self):
        UsageService.registerFeatureUsage(FeatureType.Feature, ["ISIS SANS", "Paste rows button"], False)
        self._call_settings_listeners(lambda listener: listener.on_paste_rows_requested())

    def _instrument_changed(self):
        self._call_settings_listeners(lambda listener: listener.on_instrument_changed())

    def _on_insert_button_pressed(self):
        self._call_settings_listeners(lambda listener: listener.on_insert_row())

    def _on_save_other_button_pressed(self):
        self._call_settings_listeners(lambda listener: listener.on_save_other())

    def _on_field_edit(self):
        sender = self.sender()
        if isinstance(sender, QLineEdit) and not sender.isModified():
            # We only want editingFinished to fire if a user has modified. This
            # prevents a warning appearing after the first one - commonly when
            # clicking another line edit with invalid input or attempting to close the interface
            return

        self._call_settings_listeners(lambda listener: listener.on_field_edit())

    @staticmethod
    def _on_help_button_clicked():
        InterfaceManager().showHelpPage('qthelp://org.sphinx.mantidproject/doc/'
                                        'interfaces/isis_sans/ISIS%20SANS.html')

    def _on_output_mode_clicked(self):
        """This method is called when an output mode is clicked on the gui"""
        if self.output_mode_memory_radio_button.isChecked():
            output_mode = "PublishToADS"
        elif self.output_mode_file_radio_button.isChecked():
            output_mode = "SaveToFile"
        elif self.output_mode_both_radio_button.isChecked():
            output_mode = "Both"
        else:
            output_mode = None
        set_setting(self.__generic_settings, self.__output_mode_key, output_mode)

        # Notify the presenter
        self._call_settings_listeners(lambda listener: listener.on_output_mode_changed())

    def _on_save_can_clicked(self, value):
        self.save_can_checkBox.setChecked(value)
        UsageService.registerFeatureUsage(FeatureType.Feature, ["ISIS SANS", "Save Can Toggled"], False)
        set_setting(self.__generic_settings, self.__save_can_key, value)

    def _on_user_file_load(self):
        """
        Load the user file
        """
        # Load the user file
        load_file(self.user_file_line_edit, "TOML Files (*.toml, *.TOML);; Text Files (*.txt)",
                  self.__generic_settings, self.__path_key, self.get_user_file_path)

        # Set full user file path for default loading
        self.gui_properties_handler.set_setting("user_file", self.get_user_file_path())

        # Notify presenters
        self._call_settings_listeners(lambda listener: listener.on_user_file_load())

    def on_user_file_load_failure(self):
        try:
            self.gui_properties_handler.set_setting("user_file", "")
        except AttributeError:
            pass
        self.user_file_line_edit.setText("")

    def set_out_default_user_file(self):
        """
        Load a default user file, called on view set-up
        """
        if self.get_user_file_path() != "":
            self._call_settings_listeners(lambda listener: listener.on_user_file_load())

    def set_out_default_output_mode(self):
        try:
            default_output_mode = OutputMode(load_property(self.__generic_settings, self.__output_mode_key))
        except ValueError:
            pass
        else:
            self._check_output_mode(default_output_mode)

    def _check_output_mode(self, value):
        """
        Set the output mode radio button from a SANS enum.
        This method is called when:
        1. The gui is launched
        2. Via the presenter, from state
        :param value: An OutputMode (SANS enum) object
        """
        if value is OutputMode.PUBLISH_TO_ADS:
            self.output_mode_memory_radio_button.setChecked(True)
        elif value is OutputMode.SAVE_TO_FILE:
            self.output_mode_file_radio_button.setChecked(True)
        elif value is OutputMode.BOTH:
            self.output_mode_both_radio_button.setChecked(True)

        # Notify the presenter
        self._call_settings_listeners(lambda listener: listener.on_output_mode_changed())

    def set_out_default_save_can(self):
        try:
            default_save_can = load_property(self.__generic_settings, self.__save_can_key, type=bool)
        except RuntimeError:
            pass
        else:
            self._on_save_can_clicked(default_save_can)

    def _on_batch_file_load(self):
        """
        Load the batch file
        """
        UsageService.registerFeatureUsage(FeatureType.Feature, ["ISIS SANS", "Loaded Batch File"], False)
        load_file(self.batch_line_edit, "CSV Files(*.csv)", self.__generic_settings, self.__batch_file_key,
                  self.get_batch_file_path)
        self._call_settings_listeners(lambda listener: listener.on_batch_file_load())

    def disable_buttons(self):
        self.process_selected_button.setEnabled(False)
        self.process_all_button.setEnabled(False)
        self.batch_button.setEnabled(False)
        self.user_file_button.setEnabled(False)
        self.manage_directories_button.setEnabled(False)
        self.load_button.setEnabled(False)
        self.export_table_button.setEnabled(False)

    def set_monitor_5_enabled(self, new_state):
        self._has_monitor_5 = new_state
        self.transmission_mn_5_shift_label.setEnabled(new_state)
        self.transmission_mn_5_shift_line_edit.setEnabled(new_state)

    def enable_buttons(self):
        self.process_selected_button.setEnabled(True)
        self.process_all_button.setEnabled(True)
        self.batch_button.setEnabled(True)
        self.user_file_button.setEnabled(True)
        self.manage_directories_button.setEnabled(True)
        self.load_button.setEnabled(True)
        self.export_table_button.setEnabled(True)

    def disable_file_type_buttons(self):
        self.can_sas_checkbox.setEnabled(False)
        self.nx_can_sas_checkbox.setEnabled(False)
        self.rkh_checkbox.setEnabled(False)

    def enable_file_type_buttons(self):
        self.can_sas_checkbox.setEnabled(True)
        self.nx_can_sas_checkbox.setEnabled(True)
        self.rkh_checkbox.setEnabled(True)

    def disable_process_buttons(self):
        self.process_selected_button.setEnabled(False)
        self.process_all_button.setEnabled(False)
        self.load_button.setEnabled(False)

    def enable_process_buttons(self):
        self.process_selected_button.setEnabled(True)
        self.process_all_button.setEnabled(True)
        self.load_button.setEnabled(True)

    def display_message_box(self, title, message, details):
        msg = QMessageBox()
        msg.setIcon(QMessageBox.Warning)

        message_length = len(message)

        # This is to ensure that the QMessage box if wide enough to display nicely.
        msg.setText(10 * ' ' + message + ' ' * (30 - message_length))
        msg.setWindowTitle(title)
        msg.setDetailedText(details)
        msg.setStandardButtons(QMessageBox.Ok)
        msg.setDefaultButton(QMessageBox.Ok)
        msg.setEscapeButton(QMessageBox.Ok)
        msg.exec_()

    def display_save_file_box(self, title, default_path, file_filter):
        filename = QFileDialog.getSaveFileName(self, title, default_path, filter=file_filter)
        return filename

    def get_user_file_path(self):
        return str(self.user_file_line_edit.text())

    def get_batch_file_path(self):
        return str(self.batch_line_edit.text())

    def set_out_file_directory(self, out_file_directory):
        self.output_directory_location.setText("{}".format(out_file_directory))

    def _on_load_pixel_adjustment_det_1(self):
        load_file(self.pixel_adjustment_det_1_line_edit, "*.*", self.__generic_settings,
                  self.__path_key, self.get_pixel_adjustment_det_1)

    def get_pixel_adjustment_det_1(self):
        return str(self.pixel_adjustment_det_1_line_edit.text())

    def _on_load_pixel_adjustment_det_2(self):
        load_file(self.pixel_adjustment_det_2_line_edit, "*.*", self.__generic_settings,
                  self.__path_key, self.get_pixel_adjustment_det_2)

    def get_pixel_adjustment_det_2(self):
        return str(self.pixel_adjustment_det_2_line_edit.text())

    def _on_load_wavelength_adjustment_det_1(self):
        load_file(self.wavelength_adjustment_det_1_line_edit, "*.*", self.__generic_settings,
                  self.__path_key, self.get_wavelength_adjustment_det_1)

    def get_wavelength_adjustment_det_1(self):
        return str(self.wavelength_adjustment_det_1_line_edit.text())

    def _on_load_wavelength_adjustment_det_2(self):
        load_file(self.wavelength_adjustment_det_2_line_edit, "*.*", self.__generic_settings,
                  self.__path_key, self.get_wavelength_adjustment_det_2)

    def get_wavelength_adjustment_det_2(self):
        return str(self.wavelength_adjustment_det_2_line_edit.text())

    def _on_reduction_mode_selection_has_changed(self):
        selection = self.reduction_mode_combo_box.currentText()
        try:
            is_merged = ReductionMode(selection) is ReductionMode.MERGED
        except ValueError:
            is_merged = False

        self.merged_settings.setEnabled(is_merged)
        self._call_settings_listeners(lambda listener: listener.on_reduction_mode_selection_has_changed(selection))

    def _on_q_resolution_shape_has_changed(self):
        shape_selection = self.q_resolution_shape_combo_box.currentIndex()
        use_q_resolution = self.q_resolution_group_box.isChecked()
        has_circular_aperture_been_selected = shape_selection == 0

        enable_circular = has_circular_aperture_been_selected and use_q_resolution
        enable_rectangular = not has_circular_aperture_been_selected and use_q_resolution

        self.q_resolution_source_a_line_edit.setEnabled(enable_circular)
        self.q_resolution_sample_a_line_edit.setEnabled(enable_circular)
        self.q_resolution_source_a_label.setEnabled(enable_circular)
        self.q_resolution_sample_a_label.setEnabled(enable_circular)

        self.q_resolution_source_h_line_edit.setEnabled(enable_rectangular)
        self.q_resolution_sample_h_line_edit.setEnabled(enable_rectangular)
        self.q_resolution_source_w_line_edit.setEnabled(enable_rectangular)
        self.q_resolution_sample_w_line_edit.setEnabled(enable_rectangular)
        self.q_resolution_source_h_label.setEnabled(enable_rectangular)
        self.q_resolution_sample_h_label.setEnabled(enable_rectangular)
        self.q_resolution_source_w_label.setEnabled(enable_rectangular)
        self.q_resolution_sample_w_label.setEnabled(enable_rectangular)

    def _on_q_1d_step_type_has_changed(self):
        selection = self.q_1d_step_type_combo_box.currentText()
        is_variable = selection == self.VARIABLE
        self.q_1d_max_line_edit.setEnabled(not is_variable)
        self.q_1d_step_line_edit.setEnabled(not is_variable)
        if is_variable:
            comma_separated_floats_regex_string = r"^(\s*[-+]?[0-9]*\.?[0-9]*)(\s*,\s*[-+]?[0-9]*\.?[0-9]*)+\s*$"
            reg_ex = QRegExp(comma_separated_floats_regex_string)
            validator = QRegExpValidator(reg_ex)
            self.q_1d_min_line_edit.setValidator(validator)

            self.q_min_label.setText("Rebin String")
            self.q_step_label.setText(u'Step [\u00c5^-1]')
        else:
            # If rebin string data
            data_q_min = str(self.q_1d_min_line_edit.text())
            if "," in data_q_min:
                self.q_1d_min_line_edit.setText("")
            validator = QDoubleValidator()
            validator.setBottom(0.0)
            self.q_1d_min_line_edit.setValidator(validator)

            label = u"Min [\u00c5^-1]"
            self.q_min_label.setText(label)

            step_label = u'dQ/Q' if u'Log' in selection else u'Step [\u00c5^-1]'
            self.q_step_label.setText(step_label)

    def _on_q_xy_step_type_has_changed(self):
        selection = self.q_xy_step_type_combo_box.currentText()
        step_label = u'dQ/Q' if u'Log' in selection else u'Step [\u00c5^-1]'
        self.q_xy_step_label.setText(step_label)

    def set_q_resolution_shape_to_rectangular(self, is_rectangular):
        index = 1 if is_rectangular else 0
        self.q_resolution_shape_combo_box.setCurrentIndex(index)

    def _on_fit_selection_has_changed(self):
        fit_selection = self.fit_selection_combo_box.currentIndex()
        use_settings_for_sample_and_can = fit_selection == 0
        # If we use the same settings for the sample and the can, then we don't need the inputs for the can, hence
        # we can hide them, else we need to make sure they are shown.
        if use_settings_for_sample_and_can:
            self.fit_sample_label.setText("Sample and Can")
        else:
            self.fit_sample_label.setText("Sample               ")

        show_can = not use_settings_for_sample_and_can
        self.fit_can_label.setVisible(show_can)
        self.fit_can_use_fit_check_box.setVisible(show_can)
        self.fit_can_fit_type_combo_box.setVisible(show_can)
        self.fit_can_wavelength_combo_box.setVisible(show_can)
        self.fit_can_polynomial_order_spin_box.setVisible(show_can)

    def set_fit_selection(self, use_separate):
        index = 1 if use_separate else 0
        self.fit_selection_combo_box.setCurrentIndex(index)

    def use_same_transmission_fit_setting_for_sample_and_can(self):
        return self.fit_selection_combo_box.currentIndex() == 0

    def _on_transmission_fit_type_has_changed(self):
        # Check the sample settings
        fit_type_sample_as_string = self.fit_sample_fit_type_combo_box.currentText()
        fit_type_sample = FitType(fit_type_sample_as_string)
        is_sample_polynomial = fit_type_sample is FitType.POLYNOMIAL
        self.fit_sample_polynomial_order_spin_box.setEnabled(is_sample_polynomial)

        # Check the can settings
        fit_type_can_as_string = self.fit_can_fit_type_combo_box.currentText()
        fit_type_can = FitType(fit_type_can_as_string)
        is_can_polynomial = fit_type_can is FitType.POLYNOMIAL
        self.fit_can_polynomial_order_spin_box.setEnabled(is_can_polynomial)

    def _on_transmission_target_has_changed(self):
        use_monitor = self.transmission_target_combo_box.currentIndex() == 0
        use_roi = not use_monitor

        self.transmission_monitor_label.setEnabled(use_monitor)
        self.transmission_monitor_line_edit.setEnabled(use_monitor)
        self.transmission_mn_4_shift_label.setEnabled(use_monitor)
        self.transmission_mn_4_shift_line_edit.setEnabled(use_monitor)

        if self._has_monitor_5:
            self.transmission_mn_5_shift_label.setEnabled(use_monitor)
            self.transmission_mn_5_shift_line_edit.setEnabled(use_monitor)

        self.transmission_radius_label.setEnabled(use_roi)
        self.transmission_radius_line_edit.setEnabled(use_roi)
        self.transmission_roi_files_label.setEnabled(use_roi)
        self.transmission_roi_files_line_edit.setEnabled(use_roi)
        self.transmission_roi_files_push_button.setEnabled(use_roi)
        self.transmission_mask_files_label.setEnabled(use_roi)
        self.transmission_mask_files_line_edit.setEnabled(use_roi)
        self.transmission_mask_files_push_button.setEnabled(use_roi)

    def get_transmission_roi_files(self):
        return str(self.transmission_roi_files_line_edit.text())

    def _on_load_transmission_roi_files(self):
        load_file(self.transmission_roi_files_line_edit, "*.*", self.__generic_settings,
                  self.__path_key, self.get_transmission_roi_files)

    def get_transmission_mask_files(self):
        return str(self.transmission_mask_files_line_edit.text())

    def _on_load_transmission_mask_files(self):
        load_file(self.transmission_mask_files_line_edit, "*.*", self.__generic_settings,
                  self.__path_key, self.get_transmission_mask_files)

    def get_moderator_file(self):
        return str(self.q_resolution_moderator_file_line_edit.text())

    def _on_load_moderator_file(self):
        load_file(self.q_resolution_moderator_file_line_edit, "*.*", self.__generic_settings,
                  self.__path_key, self.get_moderator_file)

    def get_mask_file(self):
        return str(self.mask_file_input_line_edit.text())

    def show_directory_manager(self):
        manageuserdirectories.ManageUserDirectories.openManageUserDirectories()

    def _on_load_mask_file(self):
        load_file(self.mask_file_input_line_edit, "*.*", self.__generic_settings,
                  self.__mask_file_input_path_key, self.get_mask_file)

    def _on_mask_file_add(self):
        self._call_settings_listeners(lambda listener: listener.on_mask_file_add())

    def _on_multi_period_selection(self):
        UsageService.registerFeatureUsage(FeatureType.Feature, ["ISIS SANS", "Multiple Period Toggled"], False)
        self._call_settings_listeners(
            lambda listener: listener.on_multi_period_selection(self.is_multi_period_view()))

    def _on_sample_geometry_selection(self):
        UsageService.registerFeatureUsage(FeatureType.Feature, ["ISIS SANS", "Sample Geometry Toggled"], False)
        self._call_settings_listeners(lambda listener: listener.on_sample_geometry_selection(self.is_sample_geometry()))

    def _on_manage_directories(self):
        self._call_settings_listeners(lambda listener: listener.on_manage_directories())

    # ------------------------------------------------------------------------------------------------------------------
    # Elements which can be set and read by the model
    # ------------------------------------------------------------------------------------------------------------------
    def set_instrument_settings(self, instrument):
        if instrument:
            reduction_mode_list = get_reduction_mode_strings_for_gui(instrument)
            self.set_reduction_modes(reduction_mode_list)

    def update_gui_combo_box(self, value, expected_type, combo_box):
        # There are three types of values that can be passed:
        # Lists: we set the combo box to the values in the list
        # expected_type: we set the expected type
        # str (in the case of "Variable" Q rebin): We set the combo box to the text if it is an option
        gui_element = getattr(self, combo_box)
        if isinstance(value, list):
            gui_element.clear()
            for element in value:
                self._add_list_element_to_combo_box(gui_element=gui_element, element=element)
        elif isinstance(value, Enum):
            self._set_enum_as_element_in_combo_box(gui_element=gui_element, element=value)
        elif isinstance(value, str):
            index = gui_element.findText(value)
            if index != -1:
                gui_element.setCurrentIndex(index)
        else:
            raise RuntimeError("Expected an input of type {}, but got {}".format(expected_type, type(value)))

    def _add_list_element_to_combo_box(self, gui_element, element):
        if isinstance(element, Enum):
            self._add_enum_as_element_in_combo_box(gui_element=gui_element, element=element)
        else:
            gui_element.addItem(element)

    @staticmethod
    def _set_enum_as_element_in_combo_box(gui_element, element):
        value_as_string = element.value
        index = gui_element.findText(value_as_string)
        if index != -1:
            gui_element.setCurrentIndex(index)

    def _add_enum_as_element_in_combo_box(self, gui_element, element):
        value_as_string = element.value
        gui_element.addItem(value_as_string)

    def get_simple_line_edit_field(self, expected_type, line_edit):
        gui_element = getattr(self, line_edit)
        value_as_string = gui_element.text()
        return expected_type(value_as_string) if value_as_string else None

    def update_simple_line_edit_field(self, line_edit, value):
        gui_element = getattr(self, line_edit)
        gui_element.setText(str(value))

    def is_multi_period_view(self):
        return self.multi_period_check_box.isChecked()

    def set_multi_period_view_mode(self, mode):
        self.multi_period_check_box.setChecked(mode)

    def is_sample_geometry(self):
        return self.sample_geometry_checkbox.isChecked()

    def set_sample_geometry_mode(self, mode):
        self.sample_geometry_checkbox.setChecked(mode)

    # $$$$$$$$$$$$$$$$$$$$$$$$$$$$$$$$$$$$$$$$$$$$$$$$$$$$$$$$$$$$$$$$$$$$$$$$$$$$$$$$$$$$$$$$$$$$$$$$$$$$$$$$$$$$$$$$$$
    # $$$$$$$$$$$$$$$$$$$$$$$$$$$$$$$$$$$$$$$$$$$$$$$$$$$$$$$$$$$$$$$$$$$$$$$$$$$$$$$$$$$$$$$$$$$$$$$$$$$$$$$$$$$$$$$$$$
    # START ACCESSORS
    # $$$$$$$$$$$$$$$$$$$$$$$$$$$$$$$$$$$$$$$$$$$$$$$$$$$$$$$$$$$$$$$$$$$$$$$$$$$$$$$$$$$$$$$$$$$$$$$$$$$$$$$$$$$$$$$$$$
    # $$$$$$$$$$$$$$$$$$$$$$$$$$$$$$$$$$$$$$$$$$$$$$$$$$$$$$$$$$$$$$$$$$$$$$$$$$$$$$$$$$$$$$$$$$$$$$$$$$$$$$$$$$$$$$$$$$

    # ==================================================================================================================
    # ==================================================================================================================
    # FRONT TAB
    # ==================================================================================================================
    # ==================================================================================================================

    @property
    def user_file(self):
        return self.user_file_line_edit.text()

    @user_file.setter
    def user_file(self, val):
        self.user_file_line_edit.setText(val)

    @property
    def batch_file(self):
        return self.batch_line_edit.text()

    @batch_file.setter
    def batch_file(self, val):
        self.batch_line_edit.setText(val)

    # -----------------------------------------------------------------
    # Save Options
    # -----------------------------------------------------------------
    @property
    def save_types(self) -> SaveOptions:
        selected_options = SaveOptions()
        selected_options.can_sas_1d = self.can_sas_checkbox.isChecked()
        selected_options.nxs_can_sas =  self.nx_can_sas_checkbox.isChecked()
        selected_options.rkh = self.rkh_checkbox.isChecked()
        return selected_options

    @save_types.setter
    def save_types(self, values: SaveOptions):
        self.can_sas_checkbox.setChecked(values.can_sas_1d)
        self.nx_can_sas_checkbox.setChecked(values.nxs_can_sas)
        self.rkh_checkbox.setChecked(values.rkh)

    @property
    def zero_error_free(self):
        return self.save_zero_error_free.isChecked()

    @zero_error_free.setter
    def zero_error_free(self, value):
        self.save_zero_error_free.setChecked(value)

    @property
    def save_can(self):
        return self.save_can_checkBox.isChecked()

    @save_can.setter
    def save_can(self, value):
        self._on_save_can_clicked(value)

    @property
    def progress_bar_minimum(self):
        return self.batch_progress_bar.minimum()

    @progress_bar_minimum.setter
    def progress_bar_minimum(self, value):
        self.batch_progress_bar.setMinimum(value)

    @property
    def progress_bar_maximum(self):
        return self.batch_progress_bar.maximum()

    @progress_bar_maximum.setter
    def progress_bar_maximum(self, value):
        self.batch_progress_bar.setMaximum(value)

    @property
    def progress_bar_value(self):
        return self.batch_progress_bar.value()

    @progress_bar_value.setter
    def progress_bar_value(self, progress):
        self.batch_progress_bar.setValue(progress)

    # -----------------------------------------------------------------
    # Global options
    # -----------------------------------------------------------------
    @property
    def use_optimizations(self):
        return self.use_optimizations_checkbox.isChecked()

    @use_optimizations.setter
    def use_optimizations(self, value):
        self.use_optimizations_checkbox.setChecked(value)

    @property
    def plot_results(self):
        return self.plot_results_checkbox.isChecked()

    @plot_results.setter
    def plot_results(self, value):
        self.plot_results_checkbox.setChecked(value)

    @property
    def output_mode(self):
        if self.output_mode_memory_radio_button.isChecked():
            return OutputMode.PUBLISH_TO_ADS
        elif self.output_mode_file_radio_button.isChecked():
            return OutputMode.SAVE_TO_FILE
        elif self.output_mode_both_radio_button.isChecked():
            return OutputMode.BOTH
        else:
            self.gui_logger.warning(
                "The output format was not specified. Defaulting to saving to memory only.")
            return OutputMode.PUBLISH_TO_ADS

    @output_mode.setter
    def output_mode(self, value):
        self._check_output_mode(value)
        try:
            set_setting(self.__generic_settings, self.__output_mode_key, value.value)
        except RuntimeError:
            pass

    @property
    def compatibility_mode(self):
        return self.event_binning_group_box.isChecked()

    @compatibility_mode.setter
    def compatibility_mode(self, value):
        self.event_binning_group_box.setChecked(value)

    @property
    def event_slice_optimisation(self):
        return self.event_slice_optimisation_checkbox.isChecked()

    @event_slice_optimisation.setter
    def event_slice_optimisation(self, value):
        self.event_slice_optimisation_checkbox.setChecked(value)

    @property
    def instrument(self):
        return get_instrument_from_gui_selection(self.instrument_type.text())

    @instrument.setter
    def instrument(self, value):
        assert (isinstance(value, Enum)), \
            "Expected InstrumentEnum, got %r" % value
        instrument_string = value.value
        self.instrument_type.setText("{}".format(instrument_string))
        self._instrument_changed()

    # ==================================================================================================================
    # ==================================================================================================================
    # General TAB
    # ==================================================================================================================
    # ==================================================================================================================

    # ------------------------------------------------------------------------------------------------------------------
    # General group
    # ------------------------------------------------------------------------------------------------------------------
    @property
    def reduction_dimensionality(self) -> ReductionDimensionality:
        return ReductionDimensionality.ONE_DIM if self.reduction_dimensionality_1D.isChecked() \
            else ReductionDimensionality.TWO_DIM

    @reduction_dimensionality.setter
    def reduction_dimensionality(self, value: ReductionDimensionality):
        is_1d = value is ReductionDimensionality.ONE_DIM
        self.reduction_dimensionality_1D.setChecked(is_1d)
        self.reduction_dimensionality_2D.setChecked(not is_1d)

    @property
    def reduction_mode(self):
        reduction_mode_as_string = self.reduction_mode_combo_box.currentText()
        return get_reduction_mode_from_gui_selection(reduction_mode_as_string)

    @reduction_mode.setter
    def reduction_mode(self, value):
        # There are two types of values that can be passed:
        # String: we look for string and we set it
        # Convert the value to the correct GUI string

        # Set the correct selection of reduction modes which are available
        reduction_mode_list = get_reduction_mode_strings_for_gui(self.instrument)
        self.set_reduction_modes(reduction_mode_list)

        reduction_mode_as_string = get_string_for_gui_from_reduction_mode(value, self.instrument)
        if reduction_mode_as_string:
            index = self.reduction_mode_combo_box.findText(reduction_mode_as_string)
            if index != -1:
                self.reduction_mode_combo_box.setCurrentIndex(index)

    def set_reduction_modes(self, reduction_mode_list):
        current_index = self.reduction_mode_combo_box.currentIndex()
        self.reduction_mode_combo_box.clear()
        for element in reduction_mode_list:
            self.reduction_mode_combo_box.addItem(element)
        if current_index != -1:
            self.reduction_mode_combo_box.setCurrentIndex(current_index)

    @property
    def merge_scale(self):
        return self.get_simple_line_edit_field(line_edit="merged_scale_line_edit",
                                               expected_type=float)

    @merge_scale.setter
    def merge_scale(self, value):
        if value is not None:
            self.update_simple_line_edit_field(line_edit="merged_scale_line_edit", value=value)

    @property
    def merge_shift(self):
        return self.get_simple_line_edit_field(line_edit="merged_shift_line_edit",
                                               expected_type=float)

    @merge_shift.setter
    def merge_shift(self, value):
        if value is not None:
            self.update_simple_line_edit_field(line_edit="merged_shift_line_edit", value=value)

    @property
    def merge_scale_fit(self):
        return self.merged_scale_use_fit_check_box.isChecked()

    @merge_scale_fit.setter
    def merge_scale_fit(self, value):
        self.merged_scale_use_fit_check_box.setChecked(value)

    @property
    def merge_shift_fit(self):
        return self.merged_shift_use_fit_check_box.isChecked()

    @merge_shift_fit.setter
    def merge_shift_fit(self, value):
        self.merged_shift_use_fit_check_box.setChecked(value)

    @property
    def merge_q_range_start(self):
        return self.get_simple_line_edit_field(line_edit="merged_q_range_start_line_edit",
                                               expected_type=float)

    @merge_q_range_start.setter
    def merge_q_range_start(self, value):
        if value is not None:
            self.update_simple_line_edit_field(line_edit="merged_q_range_start_line_edit",
                                               value=value)

    @property
    def merge_q_range_stop(self):
        return self.get_simple_line_edit_field(line_edit="merged_q_range_stop_line_edit",
                                               expected_type=float)

    @merge_q_range_stop.setter
    def merge_q_range_stop(self, value):
        if value is not None:
            self.update_simple_line_edit_field(line_edit="merged_q_range_stop_line_edit",
                                               value=value)

    @property
    def merge_mask(self):
        return self.merge_mask_check_box.isChecked()

    @merge_mask.setter
    def merge_mask(self, value):
        self.merge_mask_check_box.setChecked(value)

    @property
    def merge_max(self):
        return self.get_simple_line_edit_field(line_edit="merged_max_line_edit",
                                               expected_type=float)

    @merge_max.setter
    def merge_max(self, value):
        if value is not None:
            self.update_simple_line_edit_field(line_edit="merged_max_line_edit", value=value)

    @property
    def merge_min(self):
        return self.get_simple_line_edit_field(line_edit="merged_min_line_edit",
                                               expected_type=float)

    @merge_min.setter
    def merge_min(self, value):
        if value is not None:
            self.update_simple_line_edit_field(line_edit="merged_min_line_edit", value=value)

    # ------------------------------------------------------------------------------------------------------------------
    # Event slices group
    # ------------------------------------------------------------------------------------------------------------------
    @property
    def event_slices(self):
        return str(self.slice_event_line_edit.text())

    @event_slices.setter
    def event_slices(self, value):
        self.slice_event_line_edit.setText(value)

    # ------------------------------------------------------------------------------------------------------------------
    # Event slices group
    # ------------------------------------------------------------------------------------------------------------------
    @property
    def event_binning(self):
        return str(self.event_binning_line_edit.text())

    @event_binning.setter
    def event_binning(self, value):
        self.event_binning_line_edit.setText(value)

    # ------------------------------------------------------------------------------------------------------------------
    # Wavelength Group
    # ------------------------------------------------------------------------------------------------------------------
    @property
    def wavelength_step_type(self):
        step_type_as_string = self.wavelength_step_type_combo_box.currentText()
        return RangeStepType(step_type_as_string)

    @wavelength_step_type.setter
    def wavelength_step_type(self, value):
        self.update_gui_combo_box(value=value, expected_type=RangeStepType,
                                  combo_box="wavelength_step_type_combo_box")

    @property
    def wavelength_min(self):
        return self.get_simple_line_edit_field(line_edit="wavelength_min_line_edit",
                                               expected_type=float)

    @wavelength_min.setter
    def wavelength_min(self, value):
        self.update_simple_line_edit_field(line_edit="wavelength_min_line_edit", value=value)

    @property
    def wavelength_max(self):
        return self.get_simple_line_edit_field(line_edit="wavelength_max_line_edit",
                                               expected_type=float)

    @wavelength_max.setter
    def wavelength_max(self, value):
        self.update_simple_line_edit_field(line_edit="wavelength_max_line_edit", value=value)

    @property
    def wavelength_step(self):
        return self.get_simple_line_edit_field(line_edit="wavelength_step_line_edit",
                                               expected_type=float)

    @wavelength_step.setter
    def wavelength_step(self, value):
        self.update_simple_line_edit_field(line_edit="wavelength_step_line_edit", value=value)

    @property
    def wavelength_range(self):
        return str(self.wavelength_slices_line_edit.text())

    @wavelength_range.setter
    def wavelength_range(self, value):
        self.wavelength_slices.setText(value)

    # ------------------------------------------------------------------------------------------------------------------
    # Scale Group
    # ------------------------------------------------------------------------------------------------------------------
    @property
    def absolute_scale(self):
        return self.get_simple_line_edit_field(line_edit="absolute_scale_line_edit",
                                               expected_type=float)

    @absolute_scale.setter
    def absolute_scale(self, value):
        self.update_simple_line_edit_field(line_edit="absolute_scale_line_edit", value=value)

    @property
    def z_offset(self):
        return self.get_simple_line_edit_field(line_edit="z_offset_line_edit", expected_type=float)

    @z_offset.setter
    def z_offset(self, value):
        self.update_simple_line_edit_field(line_edit="z_offset_line_edit", value=value)

    # ==================================================================================================================
    # ==================================================================================================================
    # ADJUSTMENT TAB
    # ==================================================================================================================
    # ==================================================================================================================

    # ------------------------------------------------------------------------------------------------------------------
    # Monitor normalization
    # ------------------------------------------------------------------------------------------------------------------
    @property
    def normalization_incident_monitor(self):
        return self.get_simple_line_edit_field(line_edit="monitor_normalization_line_edit",
                                               expected_type=int)

    @normalization_incident_monitor.setter
    def normalization_incident_monitor(self, value):
        self.update_simple_line_edit_field(line_edit="monitor_normalization_line_edit", value=value)

    @property
    def normalization_interpolate(self):
        return self.monitor_normalization_interpolating_rebin_check_box.isChecked()

    @normalization_interpolate.setter
    def normalization_interpolate(self, value):
        self.monitor_normalization_interpolating_rebin_check_box.setChecked(value)

    # ------------------------------------------------------------------------------------------------------------------
    # Transmission
    # ------------------------------------------------------------------------------------------------------------------
    @property
    def transmission_incident_monitor(self):
        return self.get_simple_line_edit_field(line_edit="transmission_line_edit",
                                               expected_type=int)

    @transmission_incident_monitor.setter
    def transmission_incident_monitor(self, value):
        self.update_simple_line_edit_field(line_edit="transmission_line_edit", value=value)

    @property
    def transmission_interpolate(self):
        return self.transmission_interpolating_rebin_check_box.isChecked()

    @transmission_interpolate.setter
    def transmission_interpolate(self, value):
        self.transmission_interpolating_rebin_check_box.setChecked(value)

    @property
    def transmission_roi_files(self):
        return self.get_simple_line_edit_field(line_edit="transmission_roi_files_line_edit",
                                               expected_type=str)

    @transmission_roi_files.setter
    def transmission_roi_files(self, value):
        self.update_simple_line_edit_field(line_edit="transmission_roi_files_line_edit",
                                           value=value)

    @property
    def transmission_mask_files(self):
        return self.get_simple_line_edit_field(line_edit="transmission_mask_files_line_edit",
                                               expected_type=str)

    @transmission_mask_files.setter
    def transmission_mask_files(self, value):
        self.update_simple_line_edit_field(line_edit="transmission_mask_files_line_edit",
                                           value=value)

    @property
    def transmission_radius(self):
        return self.get_simple_line_edit_field(line_edit="transmission_radius_line_edit",
                                               expected_type=float)

    @transmission_radius.setter
    def transmission_radius(self, value):
        self.update_simple_line_edit_field(line_edit="transmission_radius_line_edit", value=value)

    @property
    def transmission_monitor(self):
        return self.get_simple_line_edit_field(line_edit="transmission_monitor_line_edit",
                                               expected_type=int)

    @transmission_monitor.setter
    def transmission_monitor(self, value):
        self.update_simple_line_edit_field(line_edit="transmission_monitor_line_edit", value=value)

    @property
    def transmission_mn_4_shift(self):
        return self.get_simple_line_edit_field(line_edit="transmission_mn_4_shift_line_edit",
                                               expected_type=float)

    @transmission_mn_4_shift.setter
    def transmission_mn_4_shift(self, value):
        self.update_simple_line_edit_field(line_edit="transmission_mn_4_shift_line_edit", value=value)

    @property
    def transmission_mn_5_shift(self):
        return self.get_simple_line_edit_field(line_edit="transmission_mn_5_shift_line_edit",
                                               expected_type=float)

    @transmission_mn_5_shift.setter
    def transmission_mn_5_shift(self, value):
        self.update_simple_line_edit_field(line_edit="transmission_mn_5_shift_line_edit", value=value)

    # ------------------------------------------------------------------------------------------------------------------
    # Transmission fit
    # ------------------------------------------------------------------------------------------------------------------
    @property
    def transmission_sample_use_fit(self):
        return self.fit_sample_use_fit_check_box.isChecked()

    @transmission_sample_use_fit.setter
    def transmission_sample_use_fit(self, value):
        self.fit_sample_use_fit_check_box.setChecked(value)

    @property
    def transmission_can_use_fit(self):
        return self.fit_can_use_fit_check_box.isChecked()

    @transmission_can_use_fit.setter
    def transmission_can_use_fit(self, value):
        self.fit_can_use_fit_check_box.setChecked(value)

    @property
    def transmission_sample_fit_type(self):
        fit_type_as_string = self.fit_sample_fit_type_combo_box.currentText()
        try:
            return FitType(fit_type_as_string)
        except (RuntimeError, ValueError):
            return

    @transmission_sample_fit_type.setter
    def transmission_sample_fit_type(self, value):
        if value is None:
            self.fit_sample_fit_type_combo_box.setCurrentIndex(0)
        else:
            self.update_gui_combo_box(value=value, expected_type=FitType,
                                      combo_box="fit_sample_fit_type_combo_box")

    @property
    def transmission_can_fit_type(self):
        fit_type_as_string = self.fit_can_fit_type_combo_box.currentText()
        try:
            return FitType(fit_type_as_string)
        except (RuntimeError, ValueError):
            return None

    @transmission_can_fit_type.setter
    def transmission_can_fit_type(self, value):
        if value is None:
            self.fit_sample_fit_type_combo_box.setCurrentIndex(0)
        else:
            self.update_gui_combo_box(value=value, expected_type=FitType,
                                      combo_box="fit_can_fit_type_combo_box")

    @staticmethod
    def _set_polynomial_order(spin_box, value):
        minimum = spin_box.minimum()
        maximum = spin_box.maximum()
        if value < minimum or value > maximum:
            raise ValueError("The value for the polynomial order {} has "
                             "to be in the range of {} and {}".format(value, minimum, maximum))
        spin_box.setValue(value)

    @property
    def transmission_sample_polynomial_order(self):
        return self.fit_sample_polynomial_order_spin_box.value()

    @transmission_sample_polynomial_order.setter
    def transmission_sample_polynomial_order(self, value):
        self._set_polynomial_order(spin_box=self.fit_sample_polynomial_order_spin_box, value=value)

    @property
    def transmission_can_polynomial_order(self):
        return self.fit_can_polynomial_order_spin_box.value()

    @transmission_can_polynomial_order.setter
    def transmission_can_polynomial_order(self, value):
        self._set_polynomial_order(spin_box=self.fit_can_polynomial_order_spin_box, value=value)

    @property
    def transmission_sample_wavelength_min(self):
        return self.get_simple_line_edit_field(line_edit="fit_sample_wavelength_min_line_edit",
                                               expected_type=float)

    @transmission_sample_wavelength_min.setter
    def transmission_sample_wavelength_min(self, value):
        self.update_simple_line_edit_field(line_edit="fit_sample_wavelength_min_line_edit",
                                           value=value)

    @property
    def transmission_sample_wavelength_max(self):
        return self.get_simple_line_edit_field(line_edit="fit_sample_wavelength_max_line_edit",
                                               expected_type=float)

    @transmission_sample_wavelength_max.setter
    def transmission_sample_wavelength_max(self, value):
        self.update_simple_line_edit_field(line_edit="fit_sample_wavelength_max_line_edit",
                                           value=value)

    @property
    def transmission_can_wavelength_min(self):
        return self.get_simple_line_edit_field(line_edit="fit_can_wavelength_min_line_edit",
                                               expected_type=float)

    @transmission_can_wavelength_min.setter
    def transmission_can_wavelength_min(self, value):
        self.update_simple_line_edit_field(line_edit="fit_can_wavelength_min_line_edit",
                                           value=value)

    @property
    def transmission_can_wavelength_max(self):
        return self.get_simple_line_edit_field(line_edit="fit_can_wavelength_max_line_edit",
                                               expected_type=float)

    @transmission_can_wavelength_max.setter
    def transmission_can_wavelength_max(self, value):
        self.update_simple_line_edit_field(line_edit="fit_can_wavelength_max_line_edit",
                                           value=value)

    @property
    def transmission_sample_use_wavelength(self):
        return self.fit_sample_wavelength_combo_box.isChecked()

    @transmission_sample_use_wavelength.setter
    def transmission_sample_use_wavelength(self, value):
        self.fit_sample_wavelength_combo_box.setChecked(value)

    @property
    def transmission_can_use_wavelength(self):
        return self.fit_can_wavelength_combo_box.isChecked()

    @transmission_can_use_wavelength.setter
    def transmission_can_use_wavelength(self, value):
        self.fit_can_wavelength_combo_box.setChecked(value)

    # ------------------------------------------------------------------------------------------------------------------
    # Wavelength- and pixel-adjustment files
    # ------------------------------------------------------------------------------------------------------------------
    @property
    def pixel_adjustment_det_1(self):
        return self.get_simple_line_edit_field(line_edit="pixel_adjustment_det_1_line_edit",
                                               expected_type=str)

    @pixel_adjustment_det_1.setter
    def pixel_adjustment_det_1(self, value):
        self.update_simple_line_edit_field(line_edit="pixel_adjustment_det_1_line_edit",
                                           value=value)

    @property
    def pixel_adjustment_det_2(self):
        return self.get_simple_line_edit_field(line_edit="pixel_adjustment_det_2_line_edit",
                                               expected_type=str)

    @pixel_adjustment_det_2.setter
    def pixel_adjustment_det_2(self, value):
        self.update_simple_line_edit_field(line_edit="pixel_adjustment_det_2_line_edit",
                                           value=value)

    @property
    def wavelength_adjustment_det_1(self):
        return self.get_simple_line_edit_field(line_edit="wavelength_adjustment_det_1_line_edit",
                                               expected_type=str)

    @wavelength_adjustment_det_1.setter
    def wavelength_adjustment_det_1(self, value):
        self.update_simple_line_edit_field(line_edit="wavelength_adjustment_det_1_line_edit",
                                           value=value)

    @property
    def wavelength_adjustment_det_2(self):
        return self.get_simple_line_edit_field(line_edit="wavelength_adjustment_det_2_line_edit",
                                               expected_type=str)

    @wavelength_adjustment_det_2.setter
    def wavelength_adjustment_det_2(self, value):
        self.update_simple_line_edit_field(line_edit="wavelength_adjustment_det_2_line_edit",
                                           value=value)

    # ==================================================================================================================
    # ==================================================================================================================
    # Q TAB
    # ==================================================================================================================
    # ==================================================================================================================

    # ------------------------------------------------------------------------------------------------------------------
    # Q limit
    # ------------------------------------------------------------------------------------------------------------------
    @property
    def q_1d_min_or_rebin_string(self):
        gui_element = self.q_1d_min_line_edit
        value_as_string = gui_element.text()
        if not value_as_string:
            return None
        try:
            value = float(value_as_string)
        except ValueError:
            value = value_as_string
        return value

    @q_1d_min_or_rebin_string.setter
    def q_1d_min_or_rebin_string(self, value):
        self.update_simple_line_edit_field(line_edit="q_1d_min_line_edit", value=value)

    @property
    def q_1d_max(self):
        return self.get_simple_line_edit_field(line_edit="q_1d_max_line_edit", expected_type=float)

    @q_1d_max.setter
    def q_1d_max(self, value):
        self.update_simple_line_edit_field(line_edit="q_1d_max_line_edit", value=value)

    @property
    def q_1d_step(self):
        return self.get_simple_line_edit_field(line_edit="q_1d_step_line_edit", expected_type=float)

    @q_1d_step.setter
    def q_1d_step(self, value):
        self.update_simple_line_edit_field(line_edit="q_1d_step_line_edit", value=value)

    @property
    def q_1d_step_type(self):
        q_1d_step_type_as_string = self.q_1d_step_type_combo_box.currentText()
        # Hedge for trying to read out
        try:
            return RangeStepType(q_1d_step_type_as_string)
        except ValueError:
            return None

    @q_1d_step_type.setter
    def q_1d_step_type(self, value):
        if value is None:
            # Set to the default
            self.q_1d_step_type_combo_box.setCurrentIndex(0)
        else:
            self.update_gui_combo_box(value=value, expected_type=RangeStepType,
                                      combo_box="q_1d_step_type_combo_box")
            # Set the list
            if isinstance(value, list):
                gui_element = self.q_1d_step_type_combo_box
                gui_element.clear()
                value.append(self.VARIABLE)
                for element in value:
                    self._add_list_element_to_combo_box(gui_element=gui_element, element=element)

    @property
    def q_xy_max(self):
        return self.get_simple_line_edit_field(line_edit="q_xy_max_line_edit", expected_type=float)

    @q_xy_max.setter
    def q_xy_max(self, value):
        self.update_simple_line_edit_field(line_edit="q_xy_max_line_edit", value=value)

    @property
    def q_xy_step(self):
        return self.get_simple_line_edit_field(line_edit="q_xy_step_line_edit", expected_type=float)

    @q_xy_step.setter
    def q_xy_step(self, value):
        self.update_simple_line_edit_field(line_edit="q_xy_step_line_edit", value=value)

    @property
    def q_xy_step_type(self):
        q_xy_step_type_as_string = self.q_xy_step_type_combo_box.currentText()
        try:
            return RangeStepType(q_xy_step_type_as_string)
        except ValueError:
            return None

    @q_xy_step_type.setter
    def q_xy_step_type(self, value):
        if value is None:
            # Set to the default
            self.q_xy_step_type_combo_box.setCurrentIndex(0)
        else:
            self.update_gui_combo_box(value=value, expected_type=RangeStepType,
                                      combo_box="q_xy_step_type_combo_box")

            if isinstance(value, list):
                gui_element = self.q_xy_step_type_combo_box
                gui_element.clear()
                for element in value:
                    self._add_list_element_to_combo_box(gui_element=gui_element, element=element)

    # ------------------------------------------------------------------------------------------------------------------
    # Gravity
    # ------------------------------------------------------------------------------------------------------------------
    @property
    def gravity_extra_length(self):
        return self.get_simple_line_edit_field(line_edit="gravity_extra_length_line_edit",
                                               expected_type=float)

    @gravity_extra_length.setter
    def gravity_extra_length(self, value):
        self.update_simple_line_edit_field(line_edit="gravity_extra_length_line_edit", value=value)

    @property
    def gravity_on_off(self):
        return self.gravity_group_box.isChecked()

    @gravity_on_off.setter
    def gravity_on_off(self, value):
        self.gravity_group_box.setChecked(value)

    # ------------------------------------------------------------------------------------------------------------------
    # Q Resolution
    # ------------------------------------------------------------------------------------------------------------------
    def _get_q_resolution_aperture(self, current_index, line_edit):
        if self.q_resolution_shape_combo_box.currentIndex() == current_index:
            return self.get_simple_line_edit_field(line_edit=line_edit, expected_type=float)
        else:
            return ""

    @property
    def use_q_resolution(self):
        return self.q_resolution_group_box.isChecked()

    @use_q_resolution.setter
    def use_q_resolution(self, value):
        self.q_resolution_group_box.setChecked(value)

    @property
    def q_resolution_source_a(self):
        # We expected a current index 0 (since this is a circular aperture)
        return self._get_q_resolution_aperture(current_index=0,
                                               line_edit="q_resolution_source_a_line_edit")

    @q_resolution_source_a.setter
    def q_resolution_source_a(self, value):
        self.update_simple_line_edit_field(line_edit="q_resolution_source_a_line_edit", value=value)

    @property
    def q_resolution_sample_a(self):
        return self._get_q_resolution_aperture(current_index=0,
                                               line_edit="q_resolution_sample_a_line_edit")

    @q_resolution_sample_a.setter
    def q_resolution_sample_a(self, value):
        self.update_simple_line_edit_field(line_edit="q_resolution_sample_a_line_edit", value=value)

    @property
    def q_resolution_source_h(self):
        return self._get_q_resolution_aperture(current_index=1,
                                               line_edit="q_resolution_source_h_line_edit")

    @q_resolution_source_h.setter
    def q_resolution_source_h(self, value):
        self.update_simple_line_edit_field(line_edit="q_resolution_source_h_line_edit", value=value)

    @property
    def q_resolution_sample_h(self):
        return self._get_q_resolution_aperture(current_index=1,
                                               line_edit="q_resolution_sample_h_line_edit")

    @q_resolution_sample_h.setter
    def q_resolution_sample_h(self, value):
        self.update_simple_line_edit_field(line_edit="q_resolution_sample_h_line_edit", value=value)

    @property
    def q_resolution_source_w(self):
        return self._get_q_resolution_aperture(current_index=1,
                                               line_edit="q_resolution_source_w_line_edit")

    @q_resolution_source_w.setter
    def q_resolution_source_w(self, value):
        self.update_simple_line_edit_field(line_edit="q_resolution_source_w_line_edit", value=value)

    @property
    def q_resolution_sample_w(self):
        return self._get_q_resolution_aperture(current_index=1,
                                               line_edit="q_resolution_sample_w_line_edit")

    @q_resolution_sample_w.setter
    def q_resolution_sample_w(self, value):
        self.update_simple_line_edit_field(line_edit="q_resolution_sample_w_line_edit", value=value)

    @property
    def q_resolution_delta_r(self):
        return self.get_simple_line_edit_field(line_edit="q_resolution_delta_r_line_edit",
                                               expected_type=float)

    @q_resolution_delta_r.setter
    def q_resolution_delta_r(self, value):
        self.update_simple_line_edit_field(line_edit="q_resolution_delta_r_line_edit", value=value)

    @property
    def q_resolution_collimation_length(self):
        return self.get_simple_line_edit_field(
            line_edit="q_resolution_collimation_length_line_edit",
            expected_type=float)

    @q_resolution_collimation_length.setter
    def q_resolution_collimation_length(self, value):
        self.update_simple_line_edit_field(line_edit="q_resolution_collimation_length_line_edit",
                                           value=value)

    @property
    def q_resolution_moderator_file(self):
        return self.get_simple_line_edit_field(line_edit="q_resolution_moderator_file_line_edit",
                                               expected_type=str)

    @q_resolution_moderator_file.setter
    def q_resolution_moderator_file(self, value):
        self.update_simple_line_edit_field(line_edit="q_resolution_moderator_file_line_edit",
                                           value=value)

    @property
    def r_cut(self):
        return self.get_simple_line_edit_field(line_edit="r_cut_line_edit",
                                               expected_type=float)

    @r_cut.setter
    def r_cut(self, value):
        self.update_simple_line_edit_field(line_edit="r_cut_line_edit", value=value)

    @property
    def w_cut(self):
        return self.get_simple_line_edit_field(line_edit="w_cut_line_edit",
                                               expected_type=float)

    @w_cut.setter
    def w_cut(self, value):
        self.update_simple_line_edit_field(line_edit="w_cut_line_edit", value=value)

    # ==================================================================================================================
    # ==================================================================================================================
    # MASK TAB
    # ==================================================================================================================
    # ==================================================================================================================

    # ------------------------------------------------------------------------------------------------------------------
    # Phi Limit
    # ------------------------------------------------------------------------------------------------------------------
    @property
    def phi_limit_min(self):
        return self.get_simple_line_edit_field(line_edit="phi_limit_min_line_edit",
                                               expected_type=float)

    @phi_limit_min.setter
    def phi_limit_min(self, value):
        self.update_simple_line_edit_field(line_edit="phi_limit_min_line_edit", value=value)

    @property
    def phi_limit_max(self):
        return self.get_simple_line_edit_field(line_edit="phi_limit_max_line_edit",
                                               expected_type=float)

    @phi_limit_max.setter
    def phi_limit_max(self, value):
        self.update_simple_line_edit_field(line_edit="phi_limit_max_line_edit", value=value)

    @property
    def phi_limit_use_mirror(self):
        return self.phi_limit_use_mirror_check_box.isChecked()

    @phi_limit_use_mirror.setter
    def phi_limit_use_mirror(self, value):
        self.phi_limit_use_mirror_check_box.setChecked(value)

    # ------------------------------------------------------------------------------------------------------------------
    # Radius Limit
    # ------------------------------------------------------------------------------------------------------------------
    @property
    def radius_limit_min(self):
        return self.get_simple_line_edit_field(line_edit="radius_limit_min_line_edit",
                                               expected_type=float)

    @radius_limit_min.setter
    def radius_limit_min(self, value):
        self.update_simple_line_edit_field(line_edit="radius_limit_min_line_edit", value=value)

    @property
    def radius_limit_max(self):
        return self.get_simple_line_edit_field(line_edit="radius_limit_max_line_edit",
                                               expected_type=float)

    @radius_limit_max.setter
    def radius_limit_max(self, value):
        self.update_simple_line_edit_field(line_edit="radius_limit_max_line_edit", value=value)

    # $$$$$$$$$$$$$$$$$$$$$$$$$$$$$$$$$$$$$$$$$$$$$$$$$$$$$$$$$$$$$$$$$$$$$$$$$$$$$$$$$$$$$$$$$$$$$$$$$$$$$$$$$$$$$$$$$$
    # $$$$$$$$$$$$$$$$$$$$$$$$$$$$$$$$$$$$$$$$$$$$$$$$$$$$$$$$$$$$$$$$$$$$$$$$$$$$$$$$$$$$$$$$$$$$$$$$$$$$$$$$$$$$$$$$$$
    # END ACCESSORS
    # $$$$$$$$$$$$$$$$$$$$$$$$$$$$$$$$$$$$$$$$$$$$$$$$$$$$$$$$$$$$$$$$$$$$$$$$$$$$$$$$$$$$$$$$$$$$$$$$$$$$$$$$$$$$$$$$$$
    # $$$$$$$$$$$$$$$$$$$$$$$$$$$$$$$$$$$$$$$$$$$$$$$$$$$$$$$$$$$$$$$$$$$$$$$$$$$$$$$$$$$$$$$$$$$$$$$$$$$$$$$$$$$$$$$$$$

    def _attach_validators(self):
        # Setup the list of validators
        double_validator = QDoubleValidator()
        positive_double_validator = QDoubleValidator()
        positive_double_validator.setBottom(0.0)
        positive_integer_validator = QIntValidator()
        positive_integer_validator.setBottom(1)

        # -------------------------------
        # General tab
        # -------------------------------
        self.merged_shift_line_edit.setValidator(double_validator)
        self.merged_scale_line_edit.setValidator(double_validator)
        self.merged_q_range_start_line_edit.setValidator(double_validator)
        self.merged_q_range_stop_line_edit.setValidator(double_validator)
        self.merged_max_line_edit.setValidator(double_validator)
        self.merged_min_line_edit.setValidator(double_validator)

        self.wavelength_min_line_edit.setValidator(positive_double_validator)
        self.wavelength_max_line_edit.setValidator(positive_double_validator)
        self.wavelength_step_line_edit.setValidator(positive_double_validator)

        self.absolute_scale_line_edit.setValidator(double_validator)
        self.z_offset_line_edit.setValidator(double_validator)

        # --------------------------------
        # Adjustment tab
        # --------------------------------
        self.monitor_normalization_line_edit.setValidator(positive_integer_validator)
        self.transmission_line_edit.setValidator(positive_integer_validator)
        self.transmission_monitor_line_edit.setValidator(positive_integer_validator)
        self.transmission_radius_line_edit.setValidator(positive_double_validator)
        self.transmission_mn_4_shift_line_edit.setValidator(double_validator)
        self.transmission_mn_5_shift_line_edit.setValidator(double_validator)

        self.fit_sample_wavelength_min_line_edit.setValidator(positive_double_validator)
        self.fit_sample_wavelength_max_line_edit.setValidator(positive_double_validator)
        self.fit_can_wavelength_min_line_edit.setValidator(positive_double_validator)
        self.fit_can_wavelength_max_line_edit.setValidator(positive_double_validator)

        # --------------------------------
        # Q tab
        # --------------------------------
        self.q_1d_min_line_edit.setValidator(double_validator)
        self.q_1d_max_line_edit.setValidator(double_validator)
        self.q_1d_step_line_edit.setValidator(positive_double_validator)
        self.q_xy_max_line_edit.setValidator(
            positive_double_validator)  # Yes, this should be positive!
        self.q_xy_step_line_edit.setValidator(positive_double_validator)

        self.r_cut_line_edit.setValidator(positive_double_validator)
        self.w_cut_line_edit.setValidator(positive_double_validator)

        self.gravity_extra_length_line_edit.setValidator(double_validator)

        self.q_resolution_source_a_line_edit.setValidator(positive_double_validator)
        self.q_resolution_sample_a_line_edit.setValidator(positive_double_validator)
        self.q_resolution_source_h_line_edit.setValidator(positive_double_validator)
        self.q_resolution_sample_h_line_edit.setValidator(positive_double_validator)
        self.q_resolution_source_w_line_edit.setValidator(positive_double_validator)
        self.q_resolution_sample_w_line_edit.setValidator(positive_double_validator)
        self.q_resolution_delta_r_line_edit.setValidator(positive_double_validator)
        self.q_resolution_collimation_length_line_edit.setValidator(double_validator)

    def reset_all_fields_to_default(self):
        # ------------------------------
        # General tab
        # ------------------------------
        self.reduction_dimensionality_1D.setChecked(True)
        self.reduction_mode_combo_box.setCurrentIndex(0)

        self.merged_q_range_start_line_edit.setText("")
        self.merged_q_range_stop_line_edit.setText("")
        self.merged_max_line_edit.setText("")
        self.merged_min_line_edit.setText("")
        self.merged_scale_line_edit.setText("")
        self.merged_shift_line_edit.setText("")
        self.merged_shift_use_fit_check_box.setChecked(False)
        self.merged_scale_use_fit_check_box.setChecked(False)

        self.event_binning_group_box.setChecked(False)
        self.slice_event_line_edit.setText("")
        self.event_binning_line_edit.setText("")

        self.wavelength_min_line_edit.setText("")
        self.wavelength_max_line_edit.setText("")
        self.wavelength_step_line_edit.setText("")
        self.wavelength_step_type_combo_box.setCurrentIndex(0)
        self.wavelength_slices_line_edit.setText("")

        self.absolute_scale_line_edit.setText("")
        self.z_offset_line_edit.setText("")

        # --------------------------------
        # Adjustment tab
        # --------------------------------
        self.monitor_normalization_line_edit.setText("")
        self.monitor_normalization_interpolating_rebin_check_box.setChecked(False)

        self.transmission_line_edit.setText("")
        self.transmission_interpolating_rebin_check_box.setChecked(False)
        self.transmission_target_combo_box.setCurrentIndex(0)
        self.transmission_monitor_line_edit.setText("")
        self.transmission_mn_4_shift_line_edit.setText("")
        self.transmission_mn_5_shift_line_edit.setText("")
        self.transmission_radius_line_edit.setText("")
        self.transmission_roi_files_line_edit.setText("")
        self.transmission_mask_files_line_edit.setText("")

        self.fit_selection_combo_box.setCurrentIndex(0)
        self.fit_sample_use_fit_check_box.setChecked(False)
        self.fit_sample_fit_type_combo_box.setCurrentIndex(0)
        self.fit_sample_polynomial_order_spin_box.setValue(2)
        self.fit_sample_wavelength_combo_box.setChecked(False)
        self.fit_sample_wavelength_min_line_edit.setText("")
        self.fit_sample_wavelength_max_line_edit.setText("")

        self.fit_can_use_fit_check_box.setChecked(False)
        self.fit_can_fit_type_combo_box.setCurrentIndex(0)
        self.fit_can_polynomial_order_spin_box.setValue(2)
        self.fit_can_wavelength_combo_box.setChecked(False)
        self.fit_can_wavelength_min_line_edit.setText("")
        self.fit_can_wavelength_max_line_edit.setText("")

        self.pixel_adjustment_det_1_line_edit.setText("")
        self.pixel_adjustment_det_2_line_edit.setText("")

        self.wavelength_adjustment_det_1_line_edit.setText("")
        self.wavelength_adjustment_det_2_line_edit.setText("")
        # --------------------------------
        # Q tab
        # --------------------------------

        self.radius_limit_min_line_edit.setText("")
        self.radius_limit_max_line_edit.setText("")

        self.phi_limit_min_line_edit.setText("-90")
        self.phi_limit_max_line_edit.setText("90")
        self.phi_limit_use_mirror_check_box.setChecked(True)

        self.wavelength_min_line_edit.setText("")
        self.wavelength_max_line_edit.setText("")
        self.wavelength_slices_line_edit.setText("")
        self.wavelength_step_line_edit.setText("")
        self.wavelength_step_type_combo_box.setCurrentIndex(0)

        self.r_cut_line_edit.setText("")
        self.w_cut_line_edit.setText("")

        self.q_1d_min_line_edit.setText("")
        self.q_1d_max_line_edit.setText("")
        self.q_1d_step_line_edit.setText("")
        self.q_1d_step_type_combo_box.setCurrentIndex(0)

        self.q_xy_max_line_edit.setText("")
        self.q_xy_step_line_edit.setText("")
        self.q_xy_step_type_combo_box.setCurrentIndex(0)

        self.gravity_group_box.setChecked(False)
        self.gravity_extra_length_line_edit.setText("")

        self.q_resolution_group_box.setChecked(False)
        self.q_resolution_shape_combo_box.setCurrentIndex(0)
        self.q_resolution_source_a_line_edit.setText("")
        self.q_resolution_sample_a_line_edit.setText("")
        self.q_resolution_source_h_line_edit.setText("")
        self.q_resolution_sample_h_line_edit.setText("")
        self.q_resolution_source_w_line_edit.setText("")
        self.q_resolution_sample_w_line_edit.setText("")
        self.q_resolution_delta_r_line_edit.setText("")
        self.q_resolution_collimation_length_line_edit.setText("")
        self.q_resolution_moderator_file_line_edit.setText("")

        self.mask_file_input_line_edit.setText("")

    # ----------------------------------------------------------------------------------------------
    # Table interaction
    # ----------------------------------------------------------------------------------------------

    def get_cell(self, row, column):
        row_location = self.row([row])
        value = self.data_processor_table.cellAt(row_location, column).contentText()
        return value

    def set_cell(self, value, row, column):
        value_as_str = str(value)
        cell = self.data_processor_table.cellAt(row, column)
        cell.setContentText(value_as_str)
        self.data_processor_table.setCellAt(row, column, cell)

    def change_row_color(self, color, row_index):
        row_location = self.row([row_index])
        cell_data = self.data_processor_table.cellsAt(row_location)
        for index, cell in enumerate(cell_data):
            cell.setBackgroundColor(color)
            self.data_processor_table.setCellAt(row_location, index, cell)

    def set_row_tooltip(self, tool_tip, row):
        if not tool_tip:
            tool_tip = ''

        row_location = self.row([row])
        cell_data = self.data_processor_table.cellsAt(row_location)
        for index, cell in enumerate(cell_data):
            cell.setToolTip(tool_tip)
            self.data_processor_table.setCellAt(row_location, index, cell)

    def get_selected_rows(self):
        row_locations = self.data_processor_table.selectedRowLocations()
        rows = [x.rowRelativeToParent() for x in row_locations]
        return rows

    def get_row(self, row_location):
        cell_data = self.data_processor_table.cellsAt(row_location)
        return [str(x.contentText()) for x in cell_data]

    def clear_table(self):
        self.data_processor_table.removeAllRows()

    def clear_selection(self):
        self.data_processor_table.clearSelection()

    def update_table_selection(self, row_locations):
        row_locations = [self.row([x]) for x in row_locations]
        self.data_processor_table.setSelectedRowLocations(row_locations)

    def add_row(self, row_entries):
        value = [self.cell(x) for x in self._convert_from_row_state(row_entries)]
        self.data_processor_table.appendChildRowOf(self.row([]), value)

    def remove_rows(self, rows):
        rows = [self.row([item]) for item in rows]
        self.data_processor_table.removeRows(rows)

    def add_empty_row(self):
        value = [self.cell('') for _ in self._column_index_map]
        self.data_processor_table.appendChildRowOf(self.row([]), value)

    def insert_empty_row(self, row_index):
        self.data_processor_table.insertChildRowOf(self.row([]), row_index)

    def set_hinting_line_edit_for_column(self, column, hint_strategy):
        self.data_processor_table.setHintsForColumn(column, hint_strategy)

    def _run_python_code(self, text):
        """
        Re-emits 'runPytonScript' signal
        """
        execute_script(text)

    def hide_period_columns(self):
        self.multi_period_check_box.setChecked(False)

        for col in self.MULTI_PERIOD_COLUMNS:
            self.data_processor_table.hideColumn(self._column_index_map[col])

    def show_period_columns(self):
        self.multi_period_check_box.setChecked(True)

        for col in self.MULTI_PERIOD_COLUMNS:
            self.data_processor_table.showColumn(self._column_index_map[col])

    def _convert_from_row_state(self, row_state_obj):
        assert isinstance(row_state_obj, RowEntries)
        array = ['' for _ in self._column_index_map]
        array[self._column_index_map["Can Direct"]] = row_state_obj.can_direct
        array[self._column_index_map["Can Scatter"]] = row_state_obj.can_scatter
        array[self._column_index_map["Can Transmission"]] = row_state_obj.can_transmission

        array[self._column_index_map["Sample Direct"]] = row_state_obj.sample_direct
        array[self._column_index_map["Sample Scatter"]] = row_state_obj.sample_scatter
        array[self._column_index_map["Sample Transmission"]] = row_state_obj.sample_transmission

        array[self._column_index_map["Options"]] = row_state_obj.options.get_displayed_text()
        array[self._column_index_map["Output Name"]] = row_state_obj.output_name
        array[self._column_index_map["User File"]] = row_state_obj.user_file

        array[self._column_index_map["Sample Height"]] = row_state_obj.sample_height

        sample_shape = row_state_obj.sample_shape.value if row_state_obj.sample_shape else ""
        array[self._column_index_map["Sample Shape"]] = sample_shape
        array[self._column_index_map["Sample Thickness"]] = row_state_obj.sample_thickness
        array[self._column_index_map["Sample Width"]] = row_state_obj.sample_width

        array[self._column_index_map["CDP"]] = row_state_obj.can_direct_period
        array[self._column_index_map["CSP"]] = row_state_obj.can_scatter_period
        array[self._column_index_map["CTP"]] = row_state_obj.can_transmission_period

        array[self._column_index_map["SDP"]] = row_state_obj.sample_direct_period
        array[self._column_index_map["SSP"]] = row_state_obj.sample_scatter_period
        array[self._column_index_map["STP"]] = row_state_obj.sample_transmission_period
        return array

    def _convert_to_row_state(self, row_array):
        entry = RowEntries()
        entry.can_direct = row_array[self._column_index_map["Can Direct"]]
        entry.can_scatter = row_array[self._column_index_map["Can Scatter"]]
        entry.can_transmission = row_array[self._column_index_map["Can Transmission"]]

        entry.sample_direct = row_array[self._column_index_map["Sample Direct"]]
        entry.sample_scatter = row_array[self._column_index_map["Sample Scatter"]]
        entry.sample_transmission = row_array[self._column_index_map["Sample Transmission"]]

        entry.output_name = row_array[self._column_index_map["Output Name"]]
        entry.user_file = row_array[self._column_index_map["User File"]]

        entry.sample_height = row_array[self._column_index_map["Sample Height"]]
        entry.sample_shape = row_array[self._column_index_map["Sample Shape"]]
        entry.sample_thickness = row_array[self._column_index_map["Sample Thickness"]]
        entry.sample_width = row_array[self._column_index_map["Sample Width"]]

        entry.can_direct_period = row_array[self._column_index_map["CDP"]]
        entry.can_scatter_period = row_array[self._column_index_map["CSP"]]
        entry.can_transmission_period = row_array[self._column_index_map["CTP"]]

        entry.sample_direct_period = row_array[self._column_index_map["SDP"]]
        entry.sample_scatter_period = row_array[self._column_index_map["SSP"]]
        entry.sample_transmission_period = row_array[self._column_index_map["STP"]]

        entry.options.set_user_options(row_array[self._column_index_map["Options"]])

        return entry

    def show_geometry(self):
        self.data_processor_table.showColumn(self._column_index_map["Sample Shape"])
        self.data_processor_table.showColumn(self._column_index_map["Sample Height"])
        self.data_processor_table.showColumn(self._column_index_map["Sample Width"])

    def hide_geometry(self):
        self.data_processor_table.hideColumn(self._column_index_map["Sample Shape"])
        self.data_processor_table.hideColumn(self._column_index_map["Sample Height"])
        self.data_processor_table.hideColumn(self._column_index_map["Sample Width"])

    def closeEvent(self, event):
        for child in self.children():
            if isinstance(child, SANSSaveOtherDialog):
                child.done(0)
        super(QMainWindow, self).closeEvent(event)<|MERGE_RESOLUTION|>--- conflicted
+++ resolved
@@ -35,11 +35,7 @@
 from ui.sans_isis.SANSSaveOtherWindow import SANSSaveOtherDialog
 from ui.sans_isis.modified_qt_field_factory import ModifiedQtFieldFactory
 
-<<<<<<< HEAD
-from ui.sans_isis.SansGuiObservable import SansGuiObservable
-=======
 from ui.sans_isis.sans_gui_observable import SansGuiObservable
->>>>>>> 91f5451b
 
 Ui_SansDataProcessorWindow, _ = load_ui(__file__, "sans_data_processor_window.ui")
 
@@ -229,12 +225,9 @@
         for save_checkbox in [self.can_sas_checkbox, self.nx_can_sas_checkbox, self.rkh_checkbox]:
             save_checkbox.clicked.connect(self._observable_items.save_options.notify_subscribers)
 
-<<<<<<< HEAD
-=======
         for reduction_checkboxes in [self.reduction_dimensionality_1D, self.reduction_dimensionality_2D]:
             reduction_checkboxes.clicked.connect(self._observable_items.reduction_dim.notify_subscribers)
 
->>>>>>> 91f5451b
     def get_observable(self) -> SansGuiObservable:
         return self._observable_items
 
