--- conflicted
+++ resolved
@@ -57,25 +57,20 @@
     {
       auto workspace = Mantid::API::WorkspaceFactory::Instance().createTable();
       auto session = Mantid::API::CatalogManager::Instance().getActiveSessions();
-<<<<<<< HEAD
-
-      if (!session.empty())
-      {
-        // Cast a catalog to a catalogInfoService to access downloading functionality.
-        auto catalogInfoService = boost::dynamic_pointer_cast<Mantid::API::ICatalogInfoService>(
-            Mantid::API::CatalogManager::Instance().getCatalog(session.front()->getSessionId()));
-        // Check if the catalog created supports publishing functionality.
-        if (!catalogInfoService) throw std::runtime_error("The catalog that you are using does not support publishing.");
-        // Populate the workspace with investigations that the user has CREATE access to.
-        workspace = catalogInfoService->getPublishInvestigations();
-      }
-=======
->>>>>>> b0d8ba39
 
       // We need to catch the exception to prevent a fatal error.
       try
       {
-        if (!session.empty()) Mantid::API::CatalogManager::Instance().getCatalog("")->myData(workspace);
+        if (!session.empty())
+        {
+          // Cast a catalog to a catalogInfoService to access downloading functionality.
+          auto catalogInfoService = boost::dynamic_pointer_cast<Mantid::API::ICatalogInfoService>(
+              Mantid::API::CatalogManager::Instance().getCatalog(session.front()->getSessionId()));
+          // Check if the catalog created supports publishing functionality.
+          if (!catalogInfoService) throw std::runtime_error("The catalog that you are using does not support publishing.");
+          // Populate the workspace with investigations that the user has CREATE access to.
+          workspace = catalogInfoService->getPublishInvestigations();
+        }
       }
       catch(std::runtime_error& e)
       {
@@ -84,34 +79,23 @@
 
       if (workspace->rowCount() > 0)
       {
-<<<<<<< HEAD
-        m_uiForm.investigationNumberCb->addItem(QString::fromStdString(workspace->getRef<std::string>("InvestigationID",row)));
-        // Add better tooltip for ease of use (much easier to recall the investigation if title and instrument are also provided).
-        m_uiForm.investigationNumberCb->setItemData(static_cast<int>(row),
-            QString::fromStdString("The title of the investigation is: \"" + workspace->getRef<std::string>("Title",row) +
-                                   "\".\nThe instrument of the investigation is: \"" + workspace->getRef<std::string>("Instrument",row)) + "\".",
-                                   Qt::ToolTipRole);
-        // Set the user role to the sessionID.
-        m_uiForm.investigationNumberCb->setItemData(static_cast<int>(row),
-            QString::fromStdString(workspace->getRef<std::string>("SessionID",row)),Qt::UserRole);
-=======
         // Populate the form with investigations that the user can publish to.
         for (size_t row = 0; row < workspace->rowCount(); row++)
         {
-          m_uiForm.investigationNumberCb->addItem(QString::fromStdString(workspace->cell<std::string>(row, 0)));
+          m_uiForm.investigationNumberCb->addItem(QString::fromStdString(workspace->getRef<std::string>("InvestigationID",row)));
           // Added tooltips to improve usability.
           m_uiForm.investigationNumberCb->setItemData(static_cast<int>(row),
-              QString::fromStdString("The title of the investigation is: \"" + workspace->cell<std::string>(row, 1) +
-                  "\".\nThe instrument of the investigation is: \"" + workspace->cell<std::string>(row, 2)) + "\".",Qt::ToolTipRole);
+            QString::fromStdString("The title of the investigation is: \"" + workspace->getRef<std::string>("Title",row) +
+              "\".\nThe instrument of the investigation is: \"" + workspace->getRef<std::string>("Instrument",row)) + "\".",
+              Qt::ToolTipRole);
           // Set the user role to the sessionID.
           m_uiForm.investigationNumberCb->setItemData(static_cast<int>(row),
-              QString::fromStdString(workspace->cell<std::string>(row, 7)),Qt::UserRole);
+            QString::fromStdString(workspace->getRef<std::string>("SessionID",row)),Qt::UserRole);
         }
       }
       else
       {
         disableDialog();
->>>>>>> b0d8ba39
       }
     }
 
