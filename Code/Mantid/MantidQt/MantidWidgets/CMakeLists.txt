set ( SRC_FILES
	src/AlgorithmSelectorWidget.cpp
	src/CatalogHelper.cpp
	src/CatalogSearch.cpp
	src/CatalogSelector.cpp
	src/CheckboxHeader.cpp
	src/DataSelector.cpp
	src/DiagResults.cpp
	src/FilenameDialogEditor.cpp
	src/FindDialog.cpp
	src/FindReplaceDialog.cpp
	src/FitPropertyBrowser.cpp
	src/FormulaDialogEditor.cpp
	src/FitOptionsBrowser.cpp
	src/FunctionBrowser.cpp
	src/HintingLineEdit.cpp
	src/InstrumentSelector.cpp
<<<<<<< HEAD
  src/MantidHelpWindow.cpp
=======
  src/IndirectInstrumentConfig.cpp
        src/MantidHelpWindow.cpp
>>>>>>> cd20b899
	src/MWDiag.cpp
	src/MWRunFiles.cpp
	src/MessageDisplay.cpp
	src/MultifitSetupDialog.cpp
	src/MuonFitPropertyBrowser.cpp
	src/MuonSequentialFitDialog.cpp
	src/PeakPicker.cpp
	src/ProcessingAlgoWidget.cpp
	src/PropertyHandler.cpp
	src/RangeSelector.cpp
	src/RenameParDialog.cpp
	src/SafeQwtPlot.cpp
	src/SaveWorkspaces.cpp
	src/ScriptEditor.cpp
	src/SelectFunctionDialog.cpp
	src/SelectWorkspacesDialog.cpp
	src/SequentialFitDialog.cpp
  src/SlicingAlgorithmDialog.cpp
	src/StringDialogEditor.cpp
	src/StringEditorFactory.cpp
	src/UserFunctionDialog.cpp
	src/WorkspaceEditorFactory.cpp
	src/WorkspaceSelector.cpp
        src/pqHelpWindow.cxx
	src/pythonCalc.cpp
	src/LineEditWithClear.cpp
)

# Header files with Q_OBJECT that qmake will "moc"
set ( MOC_FILES 
	  inc/MantidQtMantidWidgets/AlgorithmSelectorWidget.h
	  inc/MantidQtMantidWidgets/CheckboxHeader.h
	  inc/MantidQtMantidWidgets/DataSelector.h
    inc/MantidQtMantidWidgets/DiagResults.h
	inc/MantidQtMantidWidgets/FilenameDialogEditor.h
	inc/MantidQtMantidWidgets/FormulaDialogEditor.h
    inc/MantidQtMantidWidgets/FindReplaceDialog.h
    inc/MantidQtMantidWidgets/FindDialog.h
    inc/MantidQtMantidWidgets/FitPropertyBrowser.h
    inc/MantidQtMantidWidgets/FitOptionsBrowser.h
    inc/MantidQtMantidWidgets/FunctionBrowser.h
    inc/MantidQtMantidWidgets/HintingLineEdit.h
    inc/MantidQtMantidWidgets/CatalogSearch.h
    inc/MantidQtMantidWidgets/CatalogSelector.h
    inc/MantidQtMantidWidgets/InstrumentSelector.h
    inc/MantidQtMantidWidgets/IndirectInstrumentConfig.h
    inc/MantidQtMantidWidgets/MantidHelpWindow.h
    inc/MantidQtMantidWidgets/MessageDisplay.h
    inc/MantidQtMantidWidgets/MultifitSetupDialog.h
    inc/MantidQtMantidWidgets/MuonFitPropertyBrowser.h
    inc/MantidQtMantidWidgets/MuonSequentialFitDialog.h
    inc/MantidQtMantidWidgets/MWDiag.h
    inc/MantidQtMantidWidgets/MWRunFiles.h
    inc/MantidQtMantidWidgets/PeakPicker.h
    inc/MantidQtMantidWidgets/pqHelpWindow.h
    inc/MantidQtMantidWidgets/PropertyHandler.h
    inc/MantidQtMantidWidgets/ProcessingAlgoWidget.h
    inc/MantidQtMantidWidgets/pythonCalc.h
    inc/MantidQtMantidWidgets/RangeSelector.h
    inc/MantidQtMantidWidgets/RenameParDialog.h
    inc/MantidQtMantidWidgets/SafeQwtPlot.h
    inc/MantidQtMantidWidgets/SaveWorkspaces.h
    inc/MantidQtMantidWidgets/ScriptEditor.h
    inc/MantidQtMantidWidgets/SelectFunctionDialog.h
    inc/MantidQtMantidWidgets/SelectWorkspacesDialog.h
    inc/MantidQtMantidWidgets/SequentialFitDialog.h
    inc/MantidQtMantidWidgets/SlicingAlgorithmDialog.h
    inc/MantidQtMantidWidgets/StringDialogEditor.h
    inc/MantidQtMantidWidgets/StringEditorFactory.h
    inc/MantidQtMantidWidgets/UserFunctionDialog.h
    inc/MantidQtMantidWidgets/WorkspaceEditorFactory.h
    inc/MantidQtMantidWidgets/WorkspaceSelector.h
    inc/MantidQtMantidWidgets/LineEditWithClear.h
)

# Add the include files are NOT already in MOC_FILES
set ( INC_FILES
	${MOC_FILES}
	inc/MantidQtMantidWidgets/AlgorithmHintStrategy.h
	inc/MantidQtMantidWidgets/CatalogHelper.h
	inc/MantidQtMantidWidgets/WidgetDllOption.h
	inc/MantidQtMantidWidgets/HintStrategy.h
)

# QtDesigner UI files to process
set ( UI_FILES 
	  inc/MantidQtMantidWidgets/DataSelector.ui
    inc/MantidQtMantidWidgets/CatalogSearch.ui
    inc/MantidQtMantidWidgets/CatalogSelector.ui
    inc/MantidQtMantidWidgets/IndirectInstrumentConfig.ui
    inc/MantidQtMantidWidgets/MWDiag.ui
    inc/MantidQtMantidWidgets/MWRunFiles.ui
    inc/MantidQtMantidWidgets/MultifitSetupDialog.ui
    inc/MantidQtMantidWidgets/MuonSequentialFitDialog.ui
    inc/MantidQtMantidWidgets/ProcessingAlgoWidget.ui
    inc/MantidQtMantidWidgets/RenameParDialog.ui
    inc/MantidQtMantidWidgets/SelectFunctionDialog.ui
    inc/MantidQtMantidWidgets/SequentialFitDialog.ui
    inc/MantidQtMantidWidgets/SlicingAlgorithmDialog.ui
    inc/MantidQtMantidWidgets/UserFunctionDialog.ui
    inc/MantidQtMantidWidgets/pqHelpWindow.ui
)

# Python unit tests
set ( TEST_PY_FILES
  test/MWRunFilesTest.py
)

set ( TEST_FILES
  AlgorithmHintStrategyTest.h
)

find_package (Qt4 REQUIRED QtHelp QtWebKit QtNetwork QUIET)
include(${QT_USE_FILE})

include_directories ( ../../QtPropertyBrowser/src )
qt4_wrap_cpp ( MOCCED_FILES ${MOC_FILES} )

set ( ALL_SRC ${SRC_FILES} ${MOCCED_FILES} )

qt4_wrap_ui ( UI_HDRS ${UI_FILES} ) 

find_package ( QScintilla REQUIRED )
include_directories ( ${QSCINTILLA_INCLUDE_DIR} )
add_definitions ( -DQSCINTILLA_DLL )     # Will only have an effect on Windows (as is desired)


# For Windows:
add_definitions ( -DIN_MANTIDQT_MANTIDWIDGETS -DQT_QTPROPERTYBROWSER_IMPORT )
# Use a precompiled header where they are supported
enable_precompiled_headers( inc/MantidQtMantidWidgets/PrecompiledHeader.h ALL_SRC )
add_library ( MantidWidgets ${ALL_SRC} ${INC_FILES} ${UI_HDRS} )

target_link_libraries ( MantidWidgets MantidQtAPI QtPropertyBrowser 
    ${QT_LIBRARIES} ${QWT_LIBRARIES} 
    ${QSCINTILLA_LIBRARIES}
    )

###########################################################################
# Testing
###########################################################################

add_subdirectory ( test )

###########################################################################
# Installation settings
###########################################################################

install ( TARGETS MantidWidgets ${SYSTEM_PACKAGE_TARGET} DESTINATION ${LIB_DIR} )<|MERGE_RESOLUTION|>--- conflicted
+++ resolved
@@ -15,12 +15,8 @@
 	src/FunctionBrowser.cpp
 	src/HintingLineEdit.cpp
 	src/InstrumentSelector.cpp
-<<<<<<< HEAD
-  src/MantidHelpWindow.cpp
-=======
   src/IndirectInstrumentConfig.cpp
         src/MantidHelpWindow.cpp
->>>>>>> cd20b899
 	src/MWDiag.cpp
 	src/MWRunFiles.cpp
 	src/MessageDisplay.cpp
