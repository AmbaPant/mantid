<?xml version="1.0" encoding="UTF-8"?>
<ui version="4.0">
 <class>ConvertToEnergy</class>
 <widget class="QWidget" name="ConvertToEnergy">
  <property name="geometry">
   <rect>
    <x>0</x>
    <y>0</y>
    <width>621</width>
    <height>746</height>
   </rect>
  </property>
  <property name="windowTitle">
   <string>Convert To Energy Transfer</string>
  </property>
  <layout class="QVBoxLayout" name="verticalLayout_20">
   <property name="topMargin">
    <number>9</number>
   </property>
   <item>
    <widget class="QTabWidget" name="tabWidget">
     <property name="sizePolicy">
      <sizepolicy hsizetype="Expanding" vsizetype="Expanding">
       <horstretch>0</horstretch>
       <verstretch>0</verstretch>
      </sizepolicy>
     </property>
     <property name="styleSheet">
      <string notr="true"/>
     </property>
     <property name="currentIndex">
      <number>0</number>
     </property>
     <property name="iconSize">
      <size>
       <width>14</width>
       <height>14</height>
      </size>
     </property>
     <widget class="QWidget" name="tabEnergyTransfer">
      <attribute name="title">
       <string>Energy Transfer</string>
      </attribute>
      <layout class="QVBoxLayout" name="verticalLayout_2">
       <item>
        <layout class="QHBoxLayout" name="horizontalLayout_27">
         <property name="topMargin">
          <number>0</number>
         </property>
         <item>
          <widget class="QLabel" name="label_2">
           <property name="text">
            <string>Instrument</string>
           </property>
          </widget>
         </item>
         <item>
          <widget class="MantidQt::MantidWidgets::InstrumentSelector" name="cbInst">
           <property name="techniques">
            <stringlist>
             <string>TOF Direct Geometry Spectroscopy</string>
             <string>TOF Indirect Geometry Spectroscopy</string>
            </stringlist>
           </property>
          </widget>
         </item>
         <item>
          <widget class="QStackedWidget" name="swInstrument">
           <property name="lineWidth">
            <number>0</number>
           </property>
           <property name="currentIndex">
            <number>1</number>
           </property>
           <widget class="QWidget" name="page">
            <layout class="QHBoxLayout" name="horizontalLayout_16">
             <item>
              <spacer name="horizontalSpacer_3">
               <property name="orientation">
                <enum>Qt::Horizontal</enum>
               </property>
               <property name="sizeType">
                <enum>QSizePolicy::Expanding</enum>
               </property>
               <property name="sizeHint" stdset="0">
                <size>
                 <width>40</width>
                 <height>10</height>
                </size>
               </property>
              </spacer>
             </item>
            </layout>
           </widget>
           <widget class="QWidget" name="page_2">
            <layout class="QHBoxLayout" name="horizontalLayout">
             <item>
              <layout class="QHBoxLayout" name="horizontalLayout_2">
               <property name="spacing">
                <number>6</number>
               </property>
               <property name="sizeConstraint">
                <enum>QLayout::SetDefaultConstraint</enum>
               </property>
               <item>
                <widget class="QLabel" name="lbAnalyser">
                 <property name="text">
                  <string>Analyser</string>
                 </property>
                </widget>
               </item>
               <item>
                <widget class="QComboBox" name="cbAnalyser">
                 <property name="toolTip">
                  <string>Select Analyser bank to use.</string>
                 </property>
                </widget>
               </item>
               <item>
                <widget class="QLabel" name="lbReflection">
                 <property name="text">
                  <string>Reflection</string>
                 </property>
                </widget>
               </item>
               <item>
                <widget class="QComboBox" name="cbReflection">
                 <property name="toolTip">
                  <string>Select Reflection used for experiment(s).</string>
                 </property>
                </widget>
               </item>
              </layout>
             </item>
            </layout>
           </widget>
          </widget>
         </item>
        </layout>
       </item>
       <item>
        <widget class="QGroupBox" name="gbExperiment">
         <property name="title">
          <string>Input Files</string>
         </property>
         <layout class="QVBoxLayout" name="verticalLayout">
          <property name="spacing">
           <number>0</number>
          </property>
          <property name="margin">
           <number>0</number>
          </property>
          <item>
           <widget class="QStackedWidget" name="swInputFiles">
            <property name="lineWidth">
             <number>0</number>
            </property>
            <property name="currentIndex">
             <number>1</number>
            </property>
            <widget class="QWidget" name="page_3">
             <layout class="QVBoxLayout" name="verticalLayout_32">
              <item>
               <layout class="QHBoxLayout" name="runFilesLay">
                <property name="spacing">
                 <number>9</number>
                </property>
                <property name="topMargin">
                 <number>9</number>
                </property>
                <property name="bottomMargin">
                 <number>6</number>
                </property>
                <item>
                 <widget class="MantidQt::MantidWidgets::MWRunFiles" name="runFiles">
                  <property name="label" stdset="0">
                   <string>Runs          </string>
                  </property>
                 </widget>
                </item>
                <item>
                 <widget class="QCheckBox" name="ckSumSpecs">
                  <property name="text">
                   <string>Sum</string>
                  </property>
                 </widget>
                </item>
               </layout>
              </item>
              <item>
               <widget class="MantidQt::MantidWidgets::MWRunFiles" name="mapFile">
                <property name="findRunFiles" stdset="0">
                 <bool>false</bool>
                </property>
                <property name="label" stdset="0">
                 <string>Map File     </string>
                </property>
                <property name="multipleFiles" stdset="0">
                 <bool>false</bool>
                </property>
                <property name="optional" stdset="0">
                 <bool>true</bool>
                </property>
                <property name="algorithmAndProperty" stdset="0">
                 <string>GroupDetectors|MapFile</string>
                </property>
               </widget>
              </item>
              <item>
               <widget class="MantidQt::MantidWidgets::MWRunFiles" name="whiteBeamFile">
                <property name="label" stdset="0">
                 <string>Detector Vanadium</string>
                </property>
                <property name="multipleFiles" stdset="0">
                 <bool>false</bool>
                </property>
                <property name="optional" stdset="0">
                 <bool>true</bool>
                </property>
               </widget>
              </item>
             </layout>
            </widget>
            <widget class="QWidget" name="page_4">
             <layout class="QVBoxLayout" name="verticalLayout_9">
              <item>
               <layout class="QHBoxLayout" name="horizontalLayout_15">
                <item>
                 <layout class="QVBoxLayout" name="verticalLayout_6">
                  <item>
                   <widget class="MantidQt::MantidWidgets::MWRunFiles" name="ind_runFiles">
                    <property name="sizePolicy">
                     <sizepolicy hsizetype="Preferred" vsizetype="Fixed">
                      <horstretch>0</horstretch>
                      <verstretch>41</verstretch>
                     </sizepolicy>
                    </property>
                    <property name="label" stdset="0">
                     <string>Run Files</string>
                    </property>
                    <property name="multipleFiles" stdset="0">
                     <bool>true</bool>
                    </property>
                   </widget>
                  </item>
                  <item>
                   <widget class="MantidQt::MantidWidgets::MWRunFiles" name="ind_calibFile">
                    <property name="enabled">
                     <bool>false</bool>
                    </property>
                    <property name="sizePolicy">
                     <sizepolicy hsizetype="Preferred" vsizetype="Fixed">
                      <horstretch>0</horstretch>
                      <verstretch>41</verstretch>
                     </sizepolicy>
                    </property>
                    <property name="findRunFiles" stdset="0">
                     <bool>false</bool>
                    </property>
                    <property name="label" stdset="0">
                     <string>Calibration File</string>
                    </property>
                    <property name="multipleFiles" stdset="0">
                     <bool>false</bool>
                    </property>
                    <property name="optional" stdset="0">
                     <bool>true</bool>
                    </property>
                    <property name="fileExtensions">
                     <stringlist>
                      <string>_calib.nxs</string>
                     </stringlist>
                    </property>
                   </widget>
                  </item>
                 </layout>
                </item>
                <item>
                 <layout class="QVBoxLayout" name="verticalLayout_8">
                  <item>
                   <widget class="QCheckBox" name="ckSumFiles">
                    <property name="toolTip">
                     <string>Sum multiple files together.</string>
                    </property>
                    <property name="text">
                     <string>Sum Files</string>
                    </property>
                   </widget>
                  </item>
                  <item>
                   <widget class="QCheckBox" name="ckLoadLogs">
                    <property name="text">
                     <string>Load Logs</string>
                    </property>
                   </widget>
                  </item>
                  <item>
                   <widget class="QCheckBox" name="ckUseCalib">
                    <property name="toolTip">
                     <string>Use calibration file to adjust for detector efficiency.</string>
                    </property>
                    <property name="text">
                     <string>Use Calib File</string>
                    </property>
                   </widget>
                  </item>
                 </layout>
                </item>
               </layout>
              </item>
              <item>
               <layout class="QHBoxLayout" name="horizontalLayout_10">
                <property name="spacing">
                 <number>6</number>
                </property>
                <item>
                 <widget class="QLabel" name="lbMapping">
                  <property name="sizePolicy">
                   <sizepolicy hsizetype="Preferred" vsizetype="Preferred">
                    <horstretch>0</horstretch>
                    <verstretch>0</verstretch>
                   </sizepolicy>
                  </property>
                  <property name="layoutDirection">
                   <enum>Qt::LeftToRight</enum>
                  </property>
                  <property name="text">
                   <string>Mapping</string>
                  </property>
                  <property name="buddy">
                   <cstring>cbMappingOptions</cstring>
                  </property>
                 </widget>
                </item>
                <item>
                 <widget class="QComboBox" name="cbMappingOptions">
                  <property name="toolTip">
                   <string>Select type of detector grouping to apply.</string>
                  </property>
                  <item>
                   <property name="text">
                    <string>Default</string>
                   </property>
                  </item>
                  <item>
                   <property name="text">
                    <string>Individual</string>
                   </property>
                  </item>
                  <item>
                   <property name="text">
                    <string>Groups</string>
                   </property>
                  </item>
                  <item>
                   <property name="text">
                    <string>All</string>
                   </property>
                  </item>
                  <item>
                   <property name="text">
                    <string>File</string>
                   </property>
                  </item>
                 </widget>
                </item>
                <item>
                 <widget class="QStackedWidget" name="swMapping">
                  <property name="lineWidth">
                   <number>0</number>
                  </property>
                  <property name="currentIndex">
                   <number>2</number>
                  </property>
                  <widget class="QWidget" name="page_11">
                   <layout class="QHBoxLayout" name="horizontalLayout_5">
                    <item>
                     <widget class="MantidQt::MantidWidgets::MWRunFiles" name="ind_mapFile">
                      <property name="sizePolicy">
                       <sizepolicy hsizetype="Preferred" vsizetype="Fixed">
                        <horstretch>0</horstretch>
                        <verstretch>41</verstretch>
                       </sizepolicy>
                      </property>
                      <property name="findRunFiles" stdset="0">
                       <bool>false</bool>
                      </property>
                      <property name="label" stdset="0">
                       <string/>
                      </property>
                      <property name="multipleFiles" stdset="0">
                       <bool>false</bool>
                      </property>
                      <property name="algorithmAndProperty" stdset="0">
                       <string/>
                      </property>
                      <property name="fileExtensions">
                       <stringlist>
                        <string>.map</string>
                       </stringlist>
                      </property>
                     </widget>
                    </item>
                   </layout>
                  </widget>
                  <widget class="QWidget" name="page_12">
                   <layout class="QHBoxLayout" name="horizontalLayout_26">
                    <item>
                     <widget class="QLabel" name="lbNoGroups">
                      <property name="text">
                       <string>Number of Groups: </string>
                      </property>
                      <property name="buddy">
                       <cstring>leNoGroups</cstring>
                      </property>
                     </widget>
                    </item>
                    <item>
                     <widget class="QLineEdit" name="leNoGroups">
                      <property name="toolTip">
                       <string>Desired number of groups.</string>
                      </property>
                     </widget>
                    </item>
                    <item>
                     <widget class="QLabel" name="valNoGroups">
                      <property name="styleSheet">
                       <string notr="true">color: rgb(255, 0, 4)</string>
                      </property>
                      <property name="text">
                       <string>*</string>
                      </property>
                     </widget>
                    </item>
                    <item>
                     <spacer name="horizontalSpacer_32">
                      <property name="orientation">
                       <enum>Qt::Horizontal</enum>
                      </property>
                      <property name="sizeHint" stdset="0">
                       <size>
                        <width>40</width>
                        <height>20</height>
                       </size>
                      </property>
                     </spacer>
                    </item>
                   </layout>
                  </widget>
                  <widget class="QWidget" name="pgMapping_blank"/>
                 </widget>
                </item>
               </layout>
              </item>
              <item>
               <layout class="QHBoxLayout" name="horizontalLayout_11">
                <item>
                 <widget class="QPushButton" name="pbBack_2">
                  <property name="toolTip">
                   <string>Remove a range of background value.</string>
                  </property>
                  <property name="text">
                   <string>Background Removal</string>
                  </property>
                 </widget>
                </item>
                <item>
                 <spacer name="horizontalSpacer_11">
                  <property name="orientation">
                   <enum>Qt::Horizontal</enum>
                  </property>
                  <property name="sizeHint" stdset="0">
                   <size>
                    <width>40</width>
                    <height>20</height>
                   </size>
                  </property>
                 </spacer>
                </item>
                <item>
                 <widget class="QPushButton" name="pbPlotRaw">
                  <property name="toolTip">
                   <string>Plot raw time values.</string>
                  </property>
                  <property name="text">
                   <string>Plot Time</string>
                  </property>
                 </widget>
                </item>
               </layout>
              </item>
             </layout>
            </widget>
           </widget>
          </item>
         </layout>
        </widget>
       </item>
       <item>
        <widget class="QGroupBox" name="gbAnalysis">
         <property name="title">
          <string>Analysis Options</string>
         </property>
         <layout class="QGridLayout" name="gridLayout_3">
          <property name="sizeConstraint">
           <enum>QLayout::SetDefaultConstraint</enum>
          </property>
          <property name="margin">
           <number>0</number>
          </property>
          <property name="spacing">
           <number>0</number>
          </property>
          <item row="0" column="0">
           <widget class="QStackedWidget" name="swAnalysis">
            <property name="lineWidth">
             <number>0</number>
            </property>
            <property name="currentIndex">
             <number>1</number>
            </property>
            <widget class="QWidget" name="page_5">
             <layout class="QGridLayout" name="gridLayout_4">
              <item row="1" column="1">
               <widget class="QPushButton" name="pbBack">
                <property name="text">
                 <string>bg removal: none</string>
                </property>
               </widget>
              </item>
              <item row="1" column="2">
               <spacer name="horizontalSpacer_9">
                <property name="orientation">
                 <enum>Qt::Horizontal</enum>
                </property>
                <property name="sizeHint" stdset="0">
                 <size>
                  <width>40</width>
                  <height>20</height>
                 </size>
                </property>
               </spacer>
              </item>
              <item row="1" column="5">
               <spacer name="horizontalSpacer_6">
                <property name="orientation">
                 <enum>Qt::Horizontal</enum>
                </property>
                <property name="sizeHint" stdset="0">
                 <size>
                  <width>40</width>
                  <height>20</height>
                 </size>
                </property>
               </spacer>
              </item>
              <item row="1" column="0">
               <spacer name="horizontalSpacer_22">
                <property name="orientation">
                 <enum>Qt::Horizontal</enum>
                </property>
                <property name="sizeHint" stdset="0">
                 <size>
                  <width>40</width>
                  <height>20</height>
                 </size>
                </property>
               </spacer>
              </item>
              <item row="1" column="3">
               <widget class="QLabel" name="label">
                <property name="text">
                 <string>Normalise By</string>
                </property>
               </widget>
              </item>
              <item row="1" column="4">
               <widget class="QComboBox" name="cbNormal">
                <property name="currentIndex">
                 <number>0</number>
                </property>
                <property name="frame">
                 <bool>true</bool>
                </property>
                <item>
                 <property name="text">
                  <string>none</string>
                 </property>
                </item>
                <item>
                 <property name="text">
                  <string>current</string>
                 </property>
                </item>
                <item>
                 <property name="text">
                  <string>monitor-1</string>
                 </property>
                </item>
               </widget>
              </item>
             </layout>
            </widget>
            <widget class="QWidget" name="page_6">
             <layout class="QGridLayout" name="gridLayout_10">
              <item row="1" column="1">
               <spacer name="horizontalSpacer_16">
                <property name="orientation">
                 <enum>Qt::Horizontal</enum>
                </property>
                <property name="sizeHint" stdset="0">
                 <size>
                  <width>40</width>
                  <height>20</height>
                 </size>
                </property>
               </spacer>
              </item>
              <item row="1" column="0">
               <layout class="QHBoxLayout" name="horizontalLayout_35">
                <item>
                 <widget class="QCheckBox" name="ckDetailedBalance">
                  <property name="text">
                   <string>Detailed Balance</string>
                  </property>
                 </widget>
                </item>
                <item>
                 <widget class="QLineEdit" name="leDetailedBalance">
                  <property name="maximumSize">
                   <size>
                    <width>112</width>
                    <height>16777215</height>
                   </size>
                  </property>
                  <property name="text">
                   <string>300</string>
                  </property>
                 </widget>
                </item>
                <item>
                 <widget class="QLabel" name="valDetailedBalance">
                  <property name="styleSheet">
                   <string notr="true">color: rgb(255, 0, 4)</string>
                  </property>
                  <property name="text">
                   <string>*</string>
                  </property>
                 </widget>
                </item>
                <item>
                 <widget class="QLabel" name="lbDBKelvin">
                  <property name="text">
                   <string>Kelvin</string>
                  </property>
                 </widget>
                </item>
                <item>
                 <spacer name="horizontalSpacer_10">
                  <property name="orientation">
                   <enum>Qt::Horizontal</enum>
                  </property>
                  <property name="sizeHint" stdset="0">
                   <size>
                    <width>40</width>
                    <height>20</height>
                   </size>
                  </property>
                 </spacer>
                </item>
               </layout>
              </item>
              <item row="1" column="2">
               <layout class="QHBoxLayout" name="horizontalLayout_38">
                <item>
                 <widget class="QCheckBox" name="ckScaleMultiplier">
                  <property name="text">
                   <string>Scale: Multiply by</string>
                  </property>
                 </widget>
                </item>
                <item>
                 <widget class="QLineEdit" name="leScaleMultiplier">
                  <property name="text">
                   <string>1.0</string>
                  </property>
                 </widget>
                </item>
                <item>
                 <widget class="QLabel" name="valScaleMultiplier">
                  <property name="text">
                   <string>&lt;!DOCTYPE HTML PUBLIC &quot;-//W3C//DTD HTML 4.0//EN&quot; &quot;http://www.w3.org/TR/REC-html40/strict.dtd&quot;&gt;
&lt;html&gt;&lt;head&gt;&lt;meta name=&quot;qrichtext&quot; content=&quot;1&quot; /&gt;&lt;style type=&quot;text/css&quot;&gt;
p, li { white-space: pre-wrap; }
&lt;/style&gt;&lt;/head&gt;&lt;body style=&quot; font-family:'MS Shell Dlg 2'; font-size:8.25pt; font-weight:400; font-style:normal;&quot;&gt;
&lt;p style=&quot; margin-top:0px; margin-bottom:0px; margin-left:0px; margin-right:0px; -qt-block-indent:0; text-indent:0px;&quot;&gt;&lt;span style=&quot; font-size:8pt; color:#ff0000;&quot;&gt;*&lt;/span&gt;&lt;/p&gt;&lt;/body&gt;&lt;/html&gt;</string>
                  </property>
                 </widget>
                </item>
                <item>
                 <spacer name="horizontalSpacer">
                  <property name="orientation">
                   <enum>Qt::Horizontal</enum>
                  </property>
                  <property name="sizeHint" stdset="0">
                   <size>
                    <width>40</width>
                    <height>20</height>
                   </size>
                  </property>
                 </spacer>
                </item>
               </layout>
              </item>
             </layout>
            </widget>
           </widget>
          </item>
         </layout>
        </widget>
       </item>
       <item>
        <widget class="QGroupBox" name="gbCtoE">
         <property name="title">
          <string>Conversion to Energy Transfer</string>
         </property>
         <layout class="QGridLayout" name="gridLayout_6">
          <property name="margin">
           <number>0</number>
          </property>
          <property name="spacing">
           <number>0</number>
          </property>
          <item row="0" column="0">
           <widget class="QStackedWidget" name="swConvertToEnergy">
            <property name="currentIndex">
             <number>0</number>
            </property>
            <widget class="QWidget" name="page_7">
             <layout class="QHBoxLayout" name="horizontalLayout_3">
              <item>
               <widget class="QLabel" name="label_9">
                <property name="text">
                 <string>Incident Energy</string>
                </property>
               </widget>
              </item>
              <item>
               <widget class="QLineEdit" name="leEGuess">
                <property name="maximumSize">
                 <size>
                  <width>70</width>
                  <height>16777215</height>
                 </size>
                </property>
               </widget>
              </item>
              <item>
               <widget class="QLabel" name="valGuess">
                <property name="palette">
                 <palette>
                  <active>
                   <colorrole role="WindowText">
                    <brush brushstyle="SolidPattern">
                     <color alpha="255">
                      <red>170</red>
                      <green>0</green>
                      <blue>0</blue>
                     </color>
                    </brush>
                   </colorrole>
                  </active>
                  <inactive>
                   <colorrole role="WindowText">
                    <brush brushstyle="SolidPattern">
                     <color alpha="255">
                      <red>170</red>
                      <green>0</green>
                      <blue>0</blue>
                     </color>
                    </brush>
                   </colorrole>
                  </inactive>
                  <disabled>
                   <colorrole role="WindowText">
                    <brush brushstyle="SolidPattern">
                     <color alpha="255">
                      <red>118</red>
                      <green>116</green>
                      <blue>108</blue>
                     </color>
                    </brush>
                   </colorrole>
                  </disabled>
                 </palette>
                </property>
                <property name="text">
                 <string>*</string>
                </property>
                <property name="buddy">
                 <cstring>leEGuess</cstring>
                </property>
               </widget>
              </item>
              <item>
               <widget class="QLabel" name="label_10">
                <property name="text">
                 <string>meV</string>
                </property>
               </widget>
              </item>
              <item>
               <spacer name="horizontalSpacer_8">
                <property name="orientation">
                 <enum>Qt::Horizontal</enum>
                </property>
                <property name="sizeHint" stdset="0">
                 <size>
                  <width>5</width>
                  <height>20</height>
                 </size>
                </property>
               </spacer>
              </item>
              <item>
               <widget class="QCheckBox" name="ckFixEi">
                <property name="text">
                 <string>Fix Ei</string>
                </property>
               </widget>
              </item>
              <item>
               <spacer name="horizontalSpacer_7">
                <property name="orientation">
                 <enum>Qt::Horizontal</enum>
                </property>
                <property name="sizeHint" stdset="0">
                 <size>
                  <width>40</width>
                  <height>20</height>
                 </size>
                </property>
               </spacer>
              </item>
             </layout>
            </widget>
            <widget class="QWidget" name="page_8">
             <layout class="QHBoxLayout" name="horizontalLayout_4">
              <item>
               <widget class="QLabel" name="lbEFixed">
                <property name="text">
                 <string>Efixed value:</string>
                </property>
                <property name="buddy">
                 <cstring>leEfixed</cstring>
                </property>
               </widget>
              </item>
              <item>
               <widget class="QLineEdit" name="leEfixed">
                <property name="enabled">
                 <bool>false</bool>
                </property>
                <property name="toolTip">
                 <string>Value of Efixed for conversion from time to energy.</string>
                </property>
               </widget>
              </item>
              <item>
               <widget class="QLabel" name="lbSpectraMin">
                <property name="text">
                 <string>Spectra Min:</string>
                </property>
                <property name="buddy">
                 <cstring>leSpectraMin</cstring>
                </property>
               </widget>
              </item>
              <item>
               <widget class="QLineEdit" name="leSpectraMin">
                <property name="toolTip">
                 <string>Minimum spectra number for data.</string>
                </property>
               </widget>
              </item>
              <item>
               <widget class="QLabel" name="valSpectraMin">
                <property name="styleSheet">
                 <string notr="true">color: rgb(255, 0, 4)</string>
                </property>
                <property name="text">
                 <string>*</string>
                </property>
               </widget>
              </item>
              <item>
               <widget class="QLabel" name="lbSpectraMax">
                <property name="text">
                 <string>Spectra Max</string>
                </property>
                <property name="buddy">
                 <cstring>leSpectraMax</cstring>
                </property>
               </widget>
              </item>
              <item>
               <widget class="QLineEdit" name="leSpectraMax">
                <property name="toolTip">
                 <string>Maximum spectra number for data.</string>
                </property>
               </widget>
              </item>
              <item>
               <widget class="QLabel" name="valSpectraMax">
                <property name="styleSheet">
                 <string notr="true">color: rgb(255, 0, 4)</string>
                </property>
                <property name="text">
                 <string>*</string>
                </property>
               </widget>
              </item>
             </layout>
            </widget>
           </widget>
          </item>
         </layout>
        </widget>
       </item>
       <item>
        <widget class="QStackedWidget" name="swRebin">
         <property name="currentIndex">
          <number>1</number>
         </property>
         <widget class="QWidget" name="page_9">
          <layout class="QVBoxLayout" name="verticalLayout_15">
           <property name="spacing">
            <number>0</number>
           </property>
           <property name="margin">
            <number>0</number>
           </property>
           <item>
            <widget class="QGroupBox" name="gbRebin">
             <property name="title">
              <string>Energy Transfer Range (meV)</string>
             </property>
             <layout class="QVBoxLayout" name="verticalLayout_3">
              <property name="spacing">
               <number>0</number>
              </property>
              <property name="margin">
               <number>0</number>
              </property>
              <item>
               <layout class="QHBoxLayout" name="horizontalLayout_14">
                <item>
                 <spacer name="horizontalSpacer_28">
                  <property name="orientation">
                   <enum>Qt::Horizontal</enum>
                  </property>
                  <property name="sizeHint" stdset="0">
                   <size>
                    <width>40</width>
                    <height>20</height>
                   </size>
                  </property>
                 </spacer>
                </item>
                <item>
                 <widget class="QLabel" name="label_19">
                  <property name="text">
                   <string>Low</string>
                  </property>
                 </widget>
                </item>
                <item>
                 <widget class="QLineEdit" name="leELow">
                  <property name="maximumSize">
                   <size>
                    <width>70</width>
                    <height>16777215</height>
                   </size>
                  </property>
                 </widget>
                </item>
                <item>
                 <widget class="QLabel" name="validRebinLow">
                  <property name="palette">
                   <palette>
                    <active>
                     <colorrole role="WindowText">
                      <brush brushstyle="SolidPattern">
                       <color alpha="255">
                        <red>170</red>
                        <green>0</green>
                        <blue>0</blue>
                       </color>
                      </brush>
                     </colorrole>
                    </active>
                    <inactive>
                     <colorrole role="WindowText">
                      <brush brushstyle="SolidPattern">
                       <color alpha="255">
                        <red>170</red>
                        <green>0</green>
                        <blue>0</blue>
                       </color>
                      </brush>
                     </colorrole>
                    </inactive>
                    <disabled>
                     <colorrole role="WindowText">
                      <brush brushstyle="SolidPattern">
                       <color alpha="255">
                        <red>118</red>
                        <green>116</green>
                        <blue>108</blue>
                       </color>
                      </brush>
                     </colorrole>
                    </disabled>
                   </palette>
                  </property>
                  <property name="text">
                   <string>*</string>
                  </property>
                  <property name="buddy">
                   <cstring>leELow</cstring>
                  </property>
                 </widget>
                </item>
                <item>
                 <widget class="QLabel" name="label_20">
                  <property name="text">
                   <string>Width</string>
                  </property>
                 </widget>
                </item>
                <item>
                 <widget class="QLineEdit" name="leEWidth">
                  <property name="maximumSize">
                   <size>
                    <width>70</width>
                    <height>16777215</height>
                   </size>
                  </property>
                 </widget>
                </item>
                <item>
                 <widget class="QLabel" name="validRebinWidth">
                  <property name="palette">
                   <palette>
                    <active>
                     <colorrole role="WindowText">
                      <brush brushstyle="SolidPattern">
                       <color alpha="255">
                        <red>170</red>
                        <green>0</green>
                        <blue>0</blue>
                       </color>
                      </brush>
                     </colorrole>
                    </active>
                    <inactive>
                     <colorrole role="WindowText">
                      <brush brushstyle="SolidPattern">
                       <color alpha="255">
                        <red>170</red>
                        <green>0</green>
                        <blue>0</blue>
                       </color>
                      </brush>
                     </colorrole>
                    </inactive>
                    <disabled>
                     <colorrole role="WindowText">
                      <brush brushstyle="SolidPattern">
                       <color alpha="255">
                        <red>118</red>
                        <green>116</green>
                        <blue>108</blue>
                       </color>
                      </brush>
                     </colorrole>
                    </disabled>
                   </palette>
                  </property>
                  <property name="text">
                   <string>*</string>
                  </property>
                  <property name="buddy">
                   <cstring>leEWidth</cstring>
                  </property>
                 </widget>
                </item>
                <item>
                 <widget class="QLabel" name="label_21">
                  <property name="text">
                   <string>High</string>
                  </property>
                 </widget>
                </item>
                <item>
                 <widget class="QLineEdit" name="leEHigh">
                  <property name="maximumSize">
                   <size>
                    <width>70</width>
                    <height>16777215</height>
                   </size>
                  </property>
                 </widget>
                </item>
                <item>
                 <widget class="QLabel" name="validRebinHigh">
                  <property name="palette">
                   <palette>
                    <active>
                     <colorrole role="WindowText">
                      <brush brushstyle="SolidPattern">
                       <color alpha="255">
                        <red>170</red>
                        <green>0</green>
                        <blue>0</blue>
                       </color>
                      </brush>
                     </colorrole>
                    </active>
                    <inactive>
                     <colorrole role="WindowText">
                      <brush brushstyle="SolidPattern">
                       <color alpha="255">
                        <red>170</red>
                        <green>0</green>
                        <blue>0</blue>
                       </color>
                      </brush>
                     </colorrole>
                    </inactive>
                    <disabled>
                     <colorrole role="WindowText">
                      <brush brushstyle="SolidPattern">
                       <color alpha="255">
                        <red>118</red>
                        <green>116</green>
                        <blue>108</blue>
                       </color>
                      </brush>
                     </colorrole>
                    </disabled>
                   </palette>
                  </property>
                  <property name="text">
                   <string>*</string>
                  </property>
                  <property name="buddy">
                   <cstring>leEHigh</cstring>
                  </property>
                 </widget>
                </item>
                <item>
                 <spacer name="horizontalSpacer_29">
                  <property name="orientation">
                   <enum>Qt::Horizontal</enum>
                  </property>
                  <property name="sizeHint" stdset="0">
                   <size>
                    <width>40</width>
                    <height>20</height>
                   </size>
                  </property>
                 </spacer>
                </item>
               </layout>
              </item>
             </layout>
            </widget>
           </item>
           <item>
            <widget class="QGroupBox" name="gbSampleEnv">
             <property name="title">
              <string>Sample Environment</string>
             </property>
             <layout class="QHBoxLayout" name="horizontalLayout_25">
              <property name="margin">
               <number>0</number>
              </property>
              <item>
               <widget class="QLabel" name="label_5">
                <property name="text">
                 <string>SE Motor</string>
                </property>
               </widget>
              </item>
              <item>
               <widget class="QLineEdit" name="motorNameEdit"/>
              </item>
              <item>
               <widget class="QLabel" name="label_6">
                <property name="text">
                 <string>offset</string>
                </property>
               </widget>
              </item>
              <item>
               <widget class="QLineEdit" name="seOffsetEdit">
                <property name="toolTip">
                 <string> Psi = Motor Value + Offset</string>
                </property>
               </widget>
              </item>
             </layout>
            </widget>
           </item>
          </layout>
         </widget>
         <widget class="QWidget" name="page_10">
          <layout class="QGridLayout" name="gridLayout_7">
           <property name="margin">
            <number>0</number>
           </property>
           <property name="spacing">
            <number>0</number>
           </property>
           <item row="0" column="1">
            <widget class="QGroupBox" name="gbIndRebin">
             <property name="title">
              <string>Energy Transfer Range (meV)</string>
             </property>
             <layout class="QVBoxLayout" name="verticalLayout_14">
              <property name="spacing">
               <number>6</number>
              </property>
              <property name="margin">
               <number>6</number>
              </property>
              <item>
               <layout class="QHBoxLayout" name="horizontalLayout_29">
                <item>
                 <widget class="QLabel" name="label_7">
                  <property name="text">
                   <string>Rebin Steps:</string>
                  </property>
                 </widget>
                </item>
                <item>
                 <widget class="QComboBox" name="cbIndRebType">
                  <item>
                   <property name="text">
                    <string>Single</string>
                   </property>
                  </item>
                  <item>
                   <property name="text">
                    <string>Multiple</string>
                   </property>
                  </item>
                 </widget>
                </item>
                <item>
                 <widget class="QStackedWidget" name="swIndRebin">
                  <property name="currentIndex">
                   <number>0</number>
                  </property>
                  <widget class="QWidget" name="page_17">
                   <layout class="QVBoxLayout" name="verticalLayout_16">
                    <property name="spacing">
                     <number>0</number>
                    </property>
                    <property name="margin">
                     <number>0</number>
                    </property>
                    <item>
                     <layout class="QHBoxLayout" name="horizontalLayout_13">
                      <property name="spacing">
                       <number>6</number>
                      </property>
                      <property name="margin">
                       <number>6</number>
                      </property>
                      <item>
                       <widget class="QLabel" name="rebin_lbLow">
                        <property name="text">
                         <string>Low</string>
                        </property>
                        <property name="buddy">
                         <cstring>rebin_leELow</cstring>
                        </property>
                       </widget>
                      </item>
                      <item>
                       <widget class="QLineEdit" name="rebin_leELow">
                        <property name="sizePolicy">
                         <sizepolicy hsizetype="Expanding" vsizetype="Fixed">
                          <horstretch>0</horstretch>
                          <verstretch>0</verstretch>
                         </sizepolicy>
                        </property>
                        <property name="toolTip">
                         <string>&lt;!DOCTYPE HTML PUBLIC &quot;-//W3C//DTD HTML 4.0//EN&quot; &quot;http://www.w3.org/TR/REC-html40/strict.dtd&quot;&gt;
&lt;html&gt;&lt;head&gt;&lt;meta name=&quot;qrichtext&quot; content=&quot;1&quot; /&gt;&lt;style type=&quot;text/css&quot;&gt;
p, li { white-space: pre-wrap; }
&lt;/style&gt;&lt;/head&gt;&lt;body style=&quot; font-family:'MS Shell Dlg 2'; font-size:8.25pt; font-weight:400; font-style:normal;&quot;&gt;
&lt;p style=&quot; margin-top:0px; margin-bottom:0px; margin-left:0px; margin-right:0px; -qt-block-indent:0; text-indent:0px; font-size:8pt;&quot;&gt;x&lt;span style=&quot; vertical-align:sub;&quot;&gt;1 &lt;/span&gt;value for rebinning (start point for range of bins)&lt;/p&gt;&lt;/body&gt;&lt;/html&gt;</string>
                        </property>
                       </widget>
                      </item>
                      <item>
                       <widget class="QLabel" name="valELow">
                        <property name="styleSheet">
                         <string notr="true">color: rgb(255, 0, 4)</string>
                        </property>
                        <property name="text">
                         <string>*</string>
                        </property>
                       </widget>
                      </item>
                      <item>
                       <spacer name="horizontalSpacer_13">
                        <property name="orientation">
                         <enum>Qt::Horizontal</enum>
                        </property>
                        <property name="sizeHint" stdset="0">
                         <size>
                          <width>40</width>
                          <height>20</height>
                         </size>
                        </property>
                       </spacer>
                      </item>
                      <item>
                       <widget class="QLabel" name="rebin_lbWidth">
                        <property name="text">
                         <string>Width</string>
                        </property>
                        <property name="buddy">
                         <cstring>rebin_leEWidth</cstring>
                        </property>
                       </widget>
                      </item>
                      <item>
                       <widget class="QLineEdit" name="rebin_leEWidth">
                        <property name="toolTip">
                         <string>&lt;!DOCTYPE HTML PUBLIC &quot;-//W3C//DTD HTML 4.0//EN&quot; &quot;http://www.w3.org/TR/REC-html40/strict.dtd&quot;&gt;
&lt;html&gt;&lt;head&gt;&lt;meta name=&quot;qrichtext&quot; content=&quot;1&quot; /&gt;&lt;style type=&quot;text/css&quot;&gt;
p, li { white-space: pre-wrap; }
&lt;/style&gt;&lt;/head&gt;&lt;body style=&quot; font-family:'MS Shell Dlg 2'; font-size:8.25pt; font-weight:400; font-style:normal;&quot;&gt;
&lt;p style=&quot; margin-top:0px; margin-bottom:0px; margin-left:0px; margin-right:0px; -qt-block-indent:0; text-indent:0px;&quot;&gt;Δx&lt;span style=&quot; vertical-align:sub;&quot;&gt;1&lt;/span&gt; for rebinning (width of bins)&lt;/p&gt;&lt;/body&gt;&lt;/html&gt;</string>
                        </property>
                       </widget>
                      </item>
                      <item>
                       <widget class="QLabel" name="valEWidth">
                        <property name="styleSheet">
                         <string notr="true">color: rgb(255, 0, 4)</string>
                        </property>
                        <property name="text">
                         <string>*</string>
                        </property>
                       </widget>
                      </item>
                      <item>
                       <spacer name="horizontalSpacer_14">
                        <property name="orientation">
                         <enum>Qt::Horizontal</enum>
                        </property>
                        <property name="sizeHint" stdset="0">
                         <size>
                          <width>40</width>
                          <height>20</height>
                         </size>
                        </property>
                       </spacer>
                      </item>
                      <item>
                       <widget class="QLabel" name="rebin_lbHigh">
                        <property name="text">
                         <string>High</string>
                        </property>
                        <property name="buddy">
                         <cstring>rebin_leEHigh</cstring>
                        </property>
                       </widget>
                      </item>
                      <item>
                       <widget class="QLineEdit" name="rebin_leEHigh">
                        <property name="toolTip">
                         <string>&lt;!DOCTYPE HTML PUBLIC &quot;-//W3C//DTD HTML 4.0//EN&quot; &quot;http://www.w3.org/TR/REC-html40/strict.dtd&quot;&gt;
&lt;html&gt;&lt;head&gt;&lt;meta name=&quot;qrichtext&quot; content=&quot;1&quot; /&gt;&lt;style type=&quot;text/css&quot;&gt;
p, li { white-space: pre-wrap; }
&lt;/style&gt;&lt;/head&gt;&lt;body style=&quot; font-family:'MS Shell Dlg 2'; font-size:8.25pt; font-weight:400; font-style:normal;&quot;&gt;
&lt;p style=&quot; margin-top:0px; margin-bottom:0px; margin-left:0px; margin-right:0px; -qt-block-indent:0; text-indent:0px;&quot;&gt;x&lt;span style=&quot; vertical-align:sub;&quot;&gt;2&lt;/span&gt; value for rebinning (end point for range of bins)&lt;/p&gt;&lt;/body&gt;&lt;/html&gt;</string>
                        </property>
                       </widget>
                      </item>
                      <item>
                       <widget class="QLabel" name="valEHigh">
                        <property name="styleSheet">
                         <string notr="true">color: rgb(255, 0, 4)</string>
                        </property>
                        <property name="text">
                         <string>*</string>
                        </property>
                       </widget>
                      </item>
                     </layout>
                    </item>
                   </layout>
                  </widget>
                  <widget class="QWidget" name="page_18">
                   <layout class="QHBoxLayout" name="horizontalLayout_28">
                    <property name="spacing">
                     <number>0</number>
                    </property>
                    <property name="margin">
                     <number>0</number>
                    </property>
                    <item>
                     <widget class="QLabel" name="lbRebinString">
                      <property name="text">
                       <string>Rebin String</string>
                      </property>
                     </widget>
                    </item>
                    <item>
                     <widget class="QLineEdit" name="leRebinString"/>
                    </item>
                   </layout>
                  </widget>
                 </widget>
                </item>
               </layout>
              </item>
              <item>
               <layout class="QHBoxLayout" name="horizontalLayout_12">
                <property name="spacing">
                 <number>0</number>
                </property>
                <item>
                 <widget class="QCheckBox" name="rebin_ckDNR">
                  <property name="toolTip">
                   <string>Do not perform rebinning step on this data.</string>
                  </property>
                  <property name="text">
                   <string>Do Not Rebin</string>
                  </property>
                  <property name="checked">
                   <bool>true</bool>
                  </property>
                 </widget>
                </item>
                <item>
                 <spacer name="horizontalSpacer_12">
                  <property name="orientation">
                   <enum>Qt::Horizontal</enum>
                  </property>
                  <property name="sizeHint" stdset="0">
                   <size>
                    <width>40</width>
                    <height>20</height>
                   </size>
                  </property>
                 </spacer>
                </item>
               </layout>
              </item>
             </layout>
            </widget>
           </item>
          </layout>
         </widget>
        </widget>
       </item>
       <item>
        <widget class="QGroupBox" name="gbSave">
         <property name="title">
          <string>Output Options</string>
         </property>
         <layout class="QGridLayout" name="gridLayout_8">
          <property name="topMargin">
           <number>0</number>
          </property>
          <property name="bottomMargin">
           <number>0</number>
          </property>
          <item row="1" column="0">
           <layout class="QHBoxLayout" name="horizontalLayout_8">
            <item>
             <widget class="QLabel" name="save_lbFormats">
              <property name="text">
               <string>Select Save Formats:</string>
              </property>
             </widget>
            </item>
            <item>
             <widget class="QCheckBox" name="save_ckSPE">
              <property name="toolTip">
               <string>Save file in SPE format.</string>
              </property>
              <property name="text">
               <string>SPE</string>
              </property>
              <property name="checked">
               <bool>false</bool>
              </property>
             </widget>
            </item>
            <item>
             <widget class="QCheckBox" name="save_ckNexus">
              <property name="toolTip">
               <string>Save file in Nexus format.</string>
              </property>
              <property name="text">
               <string>NeXus</string>
              </property>
             </widget>
            </item>
            <item>
             <widget class="QCheckBox" name="save_ckNxSPE">
              <property name="text">
               <string>NXSPE</string>
              </property>
             </widget>
            </item>
            <item>
             <widget class="QCheckBox" name="save_ckAscii">
              <property name="text">
               <string>ASCII</string>
              </property>
             </widget>
            </item>
            <item>
             <widget class="QCheckBox" name="save_ckAclimax">
              <property name="text">
               <string>Aclimax</string>
              </property>
             </widget>
            </item>
            <item>
             <spacer name="horizontalSpacer_15">
              <property name="orientation">
               <enum>Qt::Horizontal</enum>
              </property>
              <property name="sizeHint" stdset="0">
               <size>
                <width>40</width>
                <height>20</height>
               </size>
              </property>
             </spacer>
            </item>
           </layout>
          </item>
          <item row="0" column="0">
           <widget class="QStackedWidget" name="swSave">
            <property name="currentIndex">
             <number>0</number>
            </property>
            <widget class="QWidget" name="page_15">
             <layout class="QVBoxLayout" name="verticalLayout_13">
              <item>
               <layout class="QHBoxLayout" name="et_save">
                <item>
                 <widget class="QLabel" name="save_lbFile">
                  <property name="text">
                   <string>Filename</string>
                  </property>
                 </widget>
                </item>
                <item>
                 <widget class="QLineEdit" name="leNameSPE">
                  <property name="enabled">
                   <bool>false</bool>
                  </property>
                  <property name="minimumSize">
                   <size>
                    <width>250</width>
                    <height>0</height>
                   </size>
                  </property>
                 </widget>
                </item>
                <item>
                 <widget class="QPushButton" name="pbBrowseSPE">
                  <property name="text">
                   <string>Browse</string>
                  </property>
                 </widget>
                </item>
                <item>
                 <spacer name="horizontalSpacer_2">
                  <property name="orientation">
                   <enum>Qt::Horizontal</enum>
                  </property>
                  <property name="sizeType">
                   <enum>QSizePolicy::MinimumExpanding</enum>
                  </property>
                  <property name="sizeHint" stdset="0">
                   <size>
                    <width>40</width>
                    <height>20</height>
                   </size>
                  </property>
                 </spacer>
                </item>
               </layout>
              </item>
             </layout>
            </widget>
            <widget class="QWidget" name="page_16">
             <layout class="QVBoxLayout" name="verticalLayout_18">
              <item>
               <layout class="QHBoxLayout" name="horizontalLayout_32">
                <item>
                 <widget class="QCheckBox" name="ckVerbose">
                  <property name="text">
                   <string>Verbose Output</string>
                  </property>
                 </widget>
                </item>
                <item>
                 <widget class="QCheckBox" name="ckCreateInfoTable">
                  <property name="text">
                   <string>Create Info Table</string>
                  </property>
                 </widget>
                </item>
                <item>
                 <layout class="QHBoxLayout" name="horizontalLayout_23">
                  <item>
                   <widget class="QLabel" name="ind_lbPlotOutput">
                    <property name="text">
                     <string>Plot Output:</string>
                    </property>
                    <property name="alignment">
                     <set>Qt::AlignLeading|Qt::AlignLeft|Qt::AlignVCenter</set>
                    </property>
                   </widget>
                  </item>
                  <item>
                   <widget class="QComboBox" name="ind_cbPlotOutput">
                    <item>
                     <property name="text">
                      <string>None</string>
                     </property>
                    </item>
                    <item>
                     <property name="text">
                      <string>Spectra</string>
                     </property>
                    </item>
                    <item>
                     <property name="text">
                      <string>Contour</string>
                     </property>
                    </item>
                   </widget>
                  </item>
                 </layout>
                </item>
               </layout>
              </item>
              <item>
               <layout class="QHBoxLayout" name="horizontalLayout_9">
                <item>
                 <widget class="QCheckBox" name="ckRenameWorkspace">
                  <property name="text">
                   <string>Rename Workspace</string>
                  </property>
                  <property name="checked">
                   <bool>true</bool>
                  </property>
                 </widget>
                </item>
                <item>
                 <widget class="QCheckBox" name="ckFold">
                  <property name="enabled">
                   <bool>true</bool>
                  </property>
                  <property name="toolTip">
                   <string>If this box is unchecked and the raw files are determined to contain multiple frames, then the reduction process will end at the step where they would have been folded together.
Later steps in the process (saving, renaming) will not be done.</string>
                  </property>
                  <property name="text">
                   <string>Fold Multiple Frames</string>
                  </property>
                  <property name="checked">
                   <bool>true</bool>
                  </property>
                 </widget>
                </item>
                <item>
                 <widget class="QCheckBox" name="ckCm1Units">
                  <property name="text">
                   <string>Output in cm-1</string>
                  </property>
                 </widget>
                </item>
               </layout>
              </item>
             </layout>
            </widget>
           </widget>
          </item>
         </layout>
        </widget>
       </item>
      </layout>
     </widget>
     <widget class="QWidget" name="tabCalibration">
      <attribute name="title">
       <string>Calibration</string>
      </attribute>
      <layout class="QVBoxLayout" name="verticalLayout_10">
       <item>
        <layout class="QVBoxLayout" name="verticalLayout_19">
         <item>
          <layout class="QGridLayout" name="gridLayout">
           <item row="0" column="0">
            <layout class="QHBoxLayout" name="horizontalLayout_33">
             <item>
              <widget class="MantidQt::MantidWidgets::MWRunFiles" name="cal_leRunNo">
               <property name="sizePolicy">
                <sizepolicy hsizetype="Preferred" vsizetype="Fixed">
                 <horstretch>0</horstretch>
                 <verstretch>41</verstretch>
                </sizepolicy>
               </property>
               <property name="label" stdset="0">
                <string>Run No</string>
               </property>
               <property name="multipleFiles" stdset="0">
                <bool>true</bool>
               </property>
               <property name="algorithmAndProperty" stdset="0">
                <string/>
               </property>
               <property name="fileExtensions">
                <stringlist>
                 <string>.raw</string>
                </stringlist>
               </property>
              </widget>
             </item>
             <item>
              <widget class="QPushButton" name="cal_pbPlot">
               <property name="toolTip">
                <string>Plot first detector spectra</string>
               </property>
               <property name="text">
                <string>Plot Raw</string>
               </property>
              </widget>
             </item>
            </layout>
           </item>
           <item row="1" column="0">
            <layout class="QHBoxLayout" name="horizontalLayout_18">
             <item>
              <widget class="QCheckBox" name="cal_ckIntensityScaleMultiplier">
               <property name="text">
                <string>Intensity Scale Factor</string>
               </property>
              </widget>
             </item>
             <item>
              <widget class="QLineEdit" name="cal_leIntensityScaleMultiplier">
               <property name="enabled">
                <bool>false</bool>
               </property>
               <property name="sizePolicy">
                <sizepolicy hsizetype="Minimum" vsizetype="Fixed">
                 <horstretch>0</horstretch>
                 <verstretch>0</verstretch>
                </sizepolicy>
               </property>
               <property name="maximumSize">
                <size>
                 <width>50</width>
                 <height>16777215</height>
                </size>
               </property>
               <property name="text">
                <string>1.0</string>
               </property>
               <property name="placeholderText">
                <string/>
               </property>
              </widget>
             </item>
             <item>
              <widget class="QLabel" name="cal_valIntensityScaleMultiplier">
               <property name="sizePolicy">
                <sizepolicy hsizetype="Fixed" vsizetype="Fixed">
                 <horstretch>10</horstretch>
                 <verstretch>20</verstretch>
                </sizepolicy>
               </property>
               <property name="minimumSize">
                <size>
                 <width>10</width>
                 <height>0</height>
                </size>
               </property>
               <property name="palette">
                <palette>
                 <active>
                  <colorrole role="WindowText">
                   <brush brushstyle="SolidPattern">
                    <color alpha="255">
                     <red>170</red>
                     <green>0</green>
                     <blue>0</blue>
                    </color>
                   </brush>
                  </colorrole>
                 </active>
                 <inactive>
                  <colorrole role="WindowText">
                   <brush brushstyle="SolidPattern">
                    <color alpha="255">
                     <red>170</red>
                     <green>0</green>
                     <blue>0</blue>
                    </color>
                   </brush>
                  </colorrole>
                 </inactive>
                 <disabled>
                  <colorrole role="WindowText">
                   <brush brushstyle="SolidPattern">
                    <color alpha="255">
                     <red>118</red>
                     <green>116</green>
                     <blue>108</blue>
                    </color>
                   </brush>
                  </colorrole>
                 </disabled>
                </palette>
               </property>
               <property name="text">
                <string>*</string>
               </property>
              </widget>
             </item>
             <item>
              <spacer name="horizontalSpacer_23">
               <property name="orientation">
                <enum>Qt::Horizontal</enum>
               </property>
               <property name="sizeType">
                <enum>QSizePolicy::Expanding</enum>
               </property>
               <property name="sizeHint" stdset="0">
                <size>
                 <width>40</width>
                 <height>20</height>
                </size>
               </property>
              </spacer>
             </item>
            </layout>
           </item>
          </layout>
         </item>
        </layout>
       </item>
       <item>
        <layout class="QHBoxLayout" name="horizontalLayout_20">
         <item>
          <layout class="QVBoxLayout" name="cal_treeCal"/>
         </item>
         <item>
          <layout class="QVBoxLayout" name="cal_plotCal"/>
         </item>
        </layout>
       </item>
       <item>
        <layout class="QHBoxLayout" name="cal_plots">
         <item>
          <layout class="QVBoxLayout" name="cal_treeRes">
           <item>
            <layout class="QGridLayout" name="gridLayout_5">
             <item row="1" column="0">
              <widget class="QCheckBox" name="cal_ckResScale">
               <property name="enabled">
                <bool>false</bool>
               </property>
               <property name="text">
                <string>Scale RES:</string>
               </property>
              </widget>
             </item>
             <item row="1" column="1">
              <widget class="QLineEdit" name="cal_leResScale">
               <property name="enabled">
                <bool>false</bool>
               </property>
               <property name="sizePolicy">
                <sizepolicy hsizetype="Fixed" vsizetype="Fixed">
                 <horstretch>0</horstretch>
                 <verstretch>0</verstretch>
                </sizepolicy>
               </property>
               <property name="text">
                <string>1.0</string>
               </property>
               <property name="placeholderText">
                <string/>
               </property>
              </widget>
             </item>
             <item row="0" column="0" colspan="2">
              <widget class="QCheckBox" name="cal_ckRES">
               <property name="toolTip">
                <string>Create RES file</string>
               </property>
               <property name="text">
                <string>Create RES File</string>
               </property>
              </widget>
             </item>
            </layout>
           </item>
          </layout>
         </item>
         <item>
          <layout class="QVBoxLayout" name="cal_plotRes"/>
         </item>
        </layout>
       </item>
       <item>
        <spacer name="verticalSpacer_4">
         <property name="orientation">
          <enum>Qt::Vertical</enum>
         </property>
         <property name="sizeHint" stdset="0">
          <size>
           <width>20</width>
           <height>40</height>
          </size>
         </property>
        </spacer>
       </item>
       <item>
        <widget class="QGroupBox" name="slice_outputOptions">
         <property name="title">
          <string>Output Options</string>
         </property>
         <layout class="QVBoxLayout" name="verticalLayout_5">
          <item>
           <layout class="QHBoxLayout" name="horizontalLayout_7">
            <item>
             <widget class="QCheckBox" name="cal_ckVerbose">
              <property name="text">
               <string>Verbose</string>
              </property>
             </widget>
            </item>
            <item>
             <spacer name="horizontalSpacer_34">
              <property name="orientation">
               <enum>Qt::Horizontal</enum>
              </property>
              <property name="sizeHint" stdset="0">
               <size>
                <width>40</width>
                <height>20</height>
               </size>
              </property>
             </spacer>
            </item>
            <item>
             <widget class="QCheckBox" name="cal_ckPlotResult">
              <property name="toolTip">
               <string>Plot resulting calibration file when created.</string>
              </property>
              <property name="text">
               <string>Plot Result</string>
              </property>
             </widget>
            </item>
            <item>
             <spacer name="horizontalSpacer_35">
              <property name="orientation">
               <enum>Qt::Horizontal</enum>
              </property>
              <property name="sizeHint" stdset="0">
               <size>
                <width>40</width>
                <height>20</height>
               </size>
              </property>
             </spacer>
            </item>
            <item>
             <widget class="QCheckBox" name="cal_ckSave">
              <property name="text">
               <string>Save Result</string>
              </property>
             </widget>
            </item>
           </layout>
          </item>
         </layout>
         <zorder></zorder>
         <zorder></zorder>
        </widget>
       </item>
      </layout>
     </widget>
     <widget class="QWidget" name="tabTimeSlice">
      <attribute name="title">
       <string>Diagnostics</string>
      </attribute>
      <layout class="QVBoxLayout" name="verticalLayout_25">
       <item>
        <widget class="QGroupBox" name="slice_gbTimeSlice">
         <property name="title">
          <string>Time Slice</string>
         </property>
         <layout class="QVBoxLayout" name="verticalLayout_26">
          <item>
           <layout class="QHBoxLayout" name="horizontalLayout_36">
            <item>
             <widget class="MantidQt::MantidWidgets::MWRunFiles" name="slice_inputFile">
              <property name="sizePolicy">
               <sizepolicy hsizetype="Preferred" vsizetype="Fixed">
                <horstretch>0</horstretch>
                <verstretch>41</verstretch>
               </sizepolicy>
              </property>
              <property name="findRunFiles" stdset="0">
               <bool>true</bool>
              </property>
              <property name="label" stdset="0">
               <string>Input Files</string>
              </property>
              <property name="multipleFiles" stdset="0">
               <bool>true</bool>
              </property>
              <property name="fileExtensions">
               <stringlist>
                <string>.raw</string>
               </stringlist>
              </property>
             </widget>
            </item>
            <item>
             <widget class="QPushButton" name="slice_pbPlotRaw">
              <property name="text">
               <string>Plot Raw</string>
              </property>
             </widget>
            </item>
           </layout>
          </item>
          <item>
           <layout class="QHBoxLayout" name="horizontalLayout_37">
            <item>
             <widget class="QCheckBox" name="slice_ckUseCalib">
              <property name="text">
               <string>Use Calibration File</string>
              </property>
             </widget>
            </item>
            <item>
             <widget class="MantidQt::MantidWidgets::MWRunFiles" name="slice_calibFile">
              <property name="enabled">
               <bool>false</bool>
              </property>
              <property name="sizePolicy">
               <sizepolicy hsizetype="Preferred" vsizetype="Fixed">
                <horstretch>0</horstretch>
                <verstretch>41</verstretch>
               </sizepolicy>
              </property>
              <property name="findRunFiles" stdset="0">
               <bool>false</bool>
              </property>
              <property name="label" stdset="0">
               <string/>
              </property>
              <property name="multipleFiles" stdset="0">
               <bool>false</bool>
              </property>
              <property name="optional" stdset="0">
               <bool>true</bool>
              </property>
              <property name="fileExtensions">
               <stringlist>
                <string>_calib.nxs</string>
               </stringlist>
              </property>
             </widget>
            </item>
           </layout>
          </item>
          <item>
           <layout class="QHBoxLayout" name="horizontalLayout_19">
            <item>
             <layout class="QVBoxLayout" name="slice_properties"/>
            </item>
            <item>
             <layout class="QHBoxLayout" name="slice_plot"/>
            </item>
           </layout>
          </item>
         </layout>
        </widget>
       </item>
       <item>
        <spacer name="verticalSpacer_5">
         <property name="orientation">
          <enum>Qt::Vertical</enum>
         </property>
         <property name="sizeHint" stdset="0">
          <size>
           <width>20</width>
           <height>40</height>
          </size>
         </property>
        </spacer>
       </item>
       <item>
        <widget class="QGroupBox" name="diag_outputOptions">
         <property name="title">
          <string>Output Options</string>
         </property>
         <layout class="QVBoxLayout" name="verticalLayout_30">
          <item>
           <layout class="QHBoxLayout" name="horizontalLayout_39">
            <item>
             <widget class="QCheckBox" name="slice_ckVerbose">
              <property name="enabled">
               <bool>true</bool>
              </property>
              <property name="text">
               <string>Verbose</string>
              </property>
             </widget>
            </item>
            <item>
             <spacer name="horizontalSpacer_20">
              <property name="orientation">
               <enum>Qt::Horizontal</enum>
              </property>
              <property name="sizeHint" stdset="0">
               <size>
                <width>40</width>
                <height>20</height>
               </size>
              </property>
             </spacer>
            </item>
            <item>
             <widget class="QCheckBox" name="slice_ckPlot">
              <property name="text">
               <string>Plot Result</string>
              </property>
             </widget>
            </item>
            <item>
             <spacer name="horizontalSpacer_21">
              <property name="orientation">
               <enum>Qt::Horizontal</enum>
              </property>
              <property name="sizeHint" stdset="0">
               <size>
                <width>40</width>
                <height>20</height>
               </size>
              </property>
             </spacer>
            </item>
            <item>
             <widget class="QCheckBox" name="slice_ckSave">
              <property name="text">
               <string>Save Result</string>
              </property>
             </widget>
            </item>
           </layout>
          </item>
         </layout>
        </widget>
       </item>
      </layout>
     </widget>
     <widget class="QWidget" name="tabTransmission">
      <attribute name="title">
       <string>Transmission</string>
      </attribute>
      <layout class="QVBoxLayout" name="verticalLayout_17">
       <item>
        <layout class="QGridLayout" name="gridLayout_2">
         <item row="0" column="1">
          <widget class="MantidQt::MantidWidgets::MWRunFiles" name="transInputFile">
           <property name="label" stdset="0">
            <string/>
           </property>
           <property name="fileExtensions">
            <stringlist>
             <string>.raw</string>
            </stringlist>
           </property>
          </widget>
         </item>
         <item row="1" column="1">
          <widget class="MantidQt::MantidWidgets::MWRunFiles" name="transCanFile">
           <property name="label" stdset="0">
            <string/>
           </property>
           <property name="fileExtensions">
            <stringlist>
             <string>.raw</string>
            </stringlist>
           </property>
          </widget>
         </item>
         <item row="0" column="0">
          <widget class="QLabel" name="label_3">
           <property name="text">
            <string>Sample File: </string>
           </property>
          </widget>
         </item>
         <item row="1" column="0">
          <widget class="QLabel" name="label_8">
           <property name="text">
            <string>Can/Background File:</string>
           </property>
          </widget>
         </item>
         <item row="2" column="0">
          <spacer name="verticalSpacer_3">
           <property name="orientation">
            <enum>Qt::Vertical</enum>
           </property>
           <property name="sizeHint" stdset="0">
            <size>
             <width>20</width>
             <height>40</height>
            </size>
           </property>
          </spacer>
         </item>
        </layout>
       </item>
       <item>
        <widget class="QGroupBox" name="trans_OutputOptions">
         <property name="title">
          <string>Output Options</string>
         </property>
         <layout class="QVBoxLayout" name="verticalLayout_29">
          <item>
           <layout class="QHBoxLayout" name="horizontalLayout_44">
            <item>
             <widget class="QCheckBox" name="trans_ckVerbose">
              <property name="enabled">
               <bool>true</bool>
              </property>
              <property name="text">
               <string>Verbose</string>
              </property>
             </widget>
            </item>
            <item>
             <spacer name="horizontalSpacer_17">
              <property name="orientation">
               <enum>Qt::Horizontal</enum>
              </property>
              <property name="sizeHint" stdset="0">
               <size>
                <width>40</width>
                <height>20</height>
               </size>
              </property>
             </spacer>
            </item>
            <item>
             <widget class="QCheckBox" name="trans_ckPlot">
              <property name="text">
               <string>Plot Result</string>
              </property>
             </widget>
            </item>
            <item>
             <spacer name="horizontalSpacer_18">
              <property name="orientation">
               <enum>Qt::Horizontal</enum>
              </property>
              <property name="sizeHint" stdset="0">
               <size>
                <width>40</width>
                <height>20</height>
               </size>
              </property>
             </spacer>
            </item>
            <item>
             <widget class="QCheckBox" name="trans_ckSave">
              <property name="text">
               <string>Save Result</string>
              </property>
             </widget>
            </item>
           </layout>
          </item>
         </layout>
        </widget>
       </item>
      </layout>
     </widget>
     <widget class="QWidget" name="tabSofQW">
      <attribute name="title">
       <string>S(Q, w)</string>
      </attribute>
      <layout class="QVBoxLayout" name="verticalLayout_23">
       <item>
        <widget class="QGroupBox" name="sqw_gbInput">
         <property name="maximumSize">
          <size>
           <width>16777215</width>
           <height>150</height>
          </size>
         </property>
         <property name="title">
          <string>Input</string>
         </property>
         <layout class="QVBoxLayout" name="verticalLayout_12">
          <item>
<<<<<<< HEAD
           <widget class="MantidQt::MantidWidgets::DataSelector" name="sqw_dsSampleInput">
            <property name="sizePolicy">
             <sizepolicy hsizetype="Minimum" vsizetype="Fixed">
              <horstretch>0</horstretch>
              <verstretch>0</verstretch>
             </sizepolicy>
            </property>
            <property name="autoLoad">
             <bool>false</bool>
            </property>
            <property name="loadLabelText" stdset="0">
             <string>Plot Input</string>
            </property>
            <property name="workspaceSuffixes" stdset="0">
             <stringlist>
              <string>_red</string>
             </stringlist>
            </property>
            <property name="fileBrowserSuffixes" stdset="0">
             <stringlist>
              <string>_red.nxs</string>
             </stringlist>
            </property>
           </widget>
=======
           <layout class="QHBoxLayout" name="horizontalLayout_30">
            <item>
             <widget class="QLabel" name="sqw_lbInputType">
              <property name="text">
               <string>Input Type</string>
              </property>
             </widget>
            </item>
            <item>
             <widget class="QComboBox" name="sqw_cbInput">
              <property name="enabled">
               <bool>true</bool>
              </property>
              <item>
               <property name="text">
                <string>File</string>
               </property>
              </item>
              <item>
               <property name="text">
                <string>Workspace</string>
               </property>
              </item>
             </widget>
            </item>
            <item>
             <spacer name="horizontalSpacer_39">
              <property name="orientation">
               <enum>Qt::Horizontal</enum>
              </property>
              <property name="sizeHint" stdset="0">
               <size>
                <width>40</width>
                <height>20</height>
               </size>
              </property>
             </spacer>
            </item>
           </layout>
          </item>
          <item>
           <layout class="QHBoxLayout" name="horizontalLayout_34">
            <item>
             <widget class="QStackedWidget" name="sqw_swInput">
              <property name="minimumSize">
               <size>
                <width>0</width>
                <height>0</height>
               </size>
              </property>
              <property name="currentIndex">
               <number>0</number>
              </property>
              <widget class="QWidget" name="page_13">
               <layout class="QVBoxLayout" name="verticalLayout_21">
                <item>
                 <widget class="MantidQt::MantidWidgets::MWRunFiles" name="sqw_inputFile">
                  <property name="sizePolicy">
                   <sizepolicy hsizetype="Preferred" vsizetype="Fixed">
                    <horstretch>0</horstretch>
                    <verstretch>41</verstretch>
                   </sizepolicy>
                  </property>
                  <property name="findRunFiles" stdset="0">
                   <bool>false</bool>
                  </property>
                  <property name="label" stdset="0">
                   <string>Input File</string>
                  </property>
                  <property name="multipleFiles" stdset="0">
                   <bool>false</bool>
                  </property>
                  <property name="algorithmAndProperty" stdset="0">
                   <string/>
                  </property>
                  <property name="fileExtensions">
                   <stringlist>
                    <string>_red.nxs</string>
                   </stringlist>
                  </property>
                 </widget>
                </item>
               </layout>
              </widget>
              <widget class="QWidget" name="page_14">
               <layout class="QVBoxLayout" name="verticalLayout_28">
                <item>
                 <layout class="QHBoxLayout" name="horizontalLayout_31">
                  <item>
                   <widget class="QLabel" name="sqw_lbWorkspace">
                    <property name="sizePolicy">
                     <sizepolicy hsizetype="Preferred" vsizetype="Fixed">
                      <horstretch>0</horstretch>
                      <verstretch>41</verstretch>
                     </sizepolicy>
                    </property>
                    <property name="text">
                     <string>Workspace: </string>
                    </property>
                   </widget>
                  </item>
                  <item>
                   <widget class="MantidQt::MantidWidgets::WorkspaceSelector" name="sqw_cbWorkspace">
                    <property name="sizePolicy">
                     <sizepolicy hsizetype="Expanding" vsizetype="Fixed">
                      <horstretch>0</horstretch>
                      <verstretch>0</verstretch>
                     </sizepolicy>
                    </property>
                    <property name="WorkspaceTypes">
                     <stringlist/>
                    </property>
                    <property name="Suffix" stdset="0">
                     <stringlist>
                      <string>_red</string>
                     </stringlist>
                    </property>
                   </widget>
                  </item>
                  <item>
                   <widget class="QLabel" name="sqw_valWorkspace">
                    <property name="sizePolicy">
                     <sizepolicy hsizetype="Preferred" vsizetype="Fixed">
                      <horstretch>0</horstretch>
                      <verstretch>41</verstretch>
                     </sizepolicy>
                    </property>
                    <property name="styleSheet">
                     <string notr="true">color: rgb(255, 0, 4)</string>
                    </property>
                    <property name="text">
                     <string>*</string>
                    </property>
                   </widget>
                  </item>
                 </layout>
                </item>
               </layout>
              </widget>
             </widget>
            </item>
            <item>
             <widget class="QPushButton" name="sqw_pbPlotInput">
              <property name="text">
               <string>Plot Input</string>
              </property>
             </widget>
            </item>
           </layout>
>>>>>>> 2d7f5a62
          </item>
         </layout>
        </widget>
       </item>
       <item>
        <widget class="QGroupBox" name="sqw_gbOptions">
         <property name="title">
          <string>Options</string>
         </property>
         <layout class="QVBoxLayout" name="verticalLayout_7">
          <item>
           <layout class="QHBoxLayout" name="horizontalLayout_45">
            <item>
             <layout class="QGridLayout" name="gridLayout_9">
              <item row="0" column="1">
               <widget class="QComboBox" name="sqw_cbRebinType">
                <property name="sizePolicy">
                 <sizepolicy hsizetype="Fixed" vsizetype="Maximum">
                  <horstretch>0</horstretch>
                  <verstretch>0</verstretch>
                 </sizepolicy>
                </property>
                <property name="minimumSize">
                 <size>
                  <width>150</width>
                  <height>0</height>
                 </size>
                </property>
                <property name="maximumSize">
                 <size>
                  <width>16777215</width>
                  <height>16777215</height>
                 </size>
                </property>
                <property name="currentIndex">
                 <number>0</number>
                </property>
                <item>
                 <property name="text">
                  <string>Centre (SofQW)</string>
                 </property>
                </item>
                <item>
                 <property name="text">
                  <string>Parallelepiped (SofQW2)</string>
                 </property>
                </item>
                <item>
                 <property name="text">
                  <string>Parallelepiped/Fractional Area (SofQW3)</string>
                 </property>
                </item>
               </widget>
              </item>
              <item row="1" column="4">
               <widget class="QLineEdit" name="sqw_leELow">
                <property name="enabled">
                 <bool>false</bool>
                </property>
                <property name="sizePolicy">
                 <sizepolicy hsizetype="Preferred" vsizetype="Fixed">
                  <horstretch>0</horstretch>
                  <verstretch>0</verstretch>
                 </sizepolicy>
                </property>
                <property name="maximumSize">
                 <size>
                  <width>60</width>
                  <height>16777215</height>
                 </size>
                </property>
               </widget>
              </item>
              <item row="2" column="1">
               <widget class="QLineEdit" name="sqw_leQWidth">
                <property name="sizePolicy">
                 <sizepolicy hsizetype="Preferred" vsizetype="Fixed">
                  <horstretch>0</horstretch>
                  <verstretch>0</verstretch>
                 </sizepolicy>
                </property>
               </widget>
              </item>
              <item row="2" column="3">
               <widget class="QLabel" name="sqw_lbEWidth">
                <property name="enabled">
                 <bool>false</bool>
                </property>
                <property name="sizePolicy">
                 <sizepolicy hsizetype="Preferred" vsizetype="Preferred">
                  <horstretch>0</horstretch>
                  <verstretch>0</verstretch>
                 </sizepolicy>
                </property>
                <property name="minimumSize">
                 <size>
                  <width>43</width>
                  <height>0</height>
                 </size>
                </property>
                <property name="text">
                 <string>E Width:</string>
                </property>
               </widget>
              </item>
              <item row="2" column="0">
               <widget class="QLabel" name="sqw_lbQWidth">
                <property name="minimumSize">
                 <size>
                  <width>43</width>
                  <height>0</height>
                 </size>
                </property>
                <property name="text">
                 <string>Q Width:</string>
                </property>
               </widget>
              </item>
              <item row="3" column="4">
               <widget class="QLineEdit" name="sqw_leEHigh">
                <property name="enabled">
                 <bool>false</bool>
                </property>
                <property name="sizePolicy">
                 <sizepolicy hsizetype="Preferred" vsizetype="Fixed">
                  <horstretch>0</horstretch>
                  <verstretch>0</verstretch>
                 </sizepolicy>
                </property>
                <property name="maximumSize">
                 <size>
                  <width>60</width>
                  <height>16777215</height>
                 </size>
                </property>
               </widget>
              </item>
              <item row="3" column="5">
               <widget class="QLabel" name="sqw_valEHigh">
                <property name="enabled">
                 <bool>false</bool>
                </property>
                <property name="styleSheet">
                 <string notr="true">color: rgb(255, 0, 4)</string>
                </property>
                <property name="text">
                 <string/>
                </property>
               </widget>
              </item>
              <item row="3" column="3">
               <widget class="QLabel" name="sqw_lbEHigh">
                <property name="enabled">
                 <bool>false</bool>
                </property>
                <property name="minimumSize">
                 <size>
                  <width>43</width>
                  <height>0</height>
                 </size>
                </property>
                <property name="text">
                 <string>E High:</string>
                </property>
               </widget>
              </item>
              <item row="2" column="5">
               <widget class="QLabel" name="sqw_valEWidth">
                <property name="enabled">
                 <bool>false</bool>
                </property>
                <property name="styleSheet">
                 <string notr="true">color: rgb(255, 0, 4)</string>
                </property>
                <property name="text">
                 <string/>
                </property>
               </widget>
              </item>
              <item row="1" column="5">
               <widget class="QLabel" name="sqw_valELow">
                <property name="enabled">
                 <bool>false</bool>
                </property>
                <property name="styleSheet">
                 <string notr="true">color: rgb(255, 0, 4)</string>
                </property>
                <property name="text">
                 <string/>
                </property>
               </widget>
              </item>
              <item row="0" column="0">
               <widget class="QLabel" name="sqw_lbRebinType">
                <property name="text">
                 <string>Rebin Type:</string>
                </property>
               </widget>
              </item>
              <item row="1" column="1">
               <widget class="QLineEdit" name="sqw_leQLow">
                <property name="sizePolicy">
                 <sizepolicy hsizetype="Preferred" vsizetype="Fixed">
                  <horstretch>0</horstretch>
                  <verstretch>0</verstretch>
                 </sizepolicy>
                </property>
               </widget>
              </item>
              <item row="2" column="2">
               <widget class="QLabel" name="sqw_valQWidth">
                <property name="styleSheet">
                 <string notr="true">color: rgb(255, 0, 4)</string>
                </property>
                <property name="text">
                 <string>*</string>
                </property>
               </widget>
              </item>
              <item row="3" column="2">
               <widget class="QLabel" name="sqw_valQHigh">
                <property name="styleSheet">
                 <string notr="true">color: rgb(255, 0, 4)</string>
                </property>
                <property name="text">
                 <string>*</string>
                </property>
               </widget>
              </item>
              <item row="1" column="0">
               <widget class="QLabel" name="sqw_lbQLow">
                <property name="minimumSize">
                 <size>
                  <width>43</width>
                  <height>0</height>
                 </size>
                </property>
                <property name="text">
                 <string>Q Low:</string>
                </property>
               </widget>
              </item>
              <item row="3" column="1">
               <widget class="QLineEdit" name="sqw_leQHigh">
                <property name="sizePolicy">
                 <sizepolicy hsizetype="Preferred" vsizetype="Fixed">
                  <horstretch>0</horstretch>
                  <verstretch>0</verstretch>
                 </sizepolicy>
                </property>
               </widget>
              </item>
              <item row="1" column="2">
               <widget class="QLabel" name="sqw_valQLow">
                <property name="styleSheet">
                 <string notr="true">color: rgb(255, 0, 4)</string>
                </property>
                <property name="text">
                 <string>*</string>
                </property>
               </widget>
              </item>
              <item row="3" column="0">
               <widget class="QLabel" name="sqw_lbQHigh">
                <property name="minimumSize">
                 <size>
                  <width>43</width>
                  <height>0</height>
                 </size>
                </property>
                <property name="text">
                 <string>Q High:</string>
                </property>
               </widget>
              </item>
              <item row="2" column="4">
               <widget class="QLineEdit" name="sqw_leEWidth">
                <property name="enabled">
                 <bool>false</bool>
                </property>
                <property name="sizePolicy">
                 <sizepolicy hsizetype="Preferred" vsizetype="Fixed">
                  <horstretch>0</horstretch>
                  <verstretch>0</verstretch>
                 </sizepolicy>
                </property>
                <property name="maximumSize">
                 <size>
                  <width>60</width>
                  <height>16777215</height>
                 </size>
                </property>
               </widget>
              </item>
              <item row="0" column="3" colspan="3">
               <widget class="QCheckBox" name="sqw_ckRebinE">
                <property name="text">
                 <string>Rebin in Energy</string>
                </property>
               </widget>
              </item>
              <item row="1" column="3">
               <widget class="QLabel" name="sqw_lbELow">
                <property name="enabled">
                 <bool>false</bool>
                </property>
                <property name="minimumSize">
                 <size>
                  <width>43</width>
                  <height>0</height>
                 </size>
                </property>
                <property name="text">
                 <string>E Low:</string>
                </property>
               </widget>
              </item>
             </layout>
            </item>
           </layout>
          </item>
         </layout>
        </widget>
       </item>
       <item>
        <spacer name="verticalSpacer_2">
         <property name="orientation">
          <enum>Qt::Vertical</enum>
         </property>
         <property name="sizeHint" stdset="0">
          <size>
           <width>20</width>
           <height>40</height>
          </size>
         </property>
        </spacer>
       </item>
       <item>
        <widget class="QGroupBox" name="sqw_outputOptions">
         <property name="title">
          <string>Output Options</string>
         </property>
         <layout class="QVBoxLayout" name="verticalLayout_27">
          <item>
           <layout class="QHBoxLayout" name="horizontalLayout_43">
            <item>
             <widget class="QCheckBox" name="sqw_ckVerbose">
              <property name="text">
               <string>Verbose</string>
              </property>
             </widget>
            </item>
            <item>
             <spacer name="horizontalSpacer_30">
              <property name="orientation">
               <enum>Qt::Horizontal</enum>
              </property>
              <property name="sizeHint" stdset="0">
               <size>
                <width>40</width>
                <height>20</height>
               </size>
              </property>
             </spacer>
            </item>
            <item>
             <widget class="QLabel" name="label_4">
              <property name="text">
               <string>Plot Output:</string>
              </property>
             </widget>
            </item>
            <item>
             <widget class="QComboBox" name="sqw_cbPlotType">
              <property name="sizePolicy">
               <sizepolicy hsizetype="MinimumExpanding" vsizetype="Fixed">
                <horstretch>0</horstretch>
                <verstretch>0</verstretch>
               </sizepolicy>
              </property>
              <property name="minimumSize">
               <size>
                <width>150</width>
                <height>0</height>
               </size>
              </property>
              <item>
               <property name="text">
                <string>None</string>
               </property>
              </item>
              <item>
               <property name="text">
                <string>Contour</string>
               </property>
              </item>
              <item>
               <property name="text">
                <string>Spectra</string>
               </property>
              </item>
             </widget>
            </item>
            <item>
             <spacer name="horizontalSpacer_19">
              <property name="orientation">
               <enum>Qt::Horizontal</enum>
              </property>
              <property name="sizeHint" stdset="0">
               <size>
                <width>40</width>
                <height>20</height>
               </size>
              </property>
             </spacer>
            </item>
            <item>
             <widget class="QCheckBox" name="sqw_ckSave">
              <property name="text">
               <string>Save Result</string>
              </property>
             </widget>
            </item>
           </layout>
          </item>
         </layout>
         <zorder></zorder>
         <zorder></zorder>
        </widget>
       </item>
      </layout>
     </widget>
     <widget class="QWidget" name="tabDiagnoseDetectors">
      <attribute name="title">
       <string>Diagnose Detectors</string>
      </attribute>
      <layout class="QVBoxLayout" name="verticalLayout_4">
       <item>
        <widget class="QCheckBox" name="ckRunDiag">
         <property name="enabled">
          <bool>true</bool>
         </property>
         <property name="text">
          <string>Find Bad Detectors</string>
         </property>
         <property name="checked">
          <bool>true</bool>
         </property>
        </widget>
       </item>
      </layout>
     </widget>
     <widget class="QWidget" name="tabAbsoluteUnits">
      <attribute name="title">
       <string>Absolute Units</string>
      </attribute>
      <layout class="QVBoxLayout" name="verticalLayout_11">
       <item>
        <widget class="QCheckBox" name="ckRunAbsol">
         <property name="enabled">
          <bool>true</bool>
         </property>
         <property name="text">
          <string>Perform Absolute Normalisation</string>
         </property>
         <property name="checked">
          <bool>false</bool>
         </property>
        </widget>
       </item>
       <item>
        <widget class="QGroupBox" name="gbCalRuns">
         <property name="enabled">
          <bool>true</bool>
         </property>
         <property name="title">
          <string>Run Files</string>
         </property>
         <layout class="QVBoxLayout" name="verticalLayout_31">
          <item>
           <widget class="MantidQt::MantidWidgets::MWRunFiles" name="absRunFiles">
            <property name="label" stdset="0">
             <string>Abs Units Vanadium</string>
            </property>
           </widget>
          </item>
          <item>
           <widget class="MantidQt::MantidWidgets::MWRunFiles" name="absMapFile">
            <property name="findRunFiles" stdset="0">
             <bool>false</bool>
            </property>
            <property name="label" stdset="0">
             <string>Map File  </string>
            </property>
            <property name="multipleFiles" stdset="0">
             <bool>false</bool>
            </property>
            <property name="optional" stdset="0">
             <bool>true</bool>
            </property>
            <property name="algorithmAndProperty" stdset="0">
             <string>GroupDetectors|MapFile</string>
            </property>
           </widget>
          </item>
          <item>
           <widget class="MantidQt::MantidWidgets::MWRunFiles" name="absWhiteFile">
            <property name="label" stdset="0">
             <string>Detector Vanadium (Abs Units)</string>
            </property>
            <property name="multipleFiles" stdset="0">
             <bool>false</bool>
            </property>
            <property name="optional" stdset="0">
             <bool>true</bool>
            </property>
           </widget>
          </item>
         </layout>
        </widget>
       </item>
       <item>
        <layout class="QHBoxLayout" name="horizontalLayout_17">
         <item>
          <widget class="QGroupBox" name="gbInteg">
           <property name="styleSheet">
            <string notr="true"/>
           </property>
           <property name="title">
            <string>Integration (meV)</string>
           </property>
           <layout class="QGridLayout" name="gridLayout_17">
            <item row="2" column="1">
             <widget class="QLabel" name="label_29">
              <property name="text">
               <string>E Min</string>
              </property>
              <property name="alignment">
               <set>Qt::AlignRight|Qt::AlignTrailing|Qt::AlignVCenter</set>
              </property>
             </widget>
            </item>
            <item row="2" column="2">
             <widget class="QLineEdit" name="leVanELow">
              <property name="maximumSize">
               <size>
                <width>60</width>
                <height>16777215</height>
               </size>
              </property>
             </widget>
            </item>
            <item row="3" column="1">
             <widget class="QLabel" name="label_30">
              <property name="text">
               <string>E Max</string>
              </property>
              <property name="alignment">
               <set>Qt::AlignRight|Qt::AlignTrailing|Qt::AlignVCenter</set>
              </property>
             </widget>
            </item>
            <item row="3" column="2">
             <widget class="QLineEdit" name="leVanEHigh">
              <property name="maximumSize">
               <size>
                <width>60</width>
                <height>16777215</height>
               </size>
              </property>
             </widget>
            </item>
            <item row="1" column="1">
             <widget class="QLabel" name="label_31">
              <property name="text">
               <string>Incident Energy</string>
              </property>
              <property name="alignment">
               <set>Qt::AlignRight|Qt::AlignTrailing|Qt::AlignVCenter</set>
              </property>
             </widget>
            </item>
            <item row="1" column="2">
             <widget class="QLineEdit" name="leVanEi">
              <property name="minimumSize">
               <size>
                <width>0</width>
                <height>0</height>
               </size>
              </property>
              <property name="maximumSize">
               <size>
                <width>70</width>
                <height>16777215</height>
               </size>
              </property>
             </widget>
            </item>
            <item row="1" column="4">
             <spacer name="horizontalSpacer_24">
              <property name="orientation">
               <enum>Qt::Horizontal</enum>
              </property>
              <property name="sizeHint" stdset="0">
               <size>
                <width>40</width>
                <height>20</height>
               </size>
              </property>
             </spacer>
            </item>
            <item row="1" column="0">
             <spacer name="horizontalSpacer_25">
              <property name="orientation">
               <enum>Qt::Horizontal</enum>
              </property>
              <property name="sizeHint" stdset="0">
               <size>
                <width>40</width>
                <height>20</height>
               </size>
              </property>
             </spacer>
            </item>
            <item row="1" column="3">
             <widget class="QLabel" name="lbValAbsEi">
              <property name="palette">
               <palette>
                <active>
                 <colorrole role="WindowText">
                  <brush brushstyle="SolidPattern">
                   <color alpha="255">
                    <red>170</red>
                    <green>0</green>
                    <blue>0</blue>
                   </color>
                  </brush>
                 </colorrole>
                </active>
                <inactive>
                 <colorrole role="WindowText">
                  <brush brushstyle="SolidPattern">
                   <color alpha="255">
                    <red>170</red>
                    <green>0</green>
                    <blue>0</blue>
                   </color>
                  </brush>
                 </colorrole>
                </inactive>
                <disabled>
                 <colorrole role="WindowText">
                  <brush brushstyle="SolidPattern">
                   <color alpha="255">
                    <red>118</red>
                    <green>116</green>
                    <blue>108</blue>
                   </color>
                  </brush>
                 </colorrole>
                </disabled>
               </palette>
              </property>
              <property name="styleSheet">
               <string notr="true"/>
              </property>
              <property name="text">
               <string>*</string>
              </property>
             </widget>
            </item>
           </layout>
          </widget>
         </item>
         <item>
          <widget class="QGroupBox" name="gbMasses">
           <property name="sizePolicy">
            <sizepolicy hsizetype="Expanding" vsizetype="Expanding">
             <horstretch>0</horstretch>
             <verstretch>0</verstretch>
            </sizepolicy>
           </property>
           <property name="title">
            <string>Masses (for Absolute Units)</string>
           </property>
           <layout class="QGridLayout" name="gridLayout_18">
            <item row="0" column="1">
             <widget class="QLabel" name="label_32">
              <property name="layoutDirection">
               <enum>Qt::LeftToRight</enum>
              </property>
              <property name="text">
               <string>Vanadium mass</string>
              </property>
              <property name="alignment">
               <set>Qt::AlignRight|Qt::AlignTrailing|Qt::AlignVCenter</set>
              </property>
             </widget>
            </item>
            <item row="1" column="1">
             <widget class="QLabel" name="label_33">
              <property name="layoutDirection">
               <enum>Qt::LeftToRight</enum>
              </property>
              <property name="text">
               <string>Sample mass</string>
              </property>
              <property name="alignment">
               <set>Qt::AlignRight|Qt::AlignTrailing|Qt::AlignVCenter</set>
              </property>
             </widget>
            </item>
            <item row="2" column="1">
             <widget class="QLabel" name="label_34">
              <property name="layoutDirection">
               <enum>Qt::LeftToRight</enum>
              </property>
              <property name="text">
               <string>Sample RMM</string>
              </property>
              <property name="alignment">
               <set>Qt::AlignRight|Qt::AlignTrailing|Qt::AlignVCenter</set>
              </property>
             </widget>
            </item>
            <item row="2" column="2">
             <widget class="QLineEdit" name="leRMMMass">
              <property name="sizePolicy">
               <sizepolicy hsizetype="MinimumExpanding" vsizetype="Fixed">
                <horstretch>0</horstretch>
                <verstretch>0</verstretch>
               </sizepolicy>
              </property>
              <property name="maximumSize">
               <size>
                <width>60</width>
                <height>16777215</height>
               </size>
              </property>
             </widget>
            </item>
            <item row="1" column="2">
             <widget class="QLineEdit" name="leSamMass">
              <property name="sizePolicy">
               <sizepolicy hsizetype="MinimumExpanding" vsizetype="Fixed">
                <horstretch>0</horstretch>
                <verstretch>0</verstretch>
               </sizepolicy>
              </property>
              <property name="maximumSize">
               <size>
                <width>60</width>
                <height>16777215</height>
               </size>
              </property>
             </widget>
            </item>
            <item row="0" column="2">
             <widget class="QLineEdit" name="leVanMass">
              <property name="sizePolicy">
               <sizepolicy hsizetype="MinimumExpanding" vsizetype="Fixed">
                <horstretch>0</horstretch>
                <verstretch>0</verstretch>
               </sizepolicy>
              </property>
              <property name="maximumSize">
               <size>
                <width>60</width>
                <height>16777215</height>
               </size>
              </property>
             </widget>
            </item>
            <item row="0" column="3">
             <spacer name="horizontalSpacer_26">
              <property name="orientation">
               <enum>Qt::Horizontal</enum>
              </property>
              <property name="sizeHint" stdset="0">
               <size>
                <width>40</width>
                <height>20</height>
               </size>
              </property>
             </spacer>
            </item>
            <item row="0" column="0">
             <spacer name="horizontalSpacer_27">
              <property name="orientation">
               <enum>Qt::Horizontal</enum>
              </property>
              <property name="sizeHint" stdset="0">
               <size>
                <width>40</width>
                <height>20</height>
               </size>
              </property>
             </spacer>
            </item>
           </layout>
          </widget>
         </item>
        </layout>
       </item>
       <item>
        <spacer name="verticalSpacer">
         <property name="orientation">
          <enum>Qt::Vertical</enum>
         </property>
         <property name="sizeHint" stdset="0">
          <size>
           <width>20</width>
           <height>40</height>
          </size>
         </property>
        </spacer>
       </item>
      </layout>
     </widget>
    </widget>
   </item>
   <item>
    <layout class="QHBoxLayout" name="horizontalLayout_6">
     <item>
      <widget class="QPushButton" name="pbHelp">
       <property name="maximumSize">
        <size>
         <width>25</width>
         <height>25</height>
        </size>
       </property>
       <property name="toolTip">
        <string>Open interface help page in your web browser.</string>
       </property>
       <property name="text">
        <string>?</string>
       </property>
      </widget>
     </item>
     <item>
      <spacer name="horizontalSpacer_1">
       <property name="orientation">
        <enum>Qt::Horizontal</enum>
       </property>
       <property name="sizeHint" stdset="0">
        <size>
         <width>40</width>
         <height>20</height>
        </size>
       </property>
      </spacer>
     </item>
     <item>
      <widget class="QPushButton" name="pbRun">
       <property name="sizePolicy">
        <sizepolicy hsizetype="MinimumExpanding" vsizetype="Fixed">
         <horstretch>0</horstretch>
         <verstretch>0</verstretch>
        </sizepolicy>
       </property>
       <property name="maximumSize">
        <size>
         <width>180</width>
         <height>16777215</height>
        </size>
       </property>
       <property name="toolTip">
        <string>Run conversion to energy process.</string>
       </property>
       <property name="text">
        <string>Run</string>
       </property>
      </widget>
     </item>
     <item>
      <spacer name="horizontalSpacer_5">
       <property name="orientation">
        <enum>Qt::Horizontal</enum>
       </property>
       <property name="sizeHint" stdset="0">
        <size>
         <width>40</width>
         <height>20</height>
        </size>
       </property>
      </spacer>
     </item>
     <item>
      <widget class="QPushButton" name="pbManageDirectories">
       <property name="text">
        <string>Manage Directories</string>
       </property>
      </widget>
     </item>
    </layout>
   </item>
  </layout>
 </widget>
 <customwidgets>
  <customwidget>
   <class>MantidQt::MantidWidgets::MWRunFiles</class>
   <extends>QWidget</extends>
   <header>MantidQtMantidWidgets/MWRunFiles.h</header>
  </customwidget>
  <customwidget>
   <class>MantidQt::MantidWidgets::InstrumentSelector</class>
   <extends>QComboBox</extends>
   <header>MantidQtMantidWidgets/InstrumentSelector.h</header>
  </customwidget>
  <customwidget>
   <class>MantidQt::MantidWidgets::DataSelector</class>
   <extends>QWidget</extends>
   <header>MantidQtMantidWidgets/DataSelector.h</header>
  </customwidget>
 </customwidgets>
 <tabstops>
  <tabstop>tabWidget</tabstop>
  <tabstop>ckSumSpecs</tabstop>
  <tabstop>pbBack</tabstop>
  <tabstop>cbNormal</tabstop>
  <tabstop>leEGuess</tabstop>
  <tabstop>ckFixEi</tabstop>
  <tabstop>leELow</tabstop>
  <tabstop>leEWidth</tabstop>
  <tabstop>leEHigh</tabstop>
  <tabstop>leNameSPE</tabstop>
  <tabstop>pbBrowseSPE</tabstop>
  <tabstop>save_ckSPE</tabstop>
  <tabstop>save_ckNexus</tabstop>
  <tabstop>pbRun</tabstop>
  <tabstop>pbHelp</tabstop>
  <tabstop>leEfixed</tabstop>
  <tabstop>leSpectraMin</tabstop>
  <tabstop>leSpectraMax</tabstop>
  <tabstop>rebin_ckDNR</tabstop>
  <tabstop>rebin_leELow</tabstop>
  <tabstop>rebin_leEWidth</tabstop>
  <tabstop>rebin_leEHigh</tabstop>
  <tabstop>pbBack_2</tabstop>
  <tabstop>pbPlotRaw</tabstop>
  <tabstop>ckSumFiles</tabstop>
  <tabstop>cbMappingOptions</tabstop>
  <tabstop>cbReflection</tabstop>
  <tabstop>leNoGroups</tabstop>
  <tabstop>ckUseCalib</tabstop>
  <tabstop>ckRunDiag</tabstop>
  <tabstop>ckRunAbsol</tabstop>
  <tabstop>cbAnalyser</tabstop>
  <tabstop>leVanEi</tabstop>
  <tabstop>leVanELow</tabstop>
  <tabstop>leVanEHigh</tabstop>
  <tabstop>leVanMass</tabstop>
  <tabstop>leSamMass</tabstop>
  <tabstop>leRMMMass</tabstop>
 </tabstops>
 <resources/>
 <connections/>
</ui><|MERGE_RESOLUTION|>--- conflicted
+++ resolved
@@ -2332,7 +2332,6 @@
          </property>
          <layout class="QVBoxLayout" name="verticalLayout_12">
           <item>
-<<<<<<< HEAD
            <widget class="MantidQt::MantidWidgets::DataSelector" name="sqw_dsSampleInput">
             <property name="sizePolicy">
              <sizepolicy hsizetype="Minimum" vsizetype="Fixed">
@@ -2357,157 +2356,6 @@
              </stringlist>
             </property>
            </widget>
-=======
-           <layout class="QHBoxLayout" name="horizontalLayout_30">
-            <item>
-             <widget class="QLabel" name="sqw_lbInputType">
-              <property name="text">
-               <string>Input Type</string>
-              </property>
-             </widget>
-            </item>
-            <item>
-             <widget class="QComboBox" name="sqw_cbInput">
-              <property name="enabled">
-               <bool>true</bool>
-              </property>
-              <item>
-               <property name="text">
-                <string>File</string>
-               </property>
-              </item>
-              <item>
-               <property name="text">
-                <string>Workspace</string>
-               </property>
-              </item>
-             </widget>
-            </item>
-            <item>
-             <spacer name="horizontalSpacer_39">
-              <property name="orientation">
-               <enum>Qt::Horizontal</enum>
-              </property>
-              <property name="sizeHint" stdset="0">
-               <size>
-                <width>40</width>
-                <height>20</height>
-               </size>
-              </property>
-             </spacer>
-            </item>
-           </layout>
-          </item>
-          <item>
-           <layout class="QHBoxLayout" name="horizontalLayout_34">
-            <item>
-             <widget class="QStackedWidget" name="sqw_swInput">
-              <property name="minimumSize">
-               <size>
-                <width>0</width>
-                <height>0</height>
-               </size>
-              </property>
-              <property name="currentIndex">
-               <number>0</number>
-              </property>
-              <widget class="QWidget" name="page_13">
-               <layout class="QVBoxLayout" name="verticalLayout_21">
-                <item>
-                 <widget class="MantidQt::MantidWidgets::MWRunFiles" name="sqw_inputFile">
-                  <property name="sizePolicy">
-                   <sizepolicy hsizetype="Preferred" vsizetype="Fixed">
-                    <horstretch>0</horstretch>
-                    <verstretch>41</verstretch>
-                   </sizepolicy>
-                  </property>
-                  <property name="findRunFiles" stdset="0">
-                   <bool>false</bool>
-                  </property>
-                  <property name="label" stdset="0">
-                   <string>Input File</string>
-                  </property>
-                  <property name="multipleFiles" stdset="0">
-                   <bool>false</bool>
-                  </property>
-                  <property name="algorithmAndProperty" stdset="0">
-                   <string/>
-                  </property>
-                  <property name="fileExtensions">
-                   <stringlist>
-                    <string>_red.nxs</string>
-                   </stringlist>
-                  </property>
-                 </widget>
-                </item>
-               </layout>
-              </widget>
-              <widget class="QWidget" name="page_14">
-               <layout class="QVBoxLayout" name="verticalLayout_28">
-                <item>
-                 <layout class="QHBoxLayout" name="horizontalLayout_31">
-                  <item>
-                   <widget class="QLabel" name="sqw_lbWorkspace">
-                    <property name="sizePolicy">
-                     <sizepolicy hsizetype="Preferred" vsizetype="Fixed">
-                      <horstretch>0</horstretch>
-                      <verstretch>41</verstretch>
-                     </sizepolicy>
-                    </property>
-                    <property name="text">
-                     <string>Workspace: </string>
-                    </property>
-                   </widget>
-                  </item>
-                  <item>
-                   <widget class="MantidQt::MantidWidgets::WorkspaceSelector" name="sqw_cbWorkspace">
-                    <property name="sizePolicy">
-                     <sizepolicy hsizetype="Expanding" vsizetype="Fixed">
-                      <horstretch>0</horstretch>
-                      <verstretch>0</verstretch>
-                     </sizepolicy>
-                    </property>
-                    <property name="WorkspaceTypes">
-                     <stringlist/>
-                    </property>
-                    <property name="Suffix" stdset="0">
-                     <stringlist>
-                      <string>_red</string>
-                     </stringlist>
-                    </property>
-                   </widget>
-                  </item>
-                  <item>
-                   <widget class="QLabel" name="sqw_valWorkspace">
-                    <property name="sizePolicy">
-                     <sizepolicy hsizetype="Preferred" vsizetype="Fixed">
-                      <horstretch>0</horstretch>
-                      <verstretch>41</verstretch>
-                     </sizepolicy>
-                    </property>
-                    <property name="styleSheet">
-                     <string notr="true">color: rgb(255, 0, 4)</string>
-                    </property>
-                    <property name="text">
-                     <string>*</string>
-                    </property>
-                   </widget>
-                  </item>
-                 </layout>
-                </item>
-               </layout>
-              </widget>
-             </widget>
-            </item>
-            <item>
-             <widget class="QPushButton" name="sqw_pbPlotInput">
-              <property name="text">
-               <string>Plot Input</string>
-              </property>
-             </widget>
-            </item>
-           </layout>
->>>>>>> 2d7f5a62
           </item>
          </layout>
         </widget>
