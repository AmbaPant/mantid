--- conflicted
+++ resolved
@@ -7,11 +7,7 @@
     <x>0</x>
     <y>0</y>
     <width>776</width>
-<<<<<<< HEAD
-    <height>575</height>
-=======
     <height>577</height>
->>>>>>> a8c5dd9a
    </rect>
   </property>
   <property name="windowTitle">
@@ -320,7 +316,7 @@
             <bool>false</bool>
            </property>
            <property name="label" stdset="0">
-            <string>Resolution File:</string>
+            <string>Resolution:</string>
            </property>
            <property name="multipleFiles" stdset="0">
             <bool>false</bool>
@@ -402,7 +398,7 @@
                   <bool>false</bool>
                  </property>
                  <property name="label" stdset="0">
-                  <string/>
+                  <string>Sample:     </string>
                  </property>
                  <property name="multipleFiles" stdset="0">
                   <bool>true</bool>
@@ -423,15 +419,7 @@
                 <number>0</number>
                </property>
                <item>
-<<<<<<< HEAD
-                <widget class="MantidQt::MantidWidgets::WorkspaceSelector" name="fury_wsSample">
-                 <property name="Suffix">
-                  <string>_red</string>
-                 </property>
-                </widget>
-=======
                 <widget class="MantidQt::MantidWidgets::WorkspaceSelector" name="fury_wsSample"/>
->>>>>>> a8c5dd9a
                </item>
               </layout>
              </widget>
@@ -586,15 +574,7 @@
            <widget class="QWidget" name="furyfit_page_inputWorkspace">
             <layout class="QHBoxLayout" name="horizontalLayout_12">
              <item>
-<<<<<<< HEAD
-              <widget class="MantidQt::MantidWidgets::WorkspaceSelector" name="furyfit_wsIqt">
-               <property name="Suffix">
-                <string>_iqt</string>
-               </property>
-              </widget>
-=======
               <widget class="MantidQt::MantidWidgets::WorkspaceSelector" name="furyfit_wsIqt"/>
->>>>>>> a8c5dd9a
              </item>
             </layout>
            </widget>
@@ -987,15 +967,7 @@
              <widget class="QWidget" name="confit_page_inputWorkspace">
               <layout class="QHBoxLayout" name="horizontalLayout_29">
                <item>
-<<<<<<< HEAD
-                <widget class="MantidQt::MantidWidgets::WorkspaceSelector" name="confit_wsSample">
-                 <property name="Suffix">
-                  <string>_red</string>
-                 </property>
-                </widget>
-=======
                 <widget class="MantidQt::MantidWidgets::WorkspaceSelector" name="confit_wsSample"/>
->>>>>>> a8c5dd9a
                </item>
               </layout>
              </widget>
@@ -1373,15 +1345,7 @@
               <number>0</number>
              </property>
              <item>
-<<<<<<< HEAD
-              <widget class="MantidQt::MantidWidgets::WorkspaceSelector" name="absp_wsInput">
-               <property name="Suffix">
-                <string>_red</string>
-               </property>
-              </widget>
-=======
               <widget class="MantidQt::MantidWidgets::WorkspaceSelector" name="absp_wsInput"/>
->>>>>>> a8c5dd9a
              </item>
             </layout>
            </widget>
@@ -1999,15 +1963,7 @@
            <widget class="QWidget" name="abscor_samWS">
             <layout class="QHBoxLayout" name="horizontalLayout_31">
              <item>
-<<<<<<< HEAD
-              <widget class="MantidQt::MantidWidgets::WorkspaceSelector" name="abscor_wsSample">
-               <property name="Suffix">
-                <string>_red</string>
-               </property>
-              </widget>
-=======
               <widget class="MantidQt::MantidWidgets::WorkspaceSelector" name="abscor_wsSample"/>
->>>>>>> a8c5dd9a
              </item>
             </layout>
            </widget>
@@ -2210,15 +2166,7 @@
               <number>0</number>
              </property>
              <item>
-<<<<<<< HEAD
-              <widget class="MantidQt::MantidWidgets::WorkspaceSelector" name="abscor_wsContainer">
-               <property name="Suffix">
-                <string>_red</string>
-               </property>
-              </widget>
-=======
               <widget class="MantidQt::MantidWidgets::WorkspaceSelector" name="abscor_wsContainer"/>
->>>>>>> a8c5dd9a
              </item>
             </layout>
            </widget>
@@ -2472,10 +2420,6 @@
   <tabstop>furyfit_ckConstrainIntensities</tabstop>
   <tabstop>furyfit_ckPlotGuess</tabstop>
   <tabstop>furyfit_leSpecNo</tabstop>
-<<<<<<< HEAD
-  <tabstop>confit_wsSample</tabstop>
-=======
->>>>>>> a8c5dd9a
   <tabstop>confit_cbFitType</tabstop>
   <tabstop>confit_cbBackground</tabstop>
   <tabstop>confit_ckPlotGuess</tabstop>
