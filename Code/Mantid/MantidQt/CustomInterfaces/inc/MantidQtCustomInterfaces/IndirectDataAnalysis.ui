<?xml version="1.0" encoding="UTF-8"?>
<ui version="4.0">
 <class>IndirectDataAnalysis</class>
 <widget class="QWidget" name="IndirectDataAnalysis">
  <property name="geometry">
   <rect>
    <x>0</x>
    <y>0</y>
    <width>807</width>
    <height>638</height>
   </rect>
  </property>
  <property name="windowTitle">
   <string>Indirect Data Analysis</string>
  </property>
  <layout class="QVBoxLayout" name="verticalLayout">
   <item>
    <widget class="QTabWidget" name="tabWidget">
     <property name="enabled">
      <bool>true</bool>
     </property>
     <property name="tabShape">
      <enum>QTabWidget::Rounded</enum>
     </property>
     <property name="currentIndex">
      <number>0</number>
     </property>
     <widget class="QWidget" name="tabElwin">
      <attribute name="title">
       <string>Elwin</string>
      </attribute>
      <layout class="QVBoxLayout" name="layoutElwin">
       <item>
        <widget class="QGroupBox" name="elwin_gbInput">
         <property name="title">
          <string>Input</string>
         </property>
         <layout class="QHBoxLayout" name="horizontalLayout_16">
          <item>
           <widget class="MantidQt::MantidWidgets::MWRunFiles" name="elwin_inputFile" native="true">
            <property name="sizePolicy">
             <sizepolicy hsizetype="Preferred" vsizetype="Fixed">
              <horstretch>0</horstretch>
              <verstretch>41</verstretch>
             </sizepolicy>
            </property>
            <property name="findRunFiles" stdset="0">
             <bool>false</bool>
            </property>
            <property name="label" stdset="0">
             <string>Input File</string>
            </property>
            <property name="multipleFiles" stdset="0">
             <bool>true</bool>
            </property>
            <property name="fileExtensions" stdset="0">
             <stringlist>
              <string>_red.nxs</string>
              <string>_sqw.nxs</string>
             </stringlist>
            </property>
           </widget>
          </item>
          <item>
           <widget class="QPushButton" name="elwin_pbPlotInput">
            <property name="text">
             <string>Plot Input</string>
            </property>
           </widget>
          </item>
         </layout>
        </widget>
       </item>
       <item>
        <layout class="QHBoxLayout" name="horizontalLayout_7">
         <item>
          <layout class="QVBoxLayout" name="elwin_properties"/>
         </item>
         <item>
          <layout class="QHBoxLayout" name="elwin_plot"/>
         </item>
        </layout>
       </item>
       <item>
        <layout class="QGridLayout" name="gridLayout">
         <item row="0" column="4">
          <widget class="QCheckBox" name="elwin_ckNormalise">
           <property name="text">
            <string>Normalise to Lowest Temperature</string>
           </property>
          </widget>
         </item>
         <item row="0" column="3">
          <spacer name="horizontalSpacer_28">
           <property name="orientation">
            <enum>Qt::Horizontal</enum>
           </property>
           <property name="sizeHint" stdset="0">
            <size>
             <width>40</width>
             <height>20</height>
            </size>
           </property>
          </spacer>
         </item>
         <item row="0" column="0">
          <widget class="QLabel" name="label_2">
           <property name="text">
            <string>SE log name: </string>
           </property>
          </widget>
         </item>
         <item row="0" column="1">
          <widget class="QLineEdit" name="leLogName">
           <property name="text">
            <string/>
           </property>
          </widget>
         </item>
         <item row="0" column="2">
          <spacer name="horizontalSpacer_29">
           <property name="orientation">
            <enum>Qt::Horizontal</enum>
           </property>
           <property name="sizeHint" stdset="0">
            <size>
             <width>40</width>
             <height>20</height>
            </size>
           </property>
          </spacer>
         </item>
        </layout>
       </item>
       <item>
        <widget class="QGroupBox" name="elwin_gbOutput">
         <property name="title">
          <string>Output</string>
         </property>
         <layout class="QHBoxLayout" name="horizontalLayout_5">
          <item>
           <widget class="QCheckBox" name="elwin_ckVerbose">
            <property name="enabled">
             <bool>true</bool>
            </property>
            <property name="text">
             <string>Verbose</string>
            </property>
            <property name="checked">
             <bool>true</bool>
            </property>
           </widget>
          </item>
          <item>
           <spacer name="horizontalSpacer_8">
            <property name="orientation">
             <enum>Qt::Horizontal</enum>
            </property>
            <property name="sizeHint" stdset="0">
             <size>
              <width>40</width>
              <height>20</height>
             </size>
            </property>
           </spacer>
          </item>
          <item>
           <widget class="QCheckBox" name="elwin_ckPlot">
            <property name="text">
             <string>Plot Result</string>
            </property>
           </widget>
          </item>
          <item>
           <spacer name="horizontalSpacer_10">
            <property name="orientation">
             <enum>Qt::Horizontal</enum>
            </property>
            <property name="sizeHint" stdset="0">
             <size>
              <width>40</width>
              <height>20</height>
             </size>
            </property>
           </spacer>
          </item>
          <item>
           <widget class="QCheckBox" name="elwin_ckSave">
            <property name="text">
             <string>Save Result</string>
            </property>
           </widget>
          </item>
         </layout>
        </widget>
       </item>
      </layout>
     </widget>
     <widget class="QWidget" name="tabMSD">
      <attribute name="title">
       <string>MSD Fit</string>
      </attribute>
      <layout class="QVBoxLayout" name="verticalLayout_5">
       <item>
        <widget class="QGroupBox" name="msd_gbInput">
         <property name="title">
          <string>Input</string>
         </property>
         <layout class="QHBoxLayout" name="horizontalLayout_18">
          <item>
           <widget class="MantidQt::MantidWidgets::DataSelector" name="msd_dsSampleInput" native="true">
            <property name="sizePolicy">
             <sizepolicy hsizetype="Minimum" vsizetype="Fixed">
              <horstretch>0</horstretch>
              <verstretch>0</verstretch>
             </sizepolicy>
            </property>
            <property name="workspaceSuffixes" stdset="0">
             <stringlist>
              <string>_eq2</string>
             </stringlist>
            </property>
            <property name="fileBrowserSuffixes" stdset="0">
             <stringlist>
              <string>_eq2.nxs</string>
             </stringlist>
            </property>
            <property name="showLoad" stdset="0">
             <bool>false</bool>
            </property>
           </widget>
          </item>
         </layout>
        </widget>
       </item>
       <item>
        <layout class="QHBoxLayout" name="horizontalLayout_3">
         <item>
          <layout class="QVBoxLayout" name="msd_properties"/>
         </item>
         <item>
          <layout class="QVBoxLayout" name="verticalLayout_41">
           <item>
            <layout class="QVBoxLayout" name="msd_plot"/>
           </item>
           <item>
            <layout class="QHBoxLayout" name="horizontalLayout">
             <item>
              <widget class="QLabel" name="label_51">
               <property name="text">
                <string>Plot Spectrum:</string>
               </property>
              </widget>
             </item>
             <item>
              <widget class="QLineEdit" name="msd_lePlotSpectrum">
               <property name="maximumSize">
                <size>
                 <width>50</width>
                 <height>16777215</height>
                </size>
               </property>
              </widget>
             </item>
             <item>
              <spacer name="horizontalSpacer_24">
               <property name="orientation">
                <enum>Qt::Horizontal</enum>
               </property>
               <property name="sizeType">
                <enum>QSizePolicy::Expanding</enum>
               </property>
               <property name="sizeHint" stdset="0">
                <size>
                 <width>40</width>
                 <height>20</height>
                </size>
               </property>
              </spacer>
             </item>
             <item>
              <widget class="QLabel" name="label_31">
               <property name="sizePolicy">
                <sizepolicy hsizetype="Preferred" vsizetype="Fixed">
                 <horstretch>0</horstretch>
                 <verstretch>0</verstretch>
                </sizepolicy>
               </property>
               <property name="text">
                <string>Spectra Range:</string>
               </property>
              </widget>
             </item>
             <item>
              <widget class="QLineEdit" name="msd_leSpectraMin">
               <property name="sizePolicy">
                <sizepolicy hsizetype="Minimum" vsizetype="Fixed">
                 <horstretch>0</horstretch>
                 <verstretch>0</verstretch>
                </sizepolicy>
               </property>
               <property name="maximumSize">
                <size>
                 <width>50</width>
                 <height>16777215</height>
                </size>
               </property>
              </widget>
             </item>
             <item>
              <widget class="QLabel" name="label_41">
               <property name="sizePolicy">
                <sizepolicy hsizetype="Preferred" vsizetype="Fixed">
                 <horstretch>0</horstretch>
                 <verstretch>0</verstretch>
                </sizepolicy>
               </property>
               <property name="text">
                <string>to</string>
               </property>
              </widget>
             </item>
             <item>
              <widget class="QLineEdit" name="msd_leSpectraMax">
               <property name="sizePolicy">
                <sizepolicy hsizetype="Minimum" vsizetype="Fixed">
                 <horstretch>0</horstretch>
                 <verstretch>0</verstretch>
                </sizepolicy>
               </property>
               <property name="maximumSize">
                <size>
                 <width>50</width>
                 <height>16777215</height>
                </size>
               </property>
              </widget>
             </item>
            </layout>
           </item>
           <item>
            <layout class="QHBoxLayout" name="horizontalLayout_15">
             <item>
              <widget class="QPushButton" name="msd_pbSingle">
               <property name="text">
                <string>Fit Single Spectrum</string>
               </property>
              </widget>
             </item>
             <item>
              <spacer name="horizontalSpacer">
               <property name="orientation">
                <enum>Qt::Horizontal</enum>
               </property>
               <property name="sizeHint" stdset="0">
                <size>
                 <width>40</width>
                 <height>20</height>
                </size>
               </property>
              </spacer>
             </item>
            </layout>
           </item>
          </layout>
         </item>
        </layout>
       </item>
       <item>
        <widget class="QGroupBox" name="msd_gbOutput">
         <property name="title">
          <string>Output</string>
         </property>
         <layout class="QHBoxLayout" name="horizontalLayout_8">
          <item>
           <widget class="QCheckBox" name="msd_ckVerbose">
            <property name="enabled">
             <bool>true</bool>
            </property>
            <property name="text">
             <string>Verbose</string>
            </property>
            <property name="checked">
             <bool>true</bool>
            </property>
           </widget>
          </item>
          <item>
           <spacer name="horizontalSpacer_22">
            <property name="orientation">
             <enum>Qt::Horizontal</enum>
            </property>
            <property name="sizeHint" stdset="0">
             <size>
              <width>40</width>
              <height>20</height>
             </size>
            </property>
           </spacer>
          </item>
          <item>
           <widget class="QCheckBox" name="msd_ckPlot">
            <property name="text">
             <string>Plot Result</string>
            </property>
            <property name="checked">
             <bool>true</bool>
            </property>
           </widget>
          </item>
          <item>
           <spacer name="horizontalSpacer_23">
            <property name="orientation">
             <enum>Qt::Horizontal</enum>
            </property>
            <property name="sizeHint" stdset="0">
             <size>
              <width>40</width>
              <height>20</height>
             </size>
            </property>
           </spacer>
          </item>
          <item>
           <widget class="QCheckBox" name="msd_ckSave">
            <property name="text">
             <string>Save Result</string>
            </property>
           </widget>
          </item>
         </layout>
        </widget>
       </item>
      </layout>
     </widget>
     <widget class="QWidget" name="tabFury">
      <attribute name="title">
       <string>Fury</string>
      </attribute>
      <layout class="QVBoxLayout" name="layoutFury">
       <item>
        <widget class="QGroupBox" name="fury_gbInput">
         <property name="title">
          <string>Input</string>
         </property>
         <layout class="QGridLayout" name="fury_layoutFiles">
          <item row="2" column="0">
           <widget class="QLabel" name="label_6">
            <property name="sizePolicy">
             <sizepolicy hsizetype="Fixed" vsizetype="Preferred">
              <horstretch>0</horstretch>
              <verstretch>0</verstretch>
             </sizepolicy>
            </property>
            <property name="text">
             <string>Resolution</string>
            </property>
           </widget>
          </item>
          <item row="1" column="0">
           <widget class="QLabel" name="label_52">
            <property name="sizePolicy">
             <sizepolicy hsizetype="Fixed" vsizetype="Preferred">
              <horstretch>0</horstretch>
              <verstretch>0</verstretch>
             </sizepolicy>
            </property>
            <property name="text">
             <string>Sample</string>
            </property>
           </widget>
          </item>
          <item row="1" column="1" colspan="2">
           <widget class="MantidQt::MantidWidgets::DataSelector" name="fury_dsInput" native="true">
            <property name="sizePolicy">
             <sizepolicy hsizetype="Minimum" vsizetype="Fixed">
              <horstretch>0</horstretch>
              <verstretch>0</verstretch>
             </sizepolicy>
            </property>
            <property name="loadLabelText" stdset="0">
             <string>Plot Input</string>
            </property>
            <property name="workspaceSuffixes" stdset="0">
             <stringlist>
              <string>_red</string>
              <string>_sqw</string>
             </stringlist>
            </property>
            <property name="fileBrowserSuffixes" stdset="0">
             <stringlist>
              <string>_red.nxs</string>
              <string>_sqw.nxs</string>
             </stringlist>
            </property>
            <property name="showLoad" stdset="0">
             <bool>false</bool>
            </property>
           </widget>
          </item>
          <item row="2" column="1" colspan="2">
           <widget class="MantidQt::MantidWidgets::DataSelector" name="fury_dsResInput" native="true">
            <property name="sizePolicy">
             <sizepolicy hsizetype="Minimum" vsizetype="Fixed">
              <horstretch>0</horstretch>
              <verstretch>0</verstretch>
             </sizepolicy>
            </property>
            <property name="autoLoad" stdset="0">
             <bool>false</bool>
            </property>
            <property name="workspaceSuffixes" stdset="0">
             <stringlist>
              <string>_res</string>
              <string>_red</string>
             </stringlist>
            </property>
            <property name="fileBrowserSuffixes" stdset="0">
             <stringlist>
              <string>_res.nxs</string>
              <string>_red.nxs</string>
             </stringlist>
            </property>
            <property name="showLoad" stdset="0">
             <bool>false</bool>
            </property>
           </widget>
          </item>
         </layout>
        </widget>
       </item>
       <item>
        <layout class="QHBoxLayout" name="horizontalLayout_22">
         <item>
          <layout class="QVBoxLayout" name="fury_TreeSpace"/>
         </item>
         <item>
          <layout class="QVBoxLayout" name="fury_PlotSpace"/>
         </item>
        </layout>
       </item>
       <item>
        <widget class="QGroupBox" name="fury_gbOutput">
         <property name="title">
          <string>Output</string>
         </property>
         <layout class="QHBoxLayout" name="horizontalLayout_9">
          <item>
           <widget class="QCheckBox" name="fury_ckVerbose">
            <property name="enabled">
             <bool>true</bool>
            </property>
            <property name="text">
             <string>Verbose</string>
            </property>
            <property name="checked">
             <bool>true</bool>
            </property>
           </widget>
          </item>
          <item>
           <spacer name="horizontalSpacer_7">
            <property name="orientation">
             <enum>Qt::Horizontal</enum>
            </property>
            <property name="sizeHint" stdset="0">
             <size>
              <width>40</width>
              <height>20</height>
             </size>
            </property>
           </spacer>
          </item>
          <item>
           <widget class="QCheckBox" name="fury_ckPlot">
            <property name="text">
             <string>Plot Result</string>
            </property>
           </widget>
          </item>
          <item>
           <spacer name="horizontalSpacer_18">
            <property name="orientation">
             <enum>Qt::Horizontal</enum>
            </property>
            <property name="sizeHint" stdset="0">
             <size>
              <width>40</width>
              <height>20</height>
             </size>
            </property>
           </spacer>
          </item>
          <item>
           <widget class="QCheckBox" name="fury_ckSave">
            <property name="text">
             <string>Save Result</string>
            </property>
           </widget>
          </item>
         </layout>
        </widget>
       </item>
      </layout>
     </widget>
     <widget class="QWidget" name="tabFuryFit">
      <attribute name="title">
       <string>FuryFit</string>
      </attribute>
      <layout class="QVBoxLayout" name="layoutFuryFit">
       <item>
        <widget class="QGroupBox" name="furyfit_gbInput">
         <property name="title">
          <string>Input</string>
         </property>
         <layout class="QHBoxLayout" name="furyfit_layoutInput">
          <item>
           <widget class="QComboBox" name="furyfit_cbInputType">
            <item>
             <property name="text">
              <string>File</string>
             </property>
            </item>
            <item>
             <property name="text">
              <string>Workspace</string>
             </property>
            </item>
           </widget>
          </item>
          <item>
           <widget class="QStackedWidget" name="furyfit_swInput">
            <property name="sizePolicy">
             <sizepolicy hsizetype="Preferred" vsizetype="Maximum">
              <horstretch>0</horstretch>
              <verstretch>0</verstretch>
             </sizepolicy>
            </property>
            <property name="currentIndex">
             <number>0</number>
            </property>
            <widget class="QWidget" name="furyfit_page_inputFile">
             <layout class="QHBoxLayout" name="horizontalLayout_19">
              <item>
               <widget class="MantidQt::MantidWidgets::MWRunFiles" name="furyfit_inputFile" native="true">
                <property name="sizePolicy">
                 <sizepolicy hsizetype="Preferred" vsizetype="Fixed">
                  <horstretch>0</horstretch>
                  <verstretch>41</verstretch>
                 </sizepolicy>
                </property>
                <property name="findRunFiles" stdset="0">
                 <bool>false</bool>
                </property>
                <property name="label" stdset="0">
                 <string/>
                </property>
                <property name="multipleFiles" stdset="0">
                 <bool>false</bool>
                </property>
                <property name="fileExtensions" stdset="0">
                 <stringlist>
                  <string>_iqt.nxs</string>
                 </stringlist>
                </property>
               </widget>
              </item>
              <item>
               <widget class="QPushButton" name="furyfit_pbPlotInput">
                <property name="text">
                 <string>Plot Input</string>
                </property>
               </widget>
              </item>
             </layout>
            </widget>
            <widget class="QWidget" name="furyfit_page_inputWorkspace">
             <layout class="QHBoxLayout" name="horizontalLayout_12">
              <item>
               <widget class="MantidQt::MantidWidgets::WorkspaceSelector" name="furyfit_wsIqt">
                <property name="WorkspaceTypes" stdset="0">
                 <stringlist/>
                </property>
                <property name="Suffix" stdset="0">
                 <stringlist>
                  <string>_iqt</string>
                 </stringlist>
                </property>
               </widget>
              </item>
             </layout>
            </widget>
           </widget>
          </item>
         </layout>
        </widget>
       </item>
       <item>
        <layout class="QHBoxLayout" name="horizontalLayout_25">
         <item>
          <layout class="QVBoxLayout" name="furyfit_vlTreeProp">
           <item>
            <layout class="QVBoxLayout" name="verticalLayout_8">
             <item>
              <widget class="QLabel" name="furyfit_lbFitType">
               <property name="sizePolicy">
                <sizepolicy hsizetype="Preferred" vsizetype="Maximum">
                 <horstretch>0</horstretch>
                 <verstretch>0</verstretch>
                </sizepolicy>
               </property>
               <property name="text">
                <string>Fit Type:</string>
               </property>
              </widget>
             </item>
             <item>
              <widget class="QComboBox" name="furyfit_cbFitType">
               <item>
                <property name="text">
                 <string>1 Exponential</string>
                </property>
               </item>
               <item>
                <property name="text">
                 <string>2 Exponentials</string>
                </property>
               </item>
               <item>
                <property name="text">
                 <string>1 Stretched Exponential</string>
                </property>
               </item>
               <item>
                <property name="text">
                 <string>1 Stretched Exponential and 1 Exponential</string>
                </property>
               </item>
              </widget>
             </item>
            </layout>
           </item>
           <item>
            <layout class="QGridLayout" name="gridLayout_5">
             <item row="0" column="1">
              <widget class="QCheckBox" name="furyfit_ckPlotGuess">
               <property name="text">
                <string>Plot Guess</string>
               </property>
               <property name="checked">
                <bool>true</bool>
               </property>
              </widget>
             </item>
             <item row="0" column="0">
              <widget class="QCheckBox" name="furyfit_ckConstrainIntensities">
               <property name="text">
                <string>Constrain Intensities</string>
               </property>
               <property name="checked">
                <bool>true</bool>
               </property>
              </widget>
             </item>
             <item row="1" column="0">
              <widget class="QCheckBox" name="furyfit_ckConstrainBeta">
               <property name="enabled">
                <bool>false</bool>
               </property>
               <property name="text">
                <string>Constrain Beta Over All Q</string>
               </property>
              </widget>
             </item>
            </layout>
           </item>
           <item>
            <layout class="QHBoxLayout" name="furyfit_properties"/>
           </item>
          </layout>
         </item>
         <item>
          <layout class="QVBoxLayout" name="verticalLayout_6">
           <item>
            <layout class="QVBoxLayout" name="furyfit_vlPlot"/>
           </item>
           <item>
            <layout class="QHBoxLayout" name="horizontalLayout_27">
             <item>
              <widget class="QLabel" name="furyfit_lbSpectra">
               <property name="text">
                <string>Plot Spectrum:</string>
               </property>
              </widget>
             </item>
             <item>
              <widget class="QLineEdit" name="furyfit_lePlotSpectrum">
               <property name="text">
                <string>0</string>
               </property>
              </widget>
             </item>
             <item>
              <spacer name="horizontalSpacer_13">
               <property name="orientation">
                <enum>Qt::Horizontal</enum>
               </property>
               <property name="sizeHint" stdset="0">
                <size>
                 <width>40</width>
                 <height>20</height>
                </size>
               </property>
              </spacer>
             </item>
             <item>
              <widget class="QLabel" name="label_3">
               <property name="text">
                <string>Spectra Range:</string>
               </property>
              </widget>
             </item>
             <item>
              <widget class="QLineEdit" name="furyfit_leSpectraMin"/>
             </item>
             <item>
              <widget class="QLabel" name="label_4">
               <property name="text">
                <string>to</string>
               </property>
              </widget>
             </item>
             <item>
              <widget class="QLineEdit" name="furyfit_leSpectraMax"/>
             </item>
            </layout>
           </item>
           <item>
            <layout class="QHBoxLayout" name="horizontalLayout_14">
             <item>
              <widget class="QPushButton" name="furyfit_pbSingle">
               <property name="text">
                <string>Fit Single Spectum</string>
               </property>
              </widget>
             </item>
             <item>
              <spacer name="horizontalSpacer_15">
               <property name="orientation">
                <enum>Qt::Horizontal</enum>
               </property>
               <property name="sizeHint" stdset="0">
                <size>
                 <width>40</width>
                 <height>20</height>
                </size>
               </property>
              </spacer>
             </item>
<<<<<<< HEAD
             <item>
              <widget class="QPushButton" name="furyfit_pbSingle">
               <property name="text">
                <string>Fit Single Spectrum</string>
               </property>
              </widget>
             </item>
=======
>>>>>>> c80e164d
            </layout>
           </item>
          </layout>
         </item>
        </layout>
       </item>
       <item>
        <widget class="QGroupBox" name="furyfit_gbOutput">
         <property name="title">
          <string>Output</string>
         </property>
         <layout class="QHBoxLayout" name="horizontalLayout_2">
          <item>
           <widget class="QCheckBox" name="furyfit_ckVerbose">
            <property name="text">
             <string>Verbose</string>
            </property>
            <property name="checked">
             <bool>true</bool>
            </property>
           </widget>
          </item>
          <item>
           <spacer name="horizontalSpacer_5">
            <property name="orientation">
             <enum>Qt::Horizontal</enum>
            </property>
            <property name="sizeHint" stdset="0">
             <size>
              <width>40</width>
              <height>20</height>
             </size>
            </property>
           </spacer>
          </item>
          <item>
           <widget class="QLabel" name="furyfit_lbPlotOutputSeq">
            <property name="text">
             <string>Plot Output: </string>
            </property>
           </widget>
          </item>
          <item>
           <widget class="QComboBox" name="furyfit_cbPlotOutput">
            <item>
             <property name="text">
              <string>None</string>
             </property>
            </item>
            <item>
             <property name="text">
              <string>All</string>
             </property>
            </item>
            <item>
             <property name="text">
              <string>Intensity</string>
             </property>
            </item>
            <item>
             <property name="text">
              <string>Tau</string>
             </property>
            </item>
            <item>
             <property name="text">
              <string>Beta</string>
             </property>
            </item>
           </widget>
          </item>
          <item>
           <spacer name="horizontalSpacer_20">
            <property name="orientation">
             <enum>Qt::Horizontal</enum>
            </property>
            <property name="sizeHint" stdset="0">
             <size>
              <width>40</width>
              <height>20</height>
             </size>
            </property>
           </spacer>
          </item>
          <item>
           <widget class="QCheckBox" name="furyfit_ckSaveSeq">
            <property name="text">
             <string>Save Result</string>
            </property>
           </widget>
          </item>
         </layout>
        </widget>
       </item>
      </layout>
     </widget>
     <widget class="QWidget" name="tabConFit">
      <attribute name="title">
       <string>ConvFit</string>
      </attribute>
      <layout class="QVBoxLayout" name="verticalLayout_42">
       <item>
        <widget class="QGroupBox" name="confit_gbInput">
         <property name="title">
          <string>Input</string>
         </property>
         <layout class="QGridLayout" name="confit_layoutFiles">
          <item row="0" column="0">
           <widget class="QLabel" name="label_42">
            <property name="sizePolicy">
             <sizepolicy hsizetype="Fixed" vsizetype="Preferred">
              <horstretch>0</horstretch>
              <verstretch>0</verstretch>
             </sizepolicy>
            </property>
            <property name="text">
             <string>Sample</string>
            </property>
           </widget>
          </item>
          <item row="1" column="0">
           <widget class="QLabel" name="label_32">
            <property name="sizePolicy">
             <sizepolicy hsizetype="Fixed" vsizetype="Preferred">
              <horstretch>0</horstretch>
              <verstretch>0</verstretch>
             </sizepolicy>
            </property>
            <property name="text">
             <string>Resolution</string>
            </property>
           </widget>
          </item>
          <item row="0" column="1" colspan="2">
           <widget class="MantidQt::MantidWidgets::DataSelector" name="confit_dsSampleInput" native="true">
            <property name="sizePolicy">
             <sizepolicy hsizetype="Minimum" vsizetype="Fixed">
              <horstretch>0</horstretch>
              <verstretch>0</verstretch>
             </sizepolicy>
            </property>
            <property name="autoLoad" stdset="0">
             <bool>true</bool>
            </property>
            <property name="workspaceSuffixes" stdset="0">
             <stringlist>
              <string>_red</string>
              <string>_sqw</string>
             </stringlist>
            </property>
            <property name="fileBrowserSuffixes" stdset="0">
             <stringlist>
              <string>_red.nxs</string>
              <string>_sqw.nxs</string>
              <string>.sqw</string>
              <string>.red</string>
             </stringlist>
            </property>
            <property name="showLoad" stdset="0">
             <bool>false</bool>
            </property>
           </widget>
          </item>
          <item row="1" column="1" colspan="2">
           <widget class="MantidQt::MantidWidgets::DataSelector" name="confit_dsResInput" native="true">
            <property name="sizePolicy">
             <sizepolicy hsizetype="Minimum" vsizetype="Fixed">
              <horstretch>0</horstretch>
              <verstretch>0</verstretch>
             </sizepolicy>
            </property>
            <property name="autoLoad" stdset="0">
             <bool>false</bool>
            </property>
            <property name="workspaceSuffixes" stdset="0">
             <stringlist>
              <string>_res</string>
              <string>_red</string>
             </stringlist>
            </property>
            <property name="fileBrowserSuffixes" stdset="0">
             <stringlist>
              <string>_res.nxs</string>
              <string>_red.nxs</string>
             </stringlist>
            </property>
            <property name="showLoad" stdset="0">
             <bool>false</bool>
            </property>
           </widget>
          </item>
         </layout>
        </widget>
       </item>
       <item>
        <layout class="QHBoxLayout" name="confit_layoutPlotArea">
         <item>
          <layout class="QVBoxLayout" name="confit_layoutProperties">
           <item>
            <layout class="QVBoxLayout" name="confit_layoutOptions">
             <item>
              <layout class="QHBoxLayout" name="confit_layoutFitType">
               <item>
                <widget class="QLabel" name="confit_lbFitType">
                 <property name="text">
                  <string>Fit Type:</string>
                 </property>
                </widget>
               </item>
               <item>
                <widget class="QComboBox" name="confit_cbFitType">
                 <item>
                  <property name="text">
                   <string>Zero Lorentzians</string>
                  </property>
                 </item>
                 <item>
                  <property name="text">
                   <string>One Lorentzian</string>
                  </property>
                 </item>
                 <item>
                  <property name="text">
                   <string>Two Lorentzians</string>
                  </property>
                 </item>
                </widget>
               </item>
              </layout>
             </item>
             <item>
              <layout class="QHBoxLayout" name="confit_layoutBackground">
               <item>
                <widget class="QLabel" name="confit_lbBackground">
                 <property name="text">
                  <string>Background</string>
                 </property>
                </widget>
               </item>
               <item>
                <widget class="QComboBox" name="confit_cbBackground">
                 <item>
                  <property name="text">
                   <string>Fixed Flat</string>
                  </property>
                 </item>
                 <item>
                  <property name="text">
                   <string>Fit Flat</string>
                  </property>
                 </item>
                 <item>
                  <property name="text">
                   <string>Fit Linear</string>
                  </property>
                 </item>
                </widget>
               </item>
              </layout>
             </item>
             <item>
              <layout class="QHBoxLayout" name="horizontalLayout_28">
               <item>
                <widget class="QCheckBox" name="confit_ckTempCorrection">
                 <property name="text">
                  <string>Temp. Correction</string>
                 </property>
                </widget>
               </item>
               <item>
                <widget class="QLineEdit" name="confit_leTempCorrection">
                 <property name="enabled">
                  <bool>false</bool>
                 </property>
                 <property name="sizePolicy">
                  <sizepolicy hsizetype="Preferred" vsizetype="Fixed">
                   <horstretch>0</horstretch>
                   <verstretch>0</verstretch>
                  </sizepolicy>
                 </property>
                 <property name="toolTip">
                  <string>If set, applies the correction x*temp / 1-exp(x*temp) to the lorentzian before convolution.</string>
                 </property>
                </widget>
               </item>
              </layout>
             </item>
             <item>
              <layout class="QHBoxLayout" name="horizontalLayout_30">
               <item>
                <widget class="QCheckBox" name="confit_ckPlotGuess">
                 <property name="text">
                  <string>Plot Guess</string>
                 </property>
                </widget>
               </item>
               <item>
                <widget class="QCheckBox" name="confit_ckTieCentres">
                 <property name="text">
                  <string>Tie Centres</string>
                 </property>
                </widget>
               </item>
              </layout>
             </item>
            </layout>
           </item>
           <item>
            <layout class="QVBoxLayout" name="confit_properties"/>
           </item>
          </layout>
         </item>
         <item>
          <layout class="QVBoxLayout" name="confit_layoutMiniPlot">
           <item>
            <layout class="QHBoxLayout" name="confit_plot"/>
           </item>
           <item>
            <layout class="QHBoxLayout" name="confit_layoutSpectra">
             <item>
              <widget class="QLabel" name="label_5">
               <property name="text">
                <string>Plot Spectrum:</string>
               </property>
              </widget>
             </item>
             <item>
              <widget class="QLineEdit" name="confit_lePlotSpectrum">
               <property name="sizePolicy">
                <sizepolicy hsizetype="Maximum" vsizetype="Fixed">
                 <horstretch>0</horstretch>
                 <verstretch>0</verstretch>
                </sizepolicy>
               </property>
               <property name="maximumSize">
                <size>
                 <width>65</width>
                 <height>16777215</height>
                </size>
               </property>
               <property name="text">
                <string>0</string>
               </property>
              </widget>
             </item>
             <item>
              <spacer name="horizontalSpacer_15">
               <property name="orientation">
                <enum>Qt::Horizontal</enum>
               </property>
               <property name="sizeHint" stdset="0">
                <size>
                 <width>40</width>
                 <height>20</height>
                </size>
               </property>
              </spacer>
             </item>
             <item>
              <widget class="QLabel" name="confit_lbSpecNo">
               <property name="text">
                <string>Spectra Range:</string>
               </property>
              </widget>
             </item>
             <item>
              <widget class="QLineEdit" name="confit_leSpectraMin">
               <property name="sizePolicy">
                <sizepolicy hsizetype="Maximum" vsizetype="Fixed">
                 <horstretch>0</horstretch>
                 <verstretch>0</verstretch>
                </sizepolicy>
               </property>
               <property name="maximumSize">
                <size>
                 <width>65</width>
                 <height>16777215</height>
                </size>
               </property>
              </widget>
             </item>
             <item>
              <widget class="QLabel" name="confit_lbTo">
               <property name="text">
                <string>to</string>
               </property>
              </widget>
             </item>
             <item>
              <widget class="QLineEdit" name="confit_leSpectraMax">
               <property name="sizePolicy">
                <sizepolicy hsizetype="Maximum" vsizetype="Fixed">
                 <horstretch>0</horstretch>
                 <verstretch>0</verstretch>
                </sizepolicy>
               </property>
               <property name="maximumSize">
                <size>
                 <width>65</width>
                 <height>16777215</height>
                </size>
               </property>
               <property name="text">
                <string/>
               </property>
              </widget>
             </item>
            </layout>
           </item>
           <item>
            <layout class="QHBoxLayout" name="horizontalLayout_13">
             <item>
              <widget class="QPushButton" name="confit_pbSingle">
               <property name="text">
                <string>Fit Single Spectrum</string>
               </property>
              </widget>
             </item>
             <item>
              <spacer name="horizontalSpacer_2">
               <property name="orientation">
                <enum>Qt::Horizontal</enum>
               </property>
               <property name="sizeHint" stdset="0">
                <size>
                 <width>40</width>
                 <height>20</height>
                </size>
               </property>
              </spacer>
             </item>
            </layout>
           </item>
          </layout>
         </item>
        </layout>
       </item>
       <item>
        <widget class="QGroupBox" name="confit_gbOutput">
         <property name="title">
          <string>Output</string>
         </property>
         <layout class="QHBoxLayout" name="horizontalLayout_10">
          <item>
           <widget class="QCheckBox" name="confit_ckVerbose">
            <property name="text">
             <string>Verbose</string>
            </property>
            <property name="checked">
             <bool>true</bool>
            </property>
           </widget>
          </item>
          <item>
           <spacer name="horizontalSpacer_21">
            <property name="orientation">
             <enum>Qt::Horizontal</enum>
            </property>
            <property name="sizeHint" stdset="0">
             <size>
              <width>40</width>
              <height>20</height>
             </size>
            </property>
           </spacer>
          </item>
          <item>
           <widget class="QLabel" name="confit_lbPlotSeq">
            <property name="text">
             <string>Plot Output:</string>
            </property>
           </widget>
          </item>
          <item>
           <widget class="QComboBox" name="confit_cbPlotOutput">
            <item>
             <property name="text">
              <string>None</string>
             </property>
            </item>
            <item>
             <property name="text">
              <string>All</string>
             </property>
            </item>
            <item>
             <property name="text">
              <string>Amplitude</string>
             </property>
            </item>
            <item>
             <property name="text">
              <string>FWHM</string>
             </property>
            </item>
           </widget>
          </item>
          <item>
           <spacer name="horizontalSpacer_4">
            <property name="orientation">
             <enum>Qt::Horizontal</enum>
            </property>
            <property name="sizeHint" stdset="0">
             <size>
              <width>40</width>
              <height>20</height>
             </size>
            </property>
           </spacer>
          </item>
          <item>
           <widget class="QCheckBox" name="confit_ckSaveSeq">
            <property name="text">
             <string>Save Result</string>
            </property>
           </widget>
          </item>
         </layout>
        </widget>
       </item>
      </layout>
     </widget>
     <widget class="QWidget" name="tabAbsF2P">
      <attribute name="title">
       <string>Calculate Corrections</string>
      </attribute>
      <layout class="QVBoxLayout" name="layoutAbsF2P">
       <item>
        <widget class="QGroupBox" name="absp_gbInput">
         <property name="title">
          <string>Input</string>
         </property>
         <layout class="QGridLayout" name="gridLayout_11">
          <item row="1" column="1">
           <widget class="MantidQt::MantidWidgets::DataSelector" name="absp_dsCanInput" native="true">
            <property name="enabled">
             <bool>false</bool>
            </property>
            <property name="sizePolicy">
             <sizepolicy hsizetype="Minimum" vsizetype="Fixed">
              <horstretch>0</horstretch>
              <verstretch>0</verstretch>
             </sizepolicy>
            </property>
            <property name="autoLoad" stdset="0">
             <bool>true</bool>
            </property>
            <property name="workspaceSuffixes" stdset="0">
             <stringlist>
              <string>_red</string>
              <string>_sqw</string>
             </stringlist>
            </property>
            <property name="fileBrowserSuffixes" stdset="0">
             <stringlist>
              <string>_red.nxs</string>
              <string>_sqw.nxs</string>
             </stringlist>
            </property>
            <property name="showLoad" stdset="0">
             <bool>false</bool>
            </property>
           </widget>
          </item>
          <item row="1" column="0">
           <widget class="QCheckBox" name="absp_ckUseCan">
            <property name="text">
             <string>Use Can:</string>
            </property>
           </widget>
          </item>
          <item row="0" column="1">
           <widget class="MantidQt::MantidWidgets::DataSelector" name="absp_dsSampleInput" native="true">
            <property name="sizePolicy">
             <sizepolicy hsizetype="Minimum" vsizetype="Fixed">
              <horstretch>0</horstretch>
              <verstretch>0</verstretch>
             </sizepolicy>
            </property>
            <property name="autoLoad" stdset="0">
             <bool>true</bool>
            </property>
            <property name="workspaceSuffixes" stdset="0">
             <stringlist>
              <string>_red</string>
              <string>_sqw</string>
             </stringlist>
            </property>
            <property name="fileBrowserSuffixes" stdset="0">
             <stringlist>
              <string>_red.nxs</string>
              <string>_sqw.nxs</string>
             </stringlist>
            </property>
            <property name="showLoad" stdset="0">
             <bool>false</bool>
            </property>
           </widget>
          </item>
          <item row="0" column="0">
           <widget class="QLabel" name="label">
            <property name="text">
             <string>Input type:</string>
            </property>
           </widget>
          </item>
         </layout>
        </widget>
       </item>
       <item>
        <widget class="QGroupBox" name="absp_gbShape">
         <property name="sizePolicy">
          <sizepolicy hsizetype="Preferred" vsizetype="Fixed">
           <horstretch>0</horstretch>
           <verstretch>0</verstretch>
          </sizepolicy>
         </property>
         <property name="title">
          <string>Shape Details</string>
         </property>
         <layout class="QVBoxLayout" name="verticalLayout_9">
          <item>
           <layout class="QGridLayout" name="gridLayout_2">
            <item row="0" column="0">
             <widget class="QLabel" name="absp_lbSampleShape">
              <property name="sizePolicy">
               <sizepolicy hsizetype="Fixed" vsizetype="Preferred">
                <horstretch>0</horstretch>
                <verstretch>0</verstretch>
               </sizepolicy>
              </property>
              <property name="text">
               <string>Sample Shape:</string>
              </property>
             </widget>
            </item>
            <item row="0" column="1">
             <widget class="QComboBox" name="absp_cbShape">
              <property name="sizePolicy">
               <sizepolicy hsizetype="MinimumExpanding" vsizetype="Fixed">
                <horstretch>0</horstretch>
                <verstretch>0</verstretch>
               </sizepolicy>
              </property>
              <item>
               <property name="text">
                <string>Flat</string>
               </property>
              </item>
              <item>
               <property name="text">
                <string>Cylinder</string>
               </property>
              </item>
             </widget>
            </item>
            <item row="3" column="0">
             <widget class="QLabel" name="absp_lbWidth">
              <property name="text">
               <string>Beam Width:</string>
              </property>
             </widget>
            </item>
            <item row="2" column="1">
             <widget class="QLineEdit" name="absp_leavar">
              <property name="text">
               <string/>
              </property>
             </widget>
            </item>
            <item row="2" column="0">
             <widget class="QLabel" name="absp_lbAvar">
              <property name="sizePolicy">
               <sizepolicy hsizetype="Fixed" vsizetype="Preferred">
                <horstretch>0</horstretch>
                <verstretch>0</verstretch>
               </sizepolicy>
              </property>
              <property name="text">
               <string>Sample Angle:</string>
              </property>
             </widget>
            </item>
            <item row="2" column="2">
             <widget class="QLabel" name="absp_valAvar">
              <property name="styleSheet">
               <string notr="true">color: rgb(255, 0, 0);</string>
              </property>
              <property name="text">
               <string>*</string>
              </property>
             </widget>
            </item>
            <item row="3" column="1">
             <widget class="QLineEdit" name="absp_lewidth">
              <property name="text">
               <string/>
              </property>
             </widget>
            </item>
            <item row="3" column="2">
             <widget class="QLabel" name="absp_valWidth">
              <property name="styleSheet">
               <string notr="true">color: rgb(255, 0, 0);</string>
              </property>
              <property name="text">
               <string>*</string>
              </property>
             </widget>
            </item>
            <item row="1" column="0" colspan="3">
             <widget class="QStackedWidget" name="absp_swShapeDetails">
              <property name="sizePolicy">
               <sizepolicy hsizetype="Preferred" vsizetype="Fixed">
                <horstretch>0</horstretch>
                <verstretch>0</verstretch>
               </sizepolicy>
              </property>
              <property name="lineWidth">
               <number>1</number>
              </property>
              <property name="currentIndex">
               <number>0</number>
              </property>
              <widget class="QWidget" name="absp_page_Flat">
               <layout class="QVBoxLayout" name="verticalLayout_4">
                <property name="margin">
                 <number>0</number>
                </property>
                <item>
                 <layout class="QGridLayout" name="gridLayout_5_thickness" columnminimumwidth="97,0,0,0,0,0,0,0,0">
                  <item row="0" column="2">
                   <widget class="QLabel" name="absp_valts">
                    <property name="styleSheet">
                     <string notr="true">color: rgb(255, 0, 0);</string>
                    </property>
                    <property name="text">
                     <string>*</string>
                    </property>
                   </widget>
                  </item>
                  <item row="0" column="5">
                   <widget class="QLabel" name="absp_valtc1">
                    <property name="enabled">
                     <bool>false</bool>
                    </property>
                    <property name="sizePolicy">
                     <sizepolicy hsizetype="Fixed" vsizetype="Preferred">
                      <horstretch>0</horstretch>
                      <verstretch>0</verstretch>
                     </sizepolicy>
                    </property>
                    <property name="minimumSize">
                     <size>
                      <width>9</width>
                      <height>24</height>
                     </size>
                    </property>
                    <property name="styleSheet">
                     <string notr="true">color: rgb(255, 0, 0);</string>
                    </property>
                    <property name="text">
                     <string>*</string>
                    </property>
                   </widget>
                  </item>
                  <item row="0" column="8">
                   <widget class="QLabel" name="absp_valtc2">
                    <property name="enabled">
                     <bool>false</bool>
                    </property>
                    <property name="sizePolicy">
                     <sizepolicy hsizetype="Fixed" vsizetype="Preferred">
                      <horstretch>0</horstretch>
                      <verstretch>0</verstretch>
                     </sizepolicy>
                    </property>
                    <property name="minimumSize">
                     <size>
                      <width>9</width>
                      <height>24</height>
                     </size>
                    </property>
                    <property name="styleSheet">
                     <string notr="true">color: rgb(255, 0, 0);</string>
                    </property>
                    <property name="text">
                     <string>*</string>
                    </property>
                   </widget>
                  </item>
                  <item row="0" column="7">
                   <widget class="QLineEdit" name="absp_letc2">
                    <property name="enabled">
                     <bool>false</bool>
                    </property>
                    <property name="sizePolicy">
                     <sizepolicy hsizetype="Preferred" vsizetype="Fixed">
                      <horstretch>0</horstretch>
                      <verstretch>0</verstretch>
                     </sizepolicy>
                    </property>
                    <property name="text">
                     <string/>
                    </property>
                   </widget>
                  </item>
                  <item row="0" column="6">
                   <widget class="QLabel" name="absp_lbtc2">
                    <property name="enabled">
                     <bool>false</bool>
                    </property>
                    <property name="text">
                     <string>Can Back Thickness:</string>
                    </property>
                   </widget>
                  </item>
                  <item row="0" column="3">
                   <widget class="QLabel" name="absp_lbtc1">
                    <property name="enabled">
                     <bool>false</bool>
                    </property>
                    <property name="text">
                     <string>Can Front Thickness:</string>
                    </property>
                   </widget>
                  </item>
                  <item row="0" column="0">
                   <widget class="QLabel" name="absp_lbts">
                    <property name="text">
                     <string>Thickness:</string>
                    </property>
                   </widget>
                  </item>
                  <item row="0" column="4">
                   <widget class="QLineEdit" name="absp_letc1">
                    <property name="enabled">
                     <bool>false</bool>
                    </property>
                    <property name="sizePolicy">
                     <sizepolicy hsizetype="Preferred" vsizetype="Fixed">
                      <horstretch>0</horstretch>
                      <verstretch>0</verstretch>
                     </sizepolicy>
                    </property>
                    <property name="text">
                     <string/>
                    </property>
                   </widget>
                  </item>
                  <item row="0" column="1">
                   <widget class="QLineEdit" name="absp_lets">
                    <property name="sizePolicy">
                     <sizepolicy hsizetype="Preferred" vsizetype="Fixed">
                      <horstretch>0</horstretch>
                      <verstretch>0</verstretch>
                     </sizepolicy>
                    </property>
                    <property name="text">
                     <string/>
                    </property>
                   </widget>
                  </item>
                 </layout>
                </item>
               </layout>
              </widget>
              <widget class="QWidget" name="absp_pageCylinder">
               <layout class="QVBoxLayout" name="absp_cylinder_layout">
                <property name="margin">
                 <number>0</number>
                </property>
                <item>
                 <layout class="QGridLayout" name="gridLayout_3" columnminimumwidth="0,97,0,0,0,0,0,0,0,0">
                  <item row="0" column="1">
                   <widget class="QLabel" name="absp_lbR1">
                    <property name="text">
                     <string>Radius 1:</string>
                    </property>
                   </widget>
                  </item>
                  <item row="0" column="4">
                   <widget class="QLabel" name="absp_lbR2">
                    <property name="text">
                     <string>Radius 2:</string>
                    </property>
                   </widget>
                  </item>
                  <item row="0" column="8">
                   <widget class="QLineEdit" name="absp_ler3">
                    <property name="enabled">
                     <bool>false</bool>
                    </property>
                    <property name="text">
                     <string/>
                    </property>
                   </widget>
                  </item>
                  <item row="0" column="6">
                   <widget class="QLabel" name="absp_valR2">
                    <property name="styleSheet">
                     <string notr="true">color: rgb(255, 0, 0);</string>
                    </property>
                    <property name="text">
                     <string>*</string>
                    </property>
                   </widget>
                  </item>
                  <item row="0" column="3">
                   <widget class="QLabel" name="absp_valR1">
                    <property name="styleSheet">
                     <string notr="true">color: rgb(255, 0, 0);</string>
                    </property>
                    <property name="text">
                     <string>*</string>
                    </property>
                   </widget>
                  </item>
                  <item row="0" column="2">
                   <widget class="QLineEdit" name="absp_ler1">
                    <property name="sizePolicy">
                     <sizepolicy hsizetype="Expanding" vsizetype="Fixed">
                      <horstretch>0</horstretch>
                      <verstretch>0</verstretch>
                     </sizepolicy>
                    </property>
                    <property name="text">
                     <string/>
                    </property>
                   </widget>
                  </item>
                  <item row="0" column="9">
                   <widget class="QLabel" name="absp_valR3">
                    <property name="enabled">
                     <bool>false</bool>
                    </property>
                    <property name="sizePolicy">
                     <sizepolicy hsizetype="Fixed" vsizetype="Preferred">
                      <horstretch>0</horstretch>
                      <verstretch>0</verstretch>
                     </sizepolicy>
                    </property>
                    <property name="minimumSize">
                     <size>
                      <width>9</width>
                      <height>0</height>
                     </size>
                    </property>
                    <property name="styleSheet">
                     <string notr="true">color: rgb(255, 0, 0);</string>
                    </property>
                    <property name="text">
                     <string>*</string>
                    </property>
                   </widget>
                  </item>
                  <item row="0" column="7">
                   <widget class="QLabel" name="absp_lbR3">
                    <property name="enabled">
                     <bool>false</bool>
                    </property>
                    <property name="text">
                     <string>Can Radius:</string>
                    </property>
                   </widget>
                  </item>
                  <item row="0" column="5">
                   <widget class="QLineEdit" name="absp_ler2">
                    <property name="text">
                     <string/>
                    </property>
                   </widget>
                  </item>
                 </layout>
                </item>
               </layout>
              </widget>
             </widget>
            </item>
           </layout>
          </item>
         </layout>
        </widget>
       </item>
       <item>
        <widget class="QGroupBox" name="absp_gbSample">
         <property name="sizePolicy">
          <sizepolicy hsizetype="Preferred" vsizetype="Fixed">
           <horstretch>0</horstretch>
           <verstretch>0</verstretch>
          </sizepolicy>
         </property>
         <property name="title">
          <string>Sample Details</string>
         </property>
         <layout class="QVBoxLayout" name="verticalLayout_13">
          <item>
           <layout class="QGridLayout" name="gridLayout_9" columnminimumwidth="0,0,0,0,0,9">
            <item row="0" column="0">
             <widget class="QLabel" name="absp_lbsamden">
              <property name="sizePolicy">
               <sizepolicy hsizetype="Preferred" vsizetype="Fixed">
                <horstretch>0</horstretch>
                <verstretch>0</verstretch>
               </sizepolicy>
              </property>
              <property name="text">
               <string>Number Density:</string>
              </property>
             </widget>
            </item>
            <item row="1" column="0">
             <widget class="QLabel" name="abs_lblSampleInputType">
              <property name="sizePolicy">
               <sizepolicy hsizetype="Preferred" vsizetype="Fixed">
                <horstretch>0</horstretch>
                <verstretch>0</verstretch>
               </sizepolicy>
              </property>
              <property name="text">
               <string>Cross Sections From:</string>
              </property>
             </widget>
            </item>
            <item row="1" column="4" colspan="2">
             <widget class="QStackedWidget" name="absp_swSampleInputType">
              <property name="sizePolicy">
               <sizepolicy hsizetype="Preferred" vsizetype="Fixed">
                <horstretch>0</horstretch>
                <verstretch>0</verstretch>
               </sizepolicy>
              </property>
              <property name="currentIndex">
               <number>0</number>
              </property>
              <widget class="QWidget" name="page">
               <property name="sizePolicy">
                <sizepolicy hsizetype="Preferred" vsizetype="Fixed">
                 <horstretch>0</horstretch>
                 <verstretch>0</verstretch>
                </sizepolicy>
               </property>
               <layout class="QVBoxLayout" name="verticalLayout_16">
                <property name="margin">
                 <number>0</number>
                </property>
                <item>
                 <layout class="QGridLayout" name="gridLayout_8" columnminimumwidth="0,0,0,0,0,9">
                  <item row="0" column="4">
                   <widget class="QLineEdit" name="absp_lesamsiga">
                    <property name="text">
                     <string/>
                    </property>
                   </widget>
                  </item>
                  <item row="0" column="0">
                   <widget class="QLabel" name="absp_lbsamsigs">
                    <property name="text">
                     <string>Scattering cross-section:</string>
                    </property>
                   </widget>
                  </item>
                  <item row="0" column="1">
                   <widget class="QLineEdit" name="absp_lesamsigs">
                    <property name="text">
                     <string/>
                    </property>
                   </widget>
                  </item>
                  <item row="0" column="3">
                   <widget class="QLabel" name="absp_lbsamsiga">
                    <property name="text">
                     <string>Absorption cross-section:</string>
                    </property>
                   </widget>
                  </item>
                  <item row="0" column="2">
                   <widget class="QLabel" name="absp_valSamsigs">
                    <property name="sizePolicy">
                     <sizepolicy hsizetype="Fixed" vsizetype="Preferred">
                      <horstretch>0</horstretch>
                      <verstretch>0</verstretch>
                     </sizepolicy>
                    </property>
                    <property name="styleSheet">
                     <string notr="true">color: rgb(255, 0, 0);</string>
                    </property>
                    <property name="text">
                     <string>*</string>
                    </property>
                   </widget>
                  </item>
                  <item row="0" column="5">
                   <widget class="QLabel" name="absp_valSamsiga">
                    <property name="sizePolicy">
                     <sizepolicy hsizetype="Fixed" vsizetype="Preferred">
                      <horstretch>0</horstretch>
                      <verstretch>0</verstretch>
                     </sizepolicy>
                    </property>
                    <property name="styleSheet">
                     <string notr="true">color: rgb(255, 0, 0);</string>
                    </property>
                    <property name="text">
                     <string>*</string>
                    </property>
                   </widget>
                  </item>
                 </layout>
                </item>
               </layout>
              </widget>
              <widget class="QWidget" name="page_2">
               <property name="sizePolicy">
                <sizepolicy hsizetype="Preferred" vsizetype="Fixed">
                 <horstretch>0</horstretch>
                 <verstretch>0</verstretch>
                </sizepolicy>
               </property>
               <layout class="QVBoxLayout" name="verticalLayout_17">
                <property name="margin">
                 <number>0</number>
                </property>
                <item>
                 <layout class="QGridLayout" name="gridLayout_12" columnminimumwidth="0,9">
                  <item row="0" column="0">
                   <widget class="QLineEdit" name="absp_leSampleFormula">
                    <property name="text">
                     <string/>
                    </property>
                   </widget>
                  </item>
                  <item row="0" column="1">
                   <widget class="QLabel" name="absp_valSampleFormula">
                    <property name="sizePolicy">
                     <sizepolicy hsizetype="Fixed" vsizetype="Preferred">
                      <horstretch>0</horstretch>
                      <verstretch>0</verstretch>
                     </sizepolicy>
                    </property>
                    <property name="styleSheet">
                     <string notr="true">color: rgb(255, 0, 0);</string>
                    </property>
                    <property name="text">
                     <string>*</string>
                    </property>
                   </widget>
                  </item>
                 </layout>
                </item>
               </layout>
              </widget>
             </widget>
            </item>
            <item row="0" column="5">
             <widget class="QLabel" name="absp_valSamden">
              <property name="sizePolicy">
               <sizepolicy hsizetype="Fixed" vsizetype="Fixed">
                <horstretch>0</horstretch>
                <verstretch>0</verstretch>
               </sizepolicy>
              </property>
              <property name="styleSheet">
               <string notr="true">color: rgb(255, 0, 0);</string>
              </property>
              <property name="text">
               <string>*</string>
              </property>
             </widget>
            </item>
            <item row="0" column="1" colspan="4">
             <widget class="QLineEdit" name="absp_lesamden">
              <property name="text">
               <string/>
              </property>
             </widget>
            </item>
            <item row="1" column="1" colspan="3">
             <widget class="QComboBox" name="absp_cbSampleInputType">
              <property name="sizePolicy">
               <sizepolicy hsizetype="Minimum" vsizetype="Fixed">
                <horstretch>0</horstretch>
                <verstretch>0</verstretch>
               </sizepolicy>
              </property>
              <item>
               <property name="text">
                <string>Input</string>
               </property>
              </item>
              <item>
               <property name="text">
                <string>Formula</string>
               </property>
              </item>
             </widget>
            </item>
           </layout>
          </item>
         </layout>
        </widget>
       </item>
       <item>
        <widget class="QGroupBox" name="absp_gbCan">
         <property name="enabled">
          <bool>true</bool>
         </property>
         <property name="sizePolicy">
          <sizepolicy hsizetype="Preferred" vsizetype="Fixed">
           <horstretch>0</horstretch>
           <verstretch>0</verstretch>
          </sizepolicy>
         </property>
         <property name="title">
          <string>Can Details</string>
         </property>
         <layout class="QVBoxLayout" name="verticalLayout_12">
          <item>
           <layout class="QGridLayout" name="gridLayout_6" columnminimumwidth="0,0,0,0,9">
            <item row="0" column="0">
             <widget class="QLabel" name="absp_lbCanden">
              <property name="sizePolicy">
               <sizepolicy hsizetype="Preferred" vsizetype="Fixed">
                <horstretch>0</horstretch>
                <verstretch>0</verstretch>
               </sizepolicy>
              </property>
              <property name="text">
               <string>Number Density:</string>
              </property>
             </widget>
            </item>
            <item row="1" column="0">
             <widget class="QLabel" name="absp_lblInputType">
              <property name="sizePolicy">
               <sizepolicy hsizetype="Preferred" vsizetype="Fixed">
                <horstretch>0</horstretch>
                <verstretch>0</verstretch>
               </sizepolicy>
              </property>
              <property name="text">
               <string>Cross Sections From:</string>
              </property>
             </widget>
            </item>
            <item row="1" column="3" colspan="2">
             <widget class="QStackedWidget" name="absp_swCanInputType">
              <property name="enabled">
               <bool>true</bool>
              </property>
              <property name="sizePolicy">
               <sizepolicy hsizetype="Preferred" vsizetype="Fixed">
                <horstretch>0</horstretch>
                <verstretch>0</verstretch>
               </sizepolicy>
              </property>
              <property name="currentIndex">
               <number>0</number>
              </property>
              <widget class="QWidget" name="page_3">
               <property name="enabled">
                <bool>true</bool>
               </property>
               <property name="sizePolicy">
                <sizepolicy hsizetype="Preferred" vsizetype="Fixed">
                 <horstretch>0</horstretch>
                 <verstretch>0</verstretch>
                </sizepolicy>
               </property>
               <layout class="QVBoxLayout" name="verticalLayout_14">
                <property name="margin">
                 <number>0</number>
                </property>
                <item>
                 <layout class="QGridLayout" name="gridLayout_7" columnminimumwidth="0,0,0,0,0,0,9">
                  <item row="0" column="0">
                   <widget class="QLabel" name="absp_lbCansigs">
                    <property name="enabled">
                     <bool>true</bool>
                    </property>
                    <property name="sizePolicy">
                     <sizepolicy hsizetype="Fixed" vsizetype="Fixed">
                      <horstretch>0</horstretch>
                      <verstretch>0</verstretch>
                     </sizepolicy>
                    </property>
                    <property name="text">
                     <string>Scattering cross-section:</string>
                    </property>
                   </widget>
                  </item>
                  <item row="0" column="1" colspan="2">
                   <widget class="QLineEdit" name="absp_lecansigs">
                    <property name="enabled">
                     <bool>true</bool>
                    </property>
                    <property name="text">
                     <string/>
                    </property>
                   </widget>
                  </item>
                  <item row="0" column="3">
                   <widget class="QLabel" name="absp_valCansigs">
                    <property name="sizePolicy">
                     <sizepolicy hsizetype="Fixed" vsizetype="Fixed">
                      <horstretch>0</horstretch>
                      <verstretch>0</verstretch>
                     </sizepolicy>
                    </property>
                    <property name="minimumSize">
                     <size>
                      <width>0</width>
                      <height>0</height>
                     </size>
                    </property>
                    <property name="styleSheet">
                     <string notr="true">color: rgb(255, 0, 0);</string>
                    </property>
                    <property name="text">
                     <string>*</string>
                    </property>
                   </widget>
                  </item>
                  <item row="0" column="5">
                   <widget class="QLineEdit" name="absp_lecansiga">
                    <property name="text">
                     <string/>
                    </property>
                   </widget>
                  </item>
                  <item row="0" column="6">
                   <widget class="QLabel" name="absp_valCansiga">
                    <property name="sizePolicy">
                     <sizepolicy hsizetype="Fixed" vsizetype="Fixed">
                      <horstretch>0</horstretch>
                      <verstretch>0</verstretch>
                     </sizepolicy>
                    </property>
                    <property name="styleSheet">
                     <string notr="true">color: rgb(255, 0, 0);</string>
                    </property>
                    <property name="text">
                     <string>*</string>
                    </property>
                   </widget>
                  </item>
                  <item row="0" column="4">
                   <widget class="QLabel" name="absp_lbCansiga">
                    <property name="sizePolicy">
                     <sizepolicy hsizetype="Fixed" vsizetype="Fixed">
                      <horstretch>0</horstretch>
                      <verstretch>0</verstretch>
                     </sizepolicy>
                    </property>
                    <property name="text">
                     <string>Absorption cross-section:</string>
                    </property>
                   </widget>
                  </item>
                 </layout>
                </item>
               </layout>
              </widget>
              <widget class="QWidget" name="page_4">
               <property name="sizePolicy">
                <sizepolicy hsizetype="Preferred" vsizetype="Fixed">
                 <horstretch>0</horstretch>
                 <verstretch>0</verstretch>
                </sizepolicy>
               </property>
               <layout class="QVBoxLayout" name="verticalLayout_15">
                <property name="margin">
                 <number>0</number>
                </property>
                <item>
                 <layout class="QGridLayout" name="gridLayout_10" columnminimumwidth="0,9">
                  <item row="0" column="0">
                   <widget class="QLineEdit" name="absp_leCanFormula"/>
                  </item>
                  <item row="0" column="1">
                   <widget class="QLabel" name="absp_valCanFormula">
                    <property name="sizePolicy">
                     <sizepolicy hsizetype="Fixed" vsizetype="Fixed">
                      <horstretch>0</horstretch>
                      <verstretch>0</verstretch>
                     </sizepolicy>
                    </property>
                    <property name="styleSheet">
                     <string notr="true">color: rgb(255, 0, 0);</string>
                    </property>
                    <property name="text">
                     <string>*</string>
                    </property>
                   </widget>
                  </item>
                 </layout>
                </item>
               </layout>
              </widget>
             </widget>
            </item>
            <item row="0" column="4">
             <widget class="QLabel" name="absp_valCanden">
              <property name="enabled">
               <bool>true</bool>
              </property>
              <property name="sizePolicy">
               <sizepolicy hsizetype="Fixed" vsizetype="Fixed">
                <horstretch>0</horstretch>
                <verstretch>0</verstretch>
               </sizepolicy>
              </property>
              <property name="styleSheet">
               <string notr="true">color: rgb(255, 0, 0);</string>
              </property>
              <property name="text">
               <string>*</string>
              </property>
             </widget>
            </item>
            <item row="0" column="1" colspan="3">
             <widget class="QLineEdit" name="absp_lecanden">
              <property name="text">
               <string/>
              </property>
             </widget>
            </item>
            <item row="1" column="1" colspan="2">
             <widget class="QComboBox" name="absp_cbCanInputType">
              <property name="sizePolicy">
               <sizepolicy hsizetype="Minimum" vsizetype="Fixed">
                <horstretch>0</horstretch>
                <verstretch>0</verstretch>
               </sizepolicy>
              </property>
              <item>
               <property name="text">
                <string>Input</string>
               </property>
              </item>
              <item>
               <property name="text">
                <string>Formula</string>
               </property>
              </item>
             </widget>
            </item>
           </layout>
          </item>
         </layout>
        </widget>
       </item>
       <item>
        <widget class="QGroupBox" name="absp_gbOutputOptions">
         <property name="sizePolicy">
          <sizepolicy hsizetype="Preferred" vsizetype="Fixed">
           <horstretch>0</horstretch>
           <verstretch>0</verstretch>
          </sizepolicy>
         </property>
         <property name="title">
          <string>Output Options</string>
         </property>
         <layout class="QVBoxLayout" name="verticalLayout_11">
          <item>
           <layout class="QHBoxLayout" name="horizontalLayout_6">
            <item>
             <widget class="QCheckBox" name="absp_ckVerbose">
              <property name="enabled">
               <bool>true</bool>
              </property>
              <property name="text">
               <string>Verbose</string>
              </property>
              <property name="checkable">
               <bool>true</bool>
              </property>
              <property name="checked">
               <bool>true</bool>
              </property>
             </widget>
            </item>
            <item>
             <spacer name="horizontalSpacer_6">
              <property name="orientation">
               <enum>Qt::Horizontal</enum>
              </property>
              <property name="sizeHint" stdset="0">
               <size>
                <width>40</width>
                <height>0</height>
               </size>
              </property>
             </spacer>
            </item>
            <item>
             <widget class="QLabel" name="absp_lbPlotOutput">
              <property name="sizePolicy">
               <sizepolicy hsizetype="Preferred" vsizetype="Fixed">
                <horstretch>0</horstretch>
                <verstretch>0</verstretch>
               </sizepolicy>
              </property>
              <property name="text">
               <string>Plot Output</string>
              </property>
             </widget>
            </item>
            <item>
             <widget class="QComboBox" name="absp_cbPlotOutput">
              <item>
               <property name="text">
                <string>None</string>
               </property>
              </item>
              <item>
               <property name="text">
                <string>Wavelength</string>
               </property>
              </item>
              <item>
               <property name="text">
                <string>Angle</string>
               </property>
              </item>
              <item>
               <property name="text">
                <string>Both</string>
               </property>
              </item>
             </widget>
            </item>
            <item>
             <spacer name="horizontalSpacer_12">
              <property name="orientation">
               <enum>Qt::Horizontal</enum>
              </property>
              <property name="sizeHint" stdset="0">
               <size>
                <width>40</width>
                <height>0</height>
               </size>
              </property>
             </spacer>
            </item>
            <item>
             <widget class="QCheckBox" name="absp_ckSave">
              <property name="text">
               <string>Save Result</string>
              </property>
             </widget>
            </item>
           </layout>
          </item>
         </layout>
        </widget>
       </item>
      </layout>
     </widget>
     <widget class="QWidget" name="tabApplyAbsorptionCorrections">
      <attribute name="title">
       <string>Apply Corrections</string>
      </attribute>
      <layout class="QVBoxLayout" name="verticalLayout_2">
       <item>
        <widget class="MantidQt::MantidWidgets::DataSelector" name="abscor_dsSample" native="true">
         <property name="sizePolicy">
          <sizepolicy hsizetype="Minimum" vsizetype="Fixed">
           <horstretch>0</horstretch>
           <verstretch>0</verstretch>
          </sizepolicy>
         </property>
         <property name="autoLoad" stdset="0">
          <bool>true</bool>
         </property>
         <property name="workspaceSuffixes" stdset="0">
          <stringlist>
           <string>_red</string>
           <string>_sqw</string>
          </stringlist>
         </property>
         <property name="fileBrowserSuffixes" stdset="0">
          <stringlist>
           <string>_red.nxs</string>
           <string>_sqw.nxs</string>
          </stringlist>
         </property>
         <property name="showLoad" stdset="0">
          <bool>false</bool>
         </property>
        </widget>
       </item>
       <item>
        <layout class="QGridLayout" name="gridLayout_4">
         <item row="0" column="0">
          <widget class="QLabel" name="abscor_lbGeometry">
           <property name="text">
            <string>Geometry:</string>
           </property>
          </widget>
         </item>
         <item row="0" column="1">
          <widget class="QComboBox" name="abscor_cbGeometry">
           <item>
            <property name="text">
             <string>Flat</string>
            </property>
           </item>
           <item>
            <property name="text">
             <string>Cylinder</string>
            </property>
           </item>
          </widget>
         </item>
         <item row="1" column="0">
          <widget class="QCheckBox" name="abscor_ckUseCan">
           <property name="text">
            <string>Use Can:</string>
           </property>
          </widget>
         </item>
         <item row="1" column="1">
          <widget class="MantidQt::MantidWidgets::DataSelector" name="abscor_dsContainer" native="true">
           <property name="enabled">
            <bool>false</bool>
           </property>
           <property name="sizePolicy">
            <sizepolicy hsizetype="Minimum" vsizetype="Fixed">
             <horstretch>0</horstretch>
             <verstretch>0</verstretch>
            </sizepolicy>
           </property>
           <property name="autoLoad" stdset="0">
            <bool>false</bool>
           </property>
           <property name="workspaceSuffixes" stdset="0">
            <stringlist>
             <string>_red</string>
            </stringlist>
           </property>
           <property name="fileBrowserSuffixes" stdset="0">
            <stringlist>
             <string>_red.nxs</string>
            </stringlist>
           </property>
           <property name="showLoad" stdset="0">
            <bool>false</bool>
           </property>
          </widget>
         </item>
         <item row="2" column="1">
          <layout class="QHBoxLayout" name="horizontalLayout_4">
           <item>
            <widget class="QCheckBox" name="abscor_ckScaleMultiplier">
             <property name="enabled">
              <bool>false</bool>
             </property>
             <property name="text">
              <string>Scale Can By:</string>
             </property>
             <property name="checked">
              <bool>false</bool>
             </property>
            </widget>
           </item>
           <item>
            <widget class="QLineEdit" name="abscor_leScaleMultiplier">
             <property name="enabled">
              <bool>false</bool>
             </property>
             <property name="text">
              <string>1.0</string>
             </property>
            </widget>
           </item>
          </layout>
         </item>
         <item row="3" column="0">
          <widget class="QCheckBox" name="abscor_ckUseCorrections">
           <property name="text">
            <string>Use Corrections:</string>
           </property>
          </widget>
         </item>
         <item row="3" column="1">
          <widget class="MantidQt::MantidWidgets::DataSelector" name="abscor_dsCorrections" native="true">
           <property name="enabled">
            <bool>false</bool>
           </property>
           <property name="sizePolicy">
            <sizepolicy hsizetype="Minimum" vsizetype="Fixed">
             <horstretch>0</horstretch>
             <verstretch>0</verstretch>
            </sizepolicy>
           </property>
           <property name="autoLoad" stdset="0">
            <bool>false</bool>
           </property>
           <property name="workspaceSuffixes" stdset="0">
            <stringlist>
             <string>_flt_Abs</string>
            </stringlist>
           </property>
           <property name="fileBrowserSuffixes" stdset="0">
            <stringlist>
             <string>_flt_Abs.nxs</string>
            </stringlist>
           </property>
           <property name="showLoad" stdset="0">
            <bool>false</bool>
           </property>
          </widget>
         </item>
        </layout>
       </item>
       <item>
        <spacer name="abscor_verticalSpacer">
         <property name="orientation">
          <enum>Qt::Vertical</enum>
         </property>
         <property name="sizeHint" stdset="0">
          <size>
           <width>20</width>
           <height>40</height>
          </size>
         </property>
        </spacer>
       </item>
       <item>
        <widget class="QGroupBox" name="groupBox">
         <property name="title">
          <string>Output Options</string>
         </property>
         <layout class="QVBoxLayout" name="verticalLayout_3">
          <item>
           <layout class="QHBoxLayout" name="horizontalLayout_33">
            <item>
             <spacer name="horizontalSpacer_9">
              <property name="orientation">
               <enum>Qt::Horizontal</enum>
              </property>
              <property name="sizeHint" stdset="0">
               <size>
                <width>40</width>
                <height>20</height>
               </size>
              </property>
             </spacer>
            </item>
            <item>
             <widget class="QCheckBox" name="abscor_ckPlotContrib">
              <property name="enabled">
               <bool>false</bool>
              </property>
              <property name="text">
               <string>Plot Contributions</string>
              </property>
             </widget>
            </item>
            <item>
             <spacer name="horizontalSpacer_25">
              <property name="orientation">
               <enum>Qt::Horizontal</enum>
              </property>
              <property name="sizeHint" stdset="0">
               <size>
                <width>40</width>
                <height>20</height>
               </size>
              </property>
             </spacer>
            </item>
           </layout>
          </item>
          <item>
           <layout class="QHBoxLayout" name="abscor_layoutPlotOutput">
            <item>
             <widget class="QCheckBox" name="abscor_ckVerbose">
              <property name="enabled">
               <bool>true</bool>
              </property>
              <property name="text">
               <string>Verbose</string>
              </property>
              <property name="checkable">
               <bool>true</bool>
              </property>
              <property name="checked">
               <bool>false</bool>
              </property>
             </widget>
            </item>
            <item>
             <spacer name="horizontalSpacer_16">
              <property name="orientation">
               <enum>Qt::Horizontal</enum>
              </property>
              <property name="sizeHint" stdset="0">
               <size>
                <width>40</width>
                <height>20</height>
               </size>
              </property>
             </spacer>
            </item>
            <item>
             <widget class="QLabel" name="abscor_lbPlotOutput">
              <property name="sizePolicy">
               <sizepolicy hsizetype="Maximum" vsizetype="Preferred">
                <horstretch>0</horstretch>
                <verstretch>0</verstretch>
               </sizepolicy>
              </property>
              <property name="text">
               <string>Plot Output:</string>
              </property>
             </widget>
            </item>
            <item>
             <widget class="QComboBox" name="abscor_cbPlotOutput">
              <item>
               <property name="text">
                <string>None</string>
               </property>
              </item>
              <item>
               <property name="text">
                <string>Contour</string>
               </property>
              </item>
              <item>
               <property name="text">
                <string>Spectra</string>
               </property>
              </item>
              <item>
               <property name="text">
                <string>Both</string>
               </property>
              </item>
             </widget>
            </item>
            <item>
             <spacer name="horizontalSpacer_26">
              <property name="orientation">
               <enum>Qt::Horizontal</enum>
              </property>
              <property name="sizeHint" stdset="0">
               <size>
                <width>40</width>
                <height>20</height>
               </size>
              </property>
             </spacer>
            </item>
            <item>
             <widget class="QCheckBox" name="abscor_ckSave">
              <property name="text">
               <string>Save Result</string>
              </property>
             </widget>
            </item>
           </layout>
          </item>
         </layout>
        </widget>
       </item>
      </layout>
     </widget>
    </widget>
   </item>
   <item>
    <layout class="QHBoxLayout" name="layout_bottom">
     <item>
      <widget class="QPushButton" name="pbHelp">
       <property name="enabled">
        <bool>true</bool>
       </property>
       <property name="sizePolicy">
        <sizepolicy hsizetype="Minimum" vsizetype="Fixed">
         <horstretch>0</horstretch>
         <verstretch>0</verstretch>
        </sizepolicy>
       </property>
       <property name="maximumSize">
        <size>
         <width>20</width>
         <height>20</height>
        </size>
       </property>
       <property name="text">
        <string>?</string>
       </property>
      </widget>
     </item>
     <item>
      <spacer name="horizontalSpacer_14">
       <property name="orientation">
        <enum>Qt::Horizontal</enum>
       </property>
       <property name="sizeHint" stdset="0">
        <size>
         <width>40</width>
         <height>20</height>
        </size>
       </property>
      </spacer>
     </item>
     <item>
      <widget class="QPushButton" name="pbRun">
       <property name="text">
        <string>Run</string>
       </property>
      </widget>
     </item>
     <item>
      <spacer name="horizontalSpacer_11">
       <property name="orientation">
        <enum>Qt::Horizontal</enum>
       </property>
       <property name="sizeHint" stdset="0">
        <size>
         <width>40</width>
         <height>20</height>
        </size>
       </property>
      </spacer>
     </item>
     <item>
      <widget class="QPushButton" name="pbManageDirs">
       <property name="text">
        <string>Manage Directories</string>
       </property>
      </widget>
     </item>
    </layout>
   </item>
  </layout>
 </widget>
 <customwidgets>
  <customwidget>
   <class>MantidQt::MantidWidgets::MWRunFiles</class>
   <extends>QWidget</extends>
   <header>MantidQtMantidWidgets/MWRunFiles.h</header>
  </customwidget>
  <customwidget>
   <class>MantidQt::MantidWidgets::WorkspaceSelector</class>
   <extends>QComboBox</extends>
   <header>MantidQtMantidWidgets/WorkspaceSelector.h</header>
  </customwidget>
  <customwidget>
   <class>MantidQt::MantidWidgets::DataSelector</class>
   <extends>QWidget</extends>
   <header>MantidQtMantidWidgets/DataSelector.h</header>
  </customwidget>
 </customwidgets>
 <tabstops>
  <tabstop>tabWidget</tabstop>
  <tabstop>elwin_pbPlotInput</tabstop>
  <tabstop>elwin_ckVerbose</tabstop>
  <tabstop>elwin_ckPlot</tabstop>
  <tabstop>elwin_ckSave</tabstop>
  <tabstop>msd_ckVerbose</tabstop>
  <tabstop>msd_ckPlot</tabstop>
  <tabstop>msd_ckSave</tabstop>
  <tabstop>fury_ckVerbose</tabstop>
  <tabstop>fury_ckPlot</tabstop>
  <tabstop>fury_ckSave</tabstop>
  <tabstop>furyfit_cbInputType</tabstop>
  <tabstop>furyfit_cbFitType</tabstop>
  <tabstop>furyfit_ckConstrainIntensities</tabstop>
  <tabstop>furyfit_ckPlotGuess</tabstop>
  <tabstop>furyfit_lePlotSpectrum</tabstop>
  <tabstop>confit_cbFitType</tabstop>
  <tabstop>confit_cbBackground</tabstop>
  <tabstop>confit_ckPlotGuess</tabstop>
<<<<<<< HEAD
  <tabstop>confit_leSpectraMax</tabstop>
  <tabstop>confit_cbPlotOutput</tabstop>
=======
  <tabstop>confit_leSpecNo</tabstop>
  <tabstop>confit_leSpecMax</tabstop>
>>>>>>> c80e164d
  <tabstop>abscor_cbPlotOutput</tabstop>
  <tabstop>pbHelp</tabstop>
  <tabstop>pbRun</tabstop>
  <tabstop>pbManageDirs</tabstop>
  <tabstop>elwin_inputFile</tabstop>
  <tabstop>elwin_ckNormalise</tabstop>
  <tabstop>leLogName</tabstop>
  <tabstop>furyfit_inputFile</tabstop>
  <tabstop>furyfit_pbPlotInput</tabstop>
  <tabstop>furyfit_wsIqt</tabstop>
  <tabstop>furyfit_ckConstrainBeta</tabstop>
  <tabstop>furyfit_ckVerbose</tabstop>
  <tabstop>furyfit_ckSaveSeq</tabstop>
  <tabstop>confit_ckTieCentres</tabstop>
  <tabstop>confit_ckVerbose</tabstop>
  <tabstop>confit_ckSaveSeq</tabstop>
  <tabstop>absp_ckUseCan</tabstop>
  <tabstop>absp_cbShape</tabstop>
  <tabstop>absp_leavar</tabstop>
  <tabstop>absp_lewidth</tabstop>
  <tabstop>absp_lets</tabstop>
  <tabstop>absp_letc1</tabstop>
  <tabstop>absp_letc2</tabstop>
  <tabstop>absp_ler1</tabstop>
  <tabstop>absp_ler2</tabstop>
  <tabstop>absp_ler3</tabstop>
  <tabstop>absp_lesamden</tabstop>
  <tabstop>absp_cbSampleInputType</tabstop>
  <tabstop>absp_lesamsigs</tabstop>
  <tabstop>absp_lesamsiga</tabstop>
  <tabstop>absp_leSampleFormula</tabstop>
  <tabstop>absp_lecanden</tabstop>
  <tabstop>absp_cbCanInputType</tabstop>
  <tabstop>absp_lecansigs</tabstop>
  <tabstop>absp_lecansiga</tabstop>
  <tabstop>absp_leCanFormula</tabstop>
  <tabstop>absp_ckVerbose</tabstop>
  <tabstop>absp_cbPlotOutput</tabstop>
  <tabstop>absp_ckSave</tabstop>
  <tabstop>abscor_cbGeometry</tabstop>
  <tabstop>abscor_ckUseCan</tabstop>
  <tabstop>abscor_ckScaleMultiplier</tabstop>
  <tabstop>abscor_leScaleMultiplier</tabstop>
  <tabstop>abscor_ckUseCorrections</tabstop>
  <tabstop>abscor_ckPlotContrib</tabstop>
  <tabstop>abscor_ckVerbose</tabstop>
  <tabstop>abscor_ckSave</tabstop>
 </tabstops>
 <resources/>
 <connections/>
</ui><|MERGE_RESOLUTION|>--- conflicted
+++ resolved
@@ -857,7 +857,6 @@
                </property>
               </spacer>
              </item>
-<<<<<<< HEAD
              <item>
               <widget class="QPushButton" name="furyfit_pbSingle">
                <property name="text">
@@ -865,8 +864,6 @@
                </property>
               </widget>
              </item>
-=======
->>>>>>> c80e164d
             </layout>
            </item>
           </layout>
@@ -2844,13 +2841,8 @@
   <tabstop>confit_cbFitType</tabstop>
   <tabstop>confit_cbBackground</tabstop>
   <tabstop>confit_ckPlotGuess</tabstop>
-<<<<<<< HEAD
-  <tabstop>confit_leSpectraMax</tabstop>
-  <tabstop>confit_cbPlotOutput</tabstop>
-=======
   <tabstop>confit_leSpecNo</tabstop>
   <tabstop>confit_leSpecMax</tabstop>
->>>>>>> c80e164d
   <tabstop>abscor_cbPlotOutput</tabstop>
   <tabstop>pbHelp</tabstop>
   <tabstop>pbRun</tabstop>
