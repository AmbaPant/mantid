--- conflicted
+++ resolved
@@ -1,6 +1,4 @@
 #include "MantidQtCustomInterfaces/IndirectMolDyn.h"
-
-#include "MantidAPI/AlgorithmManager.h"
 
 #include <QFileInfo>
 #include <QString>
@@ -16,13 +14,8 @@
     {
       m_uiForm.setupUi(parent);
 
-<<<<<<< HEAD
-      connect(m_uiForm.ckResolution, SIGNAL(toggled(bool)), m_uiForm.dsResolution, SLOT(setEnabled(bool)));
-      connect(m_uiForm.ckCropEnergy, SIGNAL(toggled(bool)), m_uiForm.leMaxEnergy, SLOT(setEnabled(bool)));
-=======
       connect(m_uiForm.ckCropEnergy, SIGNAL(toggled(bool)), m_uiForm.dspMaxEnergy, SLOT(setEnabled(bool)));
       connect(m_uiForm.ckResolution, SIGNAL(toggled(bool)), m_uiForm.dsResolution, SLOT(setEnabled(bool)));
->>>>>>> 84e8220d
     }
 
     /**
@@ -55,17 +48,6 @@
         return false;
       }
 
-<<<<<<< HEAD
-      bool energyIsNumber = false;
-      m_uiForm.leMaxEnergy->text().toDouble(&energyIsNumber);
-      if(m_uiForm.ckCropEnergy->isChecked() && !energyIsNumber)
-      {
-        emit showMessageBox("Max energy must be a number.");
-        return false;
-      }
-
-=======
->>>>>>> 84e8220d
       return true;
     }
 
@@ -90,11 +72,7 @@
 
       // Set energy crop option
       if(m_uiForm.ckCropEnergy->isChecked())
-<<<<<<< HEAD
-        molDynAlg->setProperty("MaxEnergy", m_uiForm.leMaxEnergy->text().toStdString());
-=======
         molDynAlg->setProperty("MaxEnergy", QString::number(m_uiForm.dspMaxEnergy->value()).toStdString());
->>>>>>> 84e8220d
 
       // Set instrument resolution option
       if(m_uiForm.ckResolution->isChecked())
