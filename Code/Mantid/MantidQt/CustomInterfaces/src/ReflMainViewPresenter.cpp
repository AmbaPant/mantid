--- conflicted
+++ resolved
@@ -643,72 +643,19 @@
 
       auto runWS = prepareRunWorkspace(runStr);
       const std::string runNo = getRunNumber(runWS);
-      auto runMWS = boost::dynamic_pointer_cast<MatrixWorkspace>(runWS);
-      auto runWSG = boost::dynamic_pointer_cast<WorkspaceGroup>(runWS);
 
       Workspace_sptr transWS;
       if(!transStr.empty())
         transWS = makeTransWS(transStr);
-      auto transMWS = boost::dynamic_pointer_cast<MatrixWorkspace>(transWS);
-      auto transWSG = boost::dynamic_pointer_cast<WorkspaceGroup>(transWS);
-
-      //Build a vector of workspaces to process, in the event the input workspace is a workspace group
-      std::vector<MatrixWorkspace_sptr> runVec;
-      std::vector<MatrixWorkspace_sptr> transVec;
-
-      if(runMWS)
-      {
-        runVec.push_back(runMWS);
-      }
-      else if(runWSG)
-      {
-        //If it's a workspace group, let's process all its members
-        for(size_t i = 0; i < runWSG->size(); ++i)
-        {
-          auto ws = boost::dynamic_pointer_cast<MatrixWorkspace>(runWSG->getItem(i));
-          if(ws)
-            runVec.push_back(ws);
-        }
-      }
-      else
-      {
-        throw std::runtime_error(runWS->name() + " is not a valid sample run workspace.");
-      }
-
-      //If the trans workspace isn't a group, re-use it for all group members of the run workspace
-      if(transMWS)
-      {
-        transVec.resize(runVec.size(), transMWS);
-      }
-      else if(transWSG)
-      {
-        for(size_t i = 0; i < transWSG->size(); ++i)
-        {
-          auto ws = boost::dynamic_pointer_cast<MatrixWorkspace>(transWSG->getItem(i));
-          if(ws)
-            transVec.push_back(ws);
-        }
-
-        if(transVec.size() != runVec.size())
-          throw std::runtime_error("Transmission run workspace groups must be the same size as sample run workspace groups.");
-      }
-      else if(transWS)
-      {
-        //We've got a workspace but we couldn't do anything with it
-        throw std::runtime_error(transWS->name() + " is not a valid transmission run workspace.");
-      }
 
       IAlgorithm_sptr algReflOne = AlgorithmManager::Instance().create("ReflectometryReductionOneAuto");
       algReflOne->initialize();
-<<<<<<< HEAD
-=======
       algReflOne->setProperty("InputWorkspace", runWS->name());
       if(transWS)
         algReflOne->setProperty("FirstTransmissionRun", transWS->name());
       algReflOne->setProperty("OutputWorkspace", "IvsQ_" + runNo);
       algReflOne->setProperty("OutputWorkspaceWaveLength", "IvsLam_" + runNo);
 
->>>>>>> a8378509
       if(thetaGiven)
         algReflOne->setProperty("ThetaIn", theta);
 
@@ -726,54 +673,23 @@
         }
       }
 
-      IAlgorithm_sptr algScale = AlgorithmManager::Instance().create("Scale");
-      algScale->initialize();
-
-      //List of workspaces to group together
-      std::vector<std::string> IvQToGroup;
-      std::vector<std::string> IvLamToGroup;
-
-      //Now, iterate over the sample/transmission runs provided
-      for(size_t i = 0; i < runVec.size(); ++i)
-      {
-        const std::string suffix = runVec.size() > 1 ? "_" + boost::lexical_cast<std::string>(i+1) : "";
-        algReflOne->setProperty("InputWorkspace", runVec[i]->name());
-        if(i < transVec.size())
-          algReflOne->setProperty("FirstTransmissionRun", transVec[i]->name());
-        algReflOne->setProperty("OutputWorkspace", "IvsQ_" + runNo + suffix);
-        algReflOne->setProperty("OutputWorkspaceWaveLength", "IvsLam_" + runNo + suffix);
-        IvQToGroup.push_back("IvsQ_" + runNo + suffix);
-        IvLamToGroup.push_back("IvsLam_" + runNo + suffix);
-        algReflOne->execute();
-
-        if(!thetaGiven)
-        {
-          theta = algReflOne->getProperty("ThetaOut");
-          thetaGiven = true;
-        }
-
-        const double scale = m_model->data(m_model->index(rowNo, COL_SCALE)).toDouble();
-        if(scale != 1.0)
-        {
-          algScale->setProperty("InputWorkspace", "IvsQ_" + runNo + suffix);
-          algScale->setProperty("OutputWorkspace", "IvsQ_" + runNo + suffix);
-          algScale->setProperty("Factor", 1.0 / scale);
-          algScale->execute();
-        }
-      }
-
-      //If we need to, group the output
-      if(IvQToGroup.size() > 1 && IvLamToGroup.size() > 1)
-      {
-        IAlgorithm_sptr algGroup = AlgorithmManager::Instance().create("GroupWorkspaces");
-        algGroup->initialize();
-
-        algGroup->setProperty("InputWorkspaces", IvQToGroup);
-        algGroup->setProperty("OutputWorkspace", "IvsQ_" + runNo);
-        algGroup->execute();
-        algGroup->setProperty("InputWorkspaces", IvLamToGroup);
-        algGroup->setProperty("OutputWorkspace", "IvsLam_" + runNo);
-        algGroup->execute();
+      algReflOne->execute();
+
+      if(!algReflOne->isExecuted())
+        throw std::runtime_error("Failed to run ReflectometryReductionOneAuto.");
+
+      const double scale = m_model->data(m_model->index(rowNo, COL_SCALE)).toDouble();
+      if(scale != 1.0)
+      {
+        IAlgorithm_sptr algScale = AlgorithmManager::Instance().create("Scale");
+        algScale->initialize();
+        algScale->setProperty("InputWorkspace", "IvsQ_" + runNo);
+        algScale->setProperty("OutputWorkspace", "IvsQ_" + runNo);
+        algScale->setProperty("Factor", 1.0 / scale);
+        algScale->execute();
+
+        if(!algScale->isExecuted())
+          throw std::runtime_error("Failed to run Scale algorithm");
       }
 
       //Reduction has completed. Put Qmin and Qmax into the table if needed, for stitching.
