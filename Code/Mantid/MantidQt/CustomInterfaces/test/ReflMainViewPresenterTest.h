--- conflicted
+++ resolved
@@ -709,7 +709,6 @@
 
     //Check the table was updated as expected
     ws = AnalysisDataService::Instance().retrieveWS<ITableWorkspace>("TestWorkspace");
-<<<<<<< HEAD
     TS_ASSERT_DELTA(boost::lexical_cast<double>(ws->String(0, ThetaCol)), 0.70002, 1e-5);
     TS_ASSERT_DELTA(boost::lexical_cast<double>(ws->String(0, DQQCol)), 0.03402, 1e-5);
     TS_ASSERT_DELTA(boost::lexical_cast<double>(ws->String(0, QMinCol)), 0.00903, 1e-5);
@@ -719,17 +718,6 @@
     TS_ASSERT_DELTA(boost::lexical_cast<double>(ws->String(1, DQQCol)), 0.03405, 1e-5);
     TS_ASSERT_DELTA(boost::lexical_cast<double>(ws->String(1, QMinCol)), 0.02966, 1e-5);
     TS_ASSERT_DELTA(boost::lexical_cast<double>(ws->String(1, QMaxCol)), 0.50431, 1e-5);
-=======
-    TS_ASSERT_EQUALS(ws->String(0, ThetaCol), "0.7");
-    TS_ASSERT_DELTA(boost::lexical_cast<double>(ws->String(0, DQQCol)), 0.034030, 1e-6);
-    TS_ASSERT_EQUALS(ws->String(0,  QMinCol), "0.009");
-    TS_ASSERT_EQUALS(ws->String(0,  QMaxCol), "0.154");
-
-    TS_ASSERT_EQUALS(ws->String(1, ThetaCol), "2.3");
-    TS_ASSERT_DELTA(boost::lexical_cast<double>(ws->String(1, DQQCol)), 0.034050, 1e-6);
-    TS_ASSERT_EQUALS(ws->String(1,  QMinCol), "0.03");
-    TS_ASSERT_EQUALS(ws->String(1,  QMaxCol), "0.504");
->>>>>>> d48fb151
 
     //Tidy up
     AnalysisDataService::Instance().remove("TestWorkspace");
