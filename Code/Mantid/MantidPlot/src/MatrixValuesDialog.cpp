--- conflicted
+++ resolved
@@ -109,16 +109,11 @@
 
 void MatrixValuesDialog::customEvent(QEvent *e)
 {
-<<<<<<< HEAD
 	if (e->type() == SCRIPTING_CHANGE_EVENT) {
     if (auto sce = dynamic_cast<ScriptingChangeEvent*>(e)) {
       scriptingChangeEvent(sce);
     }
   }
-=======
-    if (e->type() == SCRIPTING_CHANGE_EVENT)
-        scriptingChangeEvent(dynamic_cast<ScriptingChangeEvent*>(e));
->>>>>>> c145bcf0
 }
 
 bool MatrixValuesDialog::apply()
