--- conflicted
+++ resolved
@@ -1,6 +1,5 @@
 #include "SetUpParaview.h"
 #include "MantidKernel/ConfigService.h"
-#include "MantidKernel/ParaViewVersion.h"
 #include "MantidQtAPI/ManageUserDirectories.h"
 #include "MantidKernel/ConfigService.h"
 #include <boost/regex.hpp>
@@ -33,11 +32,7 @@
     {
       it.next();
       QString file =it.fileName();
-<<<<<<< HEAD
-      regex expression("^(vtkpqcore)", boost::regex::icase);
-=======
       regex expression("^(paraview.exe)", boost::regex::icase);
->>>>>>> 4d18de87
       if(regex_search(file.toStdString(), expression) && it.fileInfo().isFile())
       {
         found = true;
@@ -65,10 +60,6 @@
   //Do our best to figure out the location based on where paraview normally sits.
   if(m_candidateLocation.isEmpty())
   {
-<<<<<<< HEAD
-    const QString predictedLocation = "C:/Program Files (x86)/ParaView 3.98.1/bin";
-=======
->>>>>>> 4d18de87
     if(isParaviewHere(predictedLocation))
     {
       acceptPotentialLocation(predictedLocation);
