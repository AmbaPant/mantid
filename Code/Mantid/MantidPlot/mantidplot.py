--- conflicted
+++ resolved
@@ -9,1015 +9,4 @@
     import pymantidplot
     from pymantidplot import *
 except ImportError:
-<<<<<<< HEAD
-    raise ImportError('The "mantidplot" module can only be used from within MantidPlot.')
-
-import mantidplotpy.proxies as proxies
-from mantidplotpy.proxies import threadsafe_call, new_proxy, getWorkspaceNames
-
-from PyQt4 import QtCore, QtGui
-from PyQt4.QtCore import Qt
-import os
-import time
-import mantid.api
-
-# Import into the global namespace qti classes that:
-#   (a) don't need a proxy & (b) can be constructed from python or (c) have enumerations within them
-from _qti import (PlotSymbol, ImageSymbol, ArrowMarker, ImageMarker,
-                  GraphOptions, InstrumentWindow, InstrumentWindowPickTab, InstrumentWindowMaskTab)
-
-# Make the ApplicationWindow instance accessible from the mantidplot namespace
-from _qti import app
-
-# Alias threadsafe_call so users have a more understandable name
-gui_cmd = threadsafe_call
-
-#---------------- Mantid Python access functions--------------------------
-# Grab a few Mantid things so that we can recognise workspace variables
-def _get_analysis_data_service():
-    """Returns an object that can be used to get a workspace by name from Mantid
-
-    Returns:
-        A object that acts like a dictionary to retrieve workspaces
-    """
-    import mantid
-    return mantid.AnalysisDataService.Instance()
-
-#-------------------------- Wrapped MantidPlot functions -----------------
-
-def runPythonScript(code, async = False, quiet = False, redirect = True):
-    """
-        Redirects the runPythonScript method to the app object
-        @param code :: A string of code to execute
-        @param async :: If the true the code is executed in a separate thread
-        @param quiet :: If true no messages reporting status are issued
-        @param redirect :: If true then output is redirected to MantidPlot
-    """
-    if async and QtCore.QThread.currentThread() != QtGui.qApp.thread():
-        async = False
-    threadsafe_call(_qti.app.runPythonScript, code, async, quiet, redirect)
-
-# Overload for consistency with qtiplot table(..) & matrix(..) commands
-def workspace(name):
-    """Get a handle on a workspace.
-
-    Args:
-        name: The name of the workspace in the Analysis Data Service.
-    """
-    return _get_analysis_data_service()[name]
-
-def table(name):
-    """Get a handle on a table.
-
-    Args:
-        name: The name of the table.
-
-    Returns:
-        A handle to the table.
-    """
-    return new_proxy(proxies.MDIWindow, _qti.app.table, name)
-
-def newTable(name=None,rows=30,columns=2):
-    """Create a table.
-
-    Args:
-        name: The name to give to the table (if None, a unique name will be generated).
-        row: The number of rows in the table (default: 30).
-        columns: The number of columns in the table (default: 2).
-
-    Returns:
-        A handle to the created table.
-    """
-    if name is None:
-        return new_proxy(proxies.MDIWindow, _qti.app.newTable)
-    else:
-        return new_proxy(proxies.MDIWindow, _qti.app.newTable, name,rows,columns)
-
-def matrix(name):
-    """Get a handle on a matrix.
-
-    Args:
-        name: The name of the matrix.
-
-    Returns:
-        A handle to the matrix.
-    """
-    return new_proxy(proxies.MDIWindow, _qti.app.matrix, name)
-
-def newMatrix(name=None,rows=32,columns=32):
-    """Create a matrix (N.B. This is not the same as a 'MantidMatrix').
-
-    Args:
-        name: The name to give to the matrix (if None, a unique name will be generated).
-        row: The number of rows in the matrix (default: 32).
-        columns: The number of columns in the matrix (default: 32).
-
-    Returns:
-        A handle to the created matrix.
-    """
-    if name is None:
-        return new_proxy(proxies.MDIWindow, _qti.app.newMatrix)
-    else:
-        return new_proxy(proxies.MDIWindow, _qti.app.newMatrix,name,rows,columns)
-
-def graph(name):
-    """Get a handle on a graph widget.
-
-    Args:
-        name: The name of the graph window.
-
-    Returns:
-        A handle to the graph.
-    """
-    return new_proxy(proxies.Graph, _qti.app.graph, name)
-
-def newGraph(name=None,layers=1,rows=1,columns=1):
-    """Create a graph window.
-
-    Args:
-        name: The name to give to the graph (if None, a unique name will be generated).
-        layers: The number of plots (a.k.a. layers) to put in the graph window (default: 1).
-        rows: The number of rows of to put in the graph window (default: 1).
-        columns: The number of columns of to put in the graph window (default: 1).
-
-    Returns:
-        A handle to the created graph widget.
-    """
-    if name is None:
-        return new_proxy(proxies.Graph, _qti.app.newGraph)
-    else:
-        return new_proxy(proxies.Graph, _qti.app.newGraph,name,layers,rows,columns)
-
-def note(name):
-    """Get a handle on a note.
-
-    Args:
-        name: The name of the note.
-
-    Returns:
-        A handle to the note.
-    """
-    return new_proxy(proxies.MDIWindow, _qti.app.note, name)
-
-def newNote(name=None):
-    """Create a note.
-
-    Args:
-        name: The name to give to the note (if None, a unique name will be generated).
-
-    Returns:
-        A handle to the created note.
-    """
-    if name is None:
-        return new_proxy(proxies.MDIWindow, _qti.app.newNote)
-    else:
-        return new_proxy(proxies.MDIWindow, _qti.app.newNote, name)
-
-def newTiledWindow(name=None):
-    """Create an empty tiled window.
-
-    Args:
-        name: The name to give to the window (if None, a unique name will be generated).
-
-    Returns:
-        A handle to the created window.
-    """
-    if name is None:
-        return new_proxy(proxies.TiledWindowProxy, _qti.app.newTiledWindow)
-    else:
-        return new_proxy(proxies.TiledWindowProxy, _qti.app.newTiledWindow, name)
-
-#-----------------------------------------------------------------------------
-# Intercept qtiplot "plot" command and forward to plotSpectrum for a workspace
-def plot(source, *args, **kwargs):
-    """Create a new plot given a workspace, table or matrix.
-
-    Args:
-        source: what to plot; if it is a Workspace, will
-                call plotSpectrum()
-
-    Returns:
-        A handle to the created Graph widget.
-    """
-    if hasattr(source, '_getHeldObject') and isinstance(source._getHeldObject(), QtCore.QObject):
-        return new_proxy(proxies.Graph,_qti.app.plot, source._getHeldObject(), *args, **kwargs)
-    else:
-        return plotSpectrum(source, *args, **kwargs)
-
-#----------------------------------------------------------------------------------------------------
-
-def plotSpectrum(source, indices, error_bars = False, type = -1, window = None, clearWindow = False):
-    """Open a 1D Plot of a spectrum in a workspace.
-
-    This plots one or more spectra, with X as the bin boundaries,
-    and Y as the counts in each bin.
-
-    Args:
-        source: workspace or name of a workspace
-        indices: workspace index, or tuple or list of workspace indices to plot
-        error_bars: bool, set to True to add error bars.
-        type: Plot style
-        window: window used for plotting. If None a new one will be created
-        clearWindow: if is True, the window specified will be cleared before adding new curve
-    Returns:
-        A handle to window if one was specified, otherwise a handle to the created one. None in case of error.
-    """
-    workspace_names = getWorkspaceNames(source)
-    __checkPlotWorkspaces(workspace_names)
-    # check spectrum indices
-    index_list = __getWorkspaceIndices(indices)
-    if len(index_list) == 0:
-        raise ValueError("No spectrum indices given")
-    for idx in index_list:
-        if idx < 0:
-            raise ValueError("Wrong spectrum index (<0): %d" % idx)
-    for name in workspace_names:
-        max_spec = workspace(name).getNumberHistograms() - 1
-        for idx in index_list:
-            if idx > max_spec:
-                raise ValueError("Wrong spectrum index for workspace '%s': %d, which is bigger than the"
-                                 " number of spectra in this workspace - 1 (%d)" % (name, idx, max_spec))
-
-    # Unwrap the window object, if any specified
-    if window != None:
-      window = window._getHeldObject()
-
-    graph = proxies.Graph(threadsafe_call(_qti.app.mantidUI.plot1D,
-                                          workspace_names, index_list, True, error_bars,
-                                          type, window, clearWindow))
-    if graph._getHeldObject() == None:
-        raise RuntimeError("Cannot create graph, see log for details.")
-    else:
-        return graph
-
-#----------------------------------------------------------------------------------------------------
-# IPython auto-complete can't handle enumerations as defaults
-DEFAULT_2D_STYLE = int(_qti.Layer.ColorMap)
-
-def plot2D(source, style = DEFAULT_2D_STYLE, window = None):
-    """Open a 2D plot of the given workspace(s)
-
-    Produces a 2D histogram for each of the given workspaces
-
-    Args:
-        source: workspace or name of a workspace
-        style: Indicates the type of plot required. Default=ColorMap
-        window: window used for plotting. If None a new one will be created
-    Returns:
-        If a single workspace is specified then the handle is returned, otherwise a list
-        of handles for each new window is returned
-    """
-    names = getWorkspaceNames(source)
-    if len(names) == 0:
-        raise ValueError("No workspace names given to plot")
-
-    # Unwrap the window object, if any specified
-    if window != None:
-      window = window._getHeldObject()
-
-    handles = []
-    cfunc = _qti.app.mantidUI.drawSingleColorFillPlot
-    for name in names:
-        g = proxies.Graph(threadsafe_call(cfunc, name, style, window))
-        if g:
-            handles.append(g)
-        else:
-            raise RuntimeError("Cannot create graph from workspace '%s'" % name)
-
-    if len(handles) == 1: return handles[0]
-    else: return handles
-
-#----------------------------------------------------------------------------------------------------
-
-# IPython couldn't correctly display complex enum value in doc pop-up, so we extract integer value
-# of enum manually.
-DEFAULT_MD_NORMALIZATION = int(mantid.api.MDNormalization.VolumeNormalization)
-
-def plotMD(source, plot_axis=-2, normalization = DEFAULT_MD_NORMALIZATION, error_bars = False, window = None,
-           clearWindow = False):
-    """Open a 1D plot of a MDWorkspace.
-
-    Args:
-        source: Workspace(s) to plot
-        plot_axis: Index of the plot axis (defaults to auto-select)
-        normalization: Type of normalization required (defaults to volume)
-        error_bars: Flag for error bar plotting.
-        window: window used for plotting. If None a new one will be created
-        clearWindow: if is True, the window specified will be cleared before adding new curve
-    Returns:
-        A handle to the matrix containing the image data.
-    """
-    workspace_names = getWorkspaceNames(source)
-    __checkPlotMDWorkspaces(workspace_names)
-
-    for name in workspace_names:
-        non_integrated_dims = mantid.api.mtd[name].getNonIntegratedDimensions()
-        if not len(non_integrated_dims) == 1:
-            raise ValueError("'%s' must have a single non-integrated dimension in order to be rendered via plotMD" % name)
-
-    # check axis index
-    for name in workspace_names:
-        max_axis = workspace(name).axes()
-        # see choice in MantidQwtIMDWorkspaceData::setPlotAxisChoice, -2: auto, -1: distance
-        if plot_axis < -2 or plot_axis > max_axis:
-            raise ValueError("Incorrect axis index given for workspace '%s': %d, should be < %d" % (name, plot_axis, max_axis))
-
-    # Unwrap the window object, if any specified
-    if window != None:
-      window = window._getHeldObject()
-
-    graph = proxies.Graph(threadsafe_call(_qti.app.mantidUI.plotMDList, workspace_names, plot_axis, normalization,
-      error_bars, window, clearWindow))
-
-    return graph
-
-def fitBrowser():
-    """
-    Access the fit browser.
-    """
-    import mantidqtpython
-    return proxies.FitBrowserProxy(_qti.app.mantidUI.fitFunctionBrowser())
-
-#-----------------------------------------------------------------------------
-def plotBin(source, indices, error_bars = False, type = -1, window = None, clearWindow = False):
-    """Create a 1D Plot of bin count vs spectrum in a workspace.
-
-    This puts the spectrum number as the X variable, and the
-    count in the particular bin # (in 'indices') as the Y value.
-
-    If indices is a tuple or list, then several curves are created, one
-    for each bin index.
-
-    Args:
-        source: workspace or name of a workspace
-        indices: bin number(s) to plot
-        error_bars: bool, set to True to add error bars.
-        type: Plot style
-        window: window used for plotting. If None a new one will be created
-        clearWindow: if is True, the window specified will be cleared before adding new curve
-    Returns:
-        A handle to window if one was specified, otherwise a handle to the created one. None in case of error.
-    """
-
-    workspace_names = getWorkspaceNames(source)
-    __checkPlotWorkspaces(workspace_names)
-    index_list = __getWorkspaceIndices(indices)
-    if len(index_list) == 0:
-        raise ValueError("No indices given")
-    for idx in index_list:
-        if idx < 0:
-            raise ValueError("Wrong bin index (<0): %d" % idx)
-    for name in workspace_names:
-        max_bin = workspace(name).blocksize() - 1
-        for idx in index_list:
-            if idx > max_bin:
-                raise ValueError("Wrong bin index for workspace '%s': %d, which is bigger than the"
-                                 " number of bins in this workspace - 1 (%d)" % (name, idx, max_bin))
-
-    # Unwrap the window object, if any specified
-    if window != None:
-      window = window._getHeldObject()
-
-    graph = proxies.Graph(threadsafe_call(_qti.app.mantidUI.plot1D,
-                                          workspace_names, index_list, False, error_bars,
-                                          type, window, clearWindow))
-    if graph._getHeldObject() == None:
-        raise RuntimeError("Cannot create graph, see log for details.")
-    else:
-        return graph
-
-#-----------------------------------------------------------------------------
-def stemPlot(source, index, power=None, startPoint=None, endPoint=None):
-    """Generate a stem-and-leaf plot from an input table column or workspace spectrum
-
-    Args:
-        source: A reference to a workspace or a table.
-        index: For a table, the column number or name. For a workspace, the workspace index.
-        power: The stem unit as a power of 10. If not provided, a dialog will appear with a suggested value.
-        startPoint: The first point (row or bin) to use (Default: the first one).
-        endPoint: The last point (row or bin) to use (Default: the last one).
-
-    Returns:
-        A string representation of the stem plot
-    """
-    # Turn the optional arguments into the magic numbers that the C++ expects
-    if power==None:
-        power=1001
-    if startPoint==None:
-        startPoint=0
-    if endPoint==None:
-        endPoint=-1
-
-    if isinstance(source,proxies.QtProxyObject):
-        source = source._getHeldObject()
-    elif hasattr(source, 'getName'):
-        # If the source is a workspace, create a table from the specified index
-        wsName = source.getName()
-        source = threadsafe_call(_qti.app.mantidUI.workspaceToTable.wsName,wsName,[index],False,True)
-        # The C++ stemPlot method takes the name of the column, so get that
-        index = source.colName(2)
-    # Get column name if necessary
-    if isinstance(index, int):
-        index = source.colName(index)
-    # Call the C++ method
-    return threadsafe_call(_qti.app.stemPlot, source,index,power,startPoint,endPoint)
-
-#-----------------------------------------------------------------------------
-def waterfallPlot(table, columns):
-    """Create a waterfall plot from data in a table.
-
-    Args:
-        table: A reference to the table containing the data to plot
-        columns: A tuple of the column numbers whose data to plot
-
-    Returns:
-        A handle to the created plot (Layer).
-    """
-    return new_proxy(proxies.Graph, _qti.app.waterfallPlot, table._getHeldObject(),columns)
-
-#-----------------------------------------------------------------------------
-def importImage(filename):
-    """Load an image file into a matrix.
-
-    Args:
-        filename: The name of the file to load.
-
-    Returns:
-        A handle to the matrix containing the image data.
-    """
-    return new_proxy(proxies.MDIWindow, _qti.app.importImage, filename)
-
-#-----------------------------------------------------------------------------
-def newPlot3D():
-    return new_proxy(proxies.Graph3D, _qti.app.newPlot3D)
-
-def plot3D(*args):
-    if isinstance(args[0],str):
-        return new_proxy(proxies.Graph3D, _qti.app.plot3D, *args)
-    else:
-        return new_proxy(proxies.Graph3D, _qti.app.plot3D, args[0]._getHeldObject(),*args[1:])
-
-#-----------------------------------------------------------------------------
-def selectMultiPeak(source, showFitPropertyBrowser = True, xmin = None, xmax = None):
-    """Switch on the multi-peak selecting tool for fitting with the Fit algorithm.
-
-    Args:
-        source: A reference to a MultiLayer with the data to fit.
-        showFitPropertyBrowser: Whether to show the FitPropertyBrowser or not.
-        xmin: An optionall minimum X value to select
-        xmax: An optionall maximum X value to select
-    """
-    if xmin is not None and xmax is not None:
-        threadsafe_call(_qti.app.selectMultiPeak, source._getHeldObject(), showFitPropertyBrowser, xmin, xmax)
-    else:
-        threadsafe_call(_qti.app.selectMultiPeak, source._getHeldObject(), showFitPropertyBrowser)
-
-def disableTools():
-    """Disable all the tools from all the graphs within MantidPlot."""
-    threadsafe_call(_qti.app.disableTools)
-
-#------------------------------------------------------------------------------
-def setToolbarsVisible(visible):
-    """Show/hide MantidPlot toolbars
-
-    Args:
-        visible: If True, make toolbars visible, if False - hidden
-    """
-    threadsafe_call(_qti.app.setToolbarsVisible, visible)
-
-#-----------------------------------------------------------------------------
-#-------------------------- Project/Folder functions -----------------------
-#-----------------------------------------------------------------------------
-def windows():
-    """Get a list of the open windows."""
-    f = _qti.app.windows()
-    ret = []
-    for item in f:
-        ret.append(proxies.MDIWindow(item))
-    return ret
-
-def activeFolder():
-    """Get a handle to the currently active folder."""
-    return new_proxy(proxies.Folder, _qti.app.activeFolder)
-
-def rootFolder():
-    """Get a handle to the top-level folder."""
-    return new_proxy(proxies.Folder, _qti.app.rootFolder)
-
-def addFolder(name,parentFolder=None):
-    """Create a new folder.
-
-    Args:
-        name: The name of the folder to create.
-        parentFolder: If given, make the new folder a subfolder of this one.
-
-    Returns:
-        A handle to the newly created folder.
-    """
-    if parentFolder is not None:
-        parentFolder = parentFolder._getHeldObject()
-    return new_proxy(proxies.Folder, _qti.app.addFolder, name,parentFolder)
-
-def deleteFolder(folder):
-    """Delete the referenced folder"""
-    return threadsafe_call(_qti.app.deleteFolder, folder._getHeldObject())
-
-def changeFolder(folder, force=False):
-    """Changes the current folder.
-
-    Args:
-        folder: A reference to the folder to change to.
-        force: Whether to do stuff even if the new folder is already the active one (default: no).
-
-    Returns:
-        True on success.
-    """
-    return threadsafe_call(_qti.app.changeFolder, folder._getHeldObject(),force)
-
-def copyFolder(source, destination):
-    """Copy a folder (and its contents) into another.
-
-    Returns:
-        True on success.
-    """
-    return threadsafe_call(_qti.app.copyFolder, source._getHeldObject(),destination._getHeldObject())
-
-def setWindowName(window, name):
-    """Set the given window to have the given name"""
-    threadsafe_call(_qti.app.setWindowName, window._getHeldObject(), name)
-
-def setPreferences(layer):
-    threadsafe_call(_qti.app.setPreferences, layer._getHeldObject())
-
-def clone(window):
-    return new_proxy(proxies.MDIWindow, _qti.app.clone, window._getHeldObject())
-
-def tableToMatrix(table):
-    return new_proxy(proxies.MDIWindow, _qti.app.tableToMatrix, table._getHeldObject())
-
-def matrixToTable(matrix, conversionType=_qti.app.Direct):
-    return new_proxy(proxies.MDIWindow, _qti.app.matrixToTable, matrix._getHeldObject(),conversionType)
-
-#-----------------------------------------------------------------------------
-#-------------------------- Wrapped MantidUI functions -----------------------
-#-----------------------------------------------------------------------------
-
-def mergePlots(graph1,graph2):
-    """Combine two graphs into a single plot"""
-    return new_proxy(proxies.Graph, _qti.app.mantidUI.mergePlots,graph1._getHeldObject(),graph2._getHeldObject())
-
-def convertToWaterfall(graph):
-    """Convert a graph (containing a number of plotted spectra) to a waterfall plot"""
-    threadsafe_call(_qti.app.mantidUI.convertToWaterfall, graph._getHeldObject())
-
-def getMantidMatrix(name):
-    """Get a handle to the named Mantid matrix"""
-    return new_proxy(proxies.MantidMatrix, _qti.app.mantidUI.getMantidMatrix, name)
-
-def getInstrumentView(name, tab=InstrumentWindow.RENDER):
-    """Create an instrument view window based on the given workspace.
-
-    Args:
-        name: The name of the workspace.
-        tab: The index of the tab to display initially, (default=InstrumentWindow.RENDER)
-
-    Returns:
-        A handle to the created instrument view widget.
-    """
-    ads = _get_analysis_data_service()
-    if name not in ads:
-        raise ValueError("Workspace '%s' does not exist" % name)
-    return new_proxy(proxies.InstrumentWindow, _qti.app.mantidUI.getInstrumentView, name, tab)
-
-def importMatrixWorkspace(name, firstIndex=None, lastIndex=None, showDialog=False, visible=False):
-    """Create a MantidMatrix object from the named workspace.
-
-    Args:
-        name: The name of the workspace.
-        firstIndex: The workspace index to start at (default: the first one).
-        lastIndex: The workspace index to stop at (default: the last one).
-        showDialog: Whether to bring up a dialog to allow options to be entered manually (default: no).
-        visible: Whether to initially show the created matrix (default: no).
-
-    Returns:
-        A handle to the created matrix.
-    """
-    # Turn the optional arguments into the magic numbers that the C++ expects
-    if firstIndex is None:
-        firstIndex = -1
-    if lastIndex is None:
-        lastIndex = -1
-    return new_proxy(proxies.MantidMatrix, _qti.app.mantidUI.importMatrixWorkspace, name,
-                             firstIndex,lastIndex,showDialog,visible)
-
-def importTableWorkspace(name, visible=False):
-    """Create a MantidPlot table from a table workspace.
-
-    Args:
-        name: The name of the workspace.
-        visible: Whether to initially show the created matrix (default: no).
-
-    Returns:
-        A handle to the newly created table.
-    """
-    return new_proxy(proxies.MDIWindow,_qti.app.mantidUI.importTableWorkspace, name,False,visible)
-
-def createScriptInputDialog(alg_name, preset_values, optional_msg, enabled, disabled):
-    """Raises a property input dialog for an algorithm"""
-    return threadsafe_call(_qti.app.mantidUI.createScriptInputDialog, alg_name, preset_values, optional_msg, enabled, disabled)
-
-#-----------------------------------------------------------------------------
-#-------------------------- SliceViewer functions ----------------------------
-#-----------------------------------------------------------------------------
-
-#-----------------------------------------------------------------------------
-def plotSlice(source, label="", xydim=None, slicepoint=None,
-                    colormin=None, colormax=None, colorscalelog=False,
-                    normalization=1,
-                    limits=None, **kwargs):
-    """Opens the SliceViewer with the given MDWorkspace(s).
-
-    Args:
-        source :: one workspace, or a list of workspaces
-
-    Optional Keyword Args:
-        label :: label for the window title
-        xydim :: indexes or names of the dimensions to plot, as an (X,Y) list or tuple. See SliceViewer::setXYDim()
-        slicepoint :: list with the slice point in each dimension.  Must be the same length as the number of dimensions of the workspace. See SliceViewer::setSlicePoint()
-        colormin :: value of the minimum color in the scale. See SliceViewer::setColorScaleMin()
-        colormax :: value of the maximum color in the scale. See SliceViewer::setColorScaleMax()
-        colorscalelog :: value of the maximum color in the scale. See SliceViewer::setColorScaleLog()
-        limits :: list with the (xleft, xright, ybottom, ytop) limits to the view to show. See SliceViewer::setXYLimits()
-        normalization :: 0=none; 1=volume (default); 2=# of events.
-
-    Returns:
-        a (list of) handle(s) to the SliceViewerWindow widgets that were open.
-        Use SliceViewerWindow.getSlicer() to get access to the functions of the
-        SliceViewer, e.g. setting the view and slice point.
-    """
-    workspace_names = getWorkspaceNames(source)
-    try:
-        import mantidqtpython
-    except:
-        print "Could not find module mantidqtpython. Cannot open the SliceViewer."
-        return
-
-    # Make a list of widgets to return
-    out = []
-    for wsname in workspace_names:
-        window = __doSliceViewer(wsname, label=label,
-           xydim=xydim, slicepoint=slicepoint, colormin=colormin,
-           colormax=colormax, colorscalelog=colorscalelog, limits=limits,
-           normalization=normalization,
-           **kwargs)
-        pxy = proxies.SliceViewerWindowProxy(window)
-        out.append(pxy)
-
-    # Return the widget alone if only 1
-    if len(out) == 1:
-        return out[0]
-    else:
-        return out
-
-
-#-----------------------------------------------------------------------------
-def getSliceViewer(source, label=""):
-    """Retrieves a handle to a previously-open SliceViewerWindow.
-    This allows you to get a handle on, e.g., a SliceViewer that was open
-    by the MultiSlice view in VATES Simple Interface.
-    Will raise an exception if not found.
-
-    Args:
-        source :: name of the workspace that was open
-        label :: additional label string that was used to identify the window.
-
-    Returns:
-        a handle to the SliceViewerWindow object that was created before.
-    """
-    import mantidqtpython
-    workspace_names = getWorkspaceNames(source)
-    if len(workspace_names) != 1:
-        raise Exception("Please specify only one workspace.")
-    else:
-        svw = threadsafe_call(mantidqtpython.MantidQt.Factory.WidgetFactory.Instance().getSliceViewerWindow, workspace_names[0], label)
-        if svw is not None:
-            return proxies.SliceViewerWindowProxy(svw)
-        else:
-            return None
-
-
-#-----------------------------------------------------------------------------
-def closeAllSliceViewers():
-    """
-    Closes all currently open SliceViewer windows. This might be useful to
-    clean up your desktop after opening many windows.
-    """
-    import mantidqtpython
-    threadsafe_call(mantidqtpython.MantidQt.Factory.WidgetFactory.Instance().closeAllSliceViewerWindows)
-
-#-----------------------------------------------------------------------------
-# Legacy function
-plotTimeBin = plotBin
-
-# import 'safe' methods (i.e. no proxy required) of ApplicationWindow into the global namespace
-# Only 1 at the moment!
-appImports = [
-        'saveProjectAs'
-        ]
-for name in appImports:
-    globals()[name] = getattr(_qti.app,name)
-
-# Ensure these functions are available as without the _qti.app.mantidUI prefix
-MantidUIImports = [
-    'getSelectedWorkspaceName'
-    ]
-# Update globals
-for name in MantidUIImports:
-    globals()[name] = getattr(_qti.app.mantidUI,name)
-
-# Set some aliases for Layer enumerations so that old code will still work
-Layer = _qti.Layer
-Layer.Log10 = _qti.GraphOptions.Log10
-Layer.Linear = _qti.GraphOptions.Linear
-Layer.Left = _qti.GraphOptions.Left
-Layer.Right = _qti.GraphOptions.Right
-Layer.Bottom = _qti.GraphOptions.Bottom
-Layer.Top = _qti.GraphOptions.Top
-
-#-----------------------------------------------------------------------------
-#--------------------------- "Private" functions -----------------------------
-#-----------------------------------------------------------------------------
-
-#-----------------------------------------------------------------------------
-def __doSliceViewer(wsname, label="", xydim=None, slicepoint=None,
-                    colormin=None, colormax=None, colorscalelog=False,
-                    limits=None, normalization=1):
-    """Open a single SliceViewerWindow for the workspace, and shows it
-
-    Args:
-        wsname :: name of the workspace
-    See plotSlice() for full list of keyword parameters.
-
-    Returns:
-        A handle to the created SliceViewerWindow widget
-    """
-    import mantidqtpython
-    from PyQt4 import QtCore
-
-    svw = threadsafe_call(mantidqtpython.MantidQt.Factory.WidgetFactory.Instance().createSliceViewerWindow, wsname, label)
-    threadsafe_call(svw.show)
-
-    # -- Connect to main window's shut down signal ---
-    QtCore.QObject.connect(_qti.app, QtCore.SIGNAL("shutting_down()"),
-                    svw, QtCore.SLOT("close()"))
-
-    sv = threadsafe_call(svw.getSlicer)
-    # --- X/Y Dimensions ---
-    if (not xydim is None):
-        if len(xydim) != 2:
-            raise Exception("You need to specify two values in the 'xydim' parameter")
-        else:
-            threadsafe_call(sv.setXYDim, xydim[0], xydim[1])
-
-    # --- Slice point ---
-    if not slicepoint is None:
-        for d in xrange(len(slicepoint)):
-            try:
-                val = float(slicepoint[d])
-            except ValueError:
-                raise ValueError("Could not convert item %d of slicepoint parameter to float (got '%s'" % (d, slicepoint[d]))
-            sv.setSlicePoint(d, val)
-
-    # Set the normalization before the color scale
-    threadsafe_call(sv.setNormalization, normalization)
-
-    # --- Color scale ---
-    if (not colormin is None) and (not colormax is None):
-        threadsafe_call(sv.setColorScale, colormin, colormax, colorscalelog)
-    else:
-        if (not colormin is None): threadsafe_call(sv.setColorScaleMin, colormin)
-        if (not colormax is None): threadsafe_call(sv.setColorScaleMax, colormax)
-    try:
-        threadsafe_call(sv.setColorScaleLog, colorscalelog)
-    except:
-        print "Log color scale not possible."
-
-    # --- XY limits ---
-    if not limits is None:
-        threadsafe_call(sv.setXYLimits, limits[0], limits[1], limits[2], limits[3])
-
-    return svw
-
-
-def get_screenshot_dir():
-    """ Returns the directory for screenshots,
-    or NONE if not set """
-    expected_env_var = 'MANTID_SCREENSHOT_REPORT'
-    dest = os.getenv(expected_env_var)
-    if not dest is None:
-        # Create the report directory if needed
-        if not os.path.exists(dest):
-            os.mkdir(dest)
-    else:
-        errormsg = "The expected environmental does not exist: " + expected_env_var
-        print errormsg
-        raise RuntimeError(errormsg)
-    return dest
-
-
-
-
-#======================================================================
-def _replace_report_text(filename, section, newtext):
-    """ Search html report text to
-replace a line <!-- Filename --> etc.
-Then, the contents of that section are replaced
-@param filename :: full path to .html report
-@param section :: string giving the name of the section
-@param newtext :: replacement contents of that section. No new lines!
-@return the new contents of the entire page
-"""
-    # Get the current report contents if any
-    if os.path.exists(filename):
-        f = open(filename, 'r')
-        contents = f.read()
-        f.close()
-    else:
-        contents = ""
-
-
-    lines = contents.splitlines()
-    sections = dict()
-    # Find the text in each section
-    for line in lines:
-        if line.startswith("<!-- "):
-            # All lines should go <!-- Section -->
-            n = line.find(" ", 5)
-            if n > 0:
-                current_section = line[5:n].strip()
-                current_text = line[n+4:]
-                sections[current_section] = current_text
-
-    # Replace the section
-    sections[section] = newtext.replace("\n","")
-
-    # Make the output
-    items = sections.items()
-    items.sort()
-    output = []
-    for (section_name, text) in items:
-        output.append("<!-- %s -->%s" % (section_name, text))
-
-    # Save the new text
-    contents = os.linesep.join(output)
-    f = open(filename, 'w')
-    f.write(contents)
-    f.close()
-
-
-class Screenshot(QtCore.QObject):
-    """
-        Handles taking a screenshot while
-        ensuring the call takes place on the GUI
-        thread
-    """
-
-    def take_picture(self, widget, filename):
-        """
-        Takes a screenshot and saves it to the
-        filename given, ensuring the call is processed
-        through a slot if the call is from a separate
-        thread
-        """
-        # First save the screenshot
-        widget.resize(widget.size())
-        QtCore.QCoreApplication.processEvents()
-
-        pix = QtGui.QPixmap.grabWidget(widget)
-        pix.save(filename)
-
-def screenshot(widget, filename, description, png_exists=False):
-    """ Take a screenshot of the widget for displaying in a html report.
-
-    The MANTID_SCREENSHOT_REPORT environment variable must be set
-    to the destination folder. Screenshot taking is skipped otherwise.
-
-    :param widget: QWidget to grab.
-    :param filename: Save to this file (no extension!).
-    :param description: Short descriptive text of what the screenshot should look like.
-    :param png_exists: if True, then the 'filename' already exists. Don't grab a screenshot, but add to the report.
-    """
-    dest = get_screenshot_dir()
-    if not dest is None:
-        report = os.path.join(dest, "index.html")
-
-        if png_exists:
-            pass
-        else:
-            # Find the widget if handled with a proxy
-            if hasattr(widget, "_getHeldObject"):
-                widget = widget._getHeldObject()
-
-        if widget is not None:
-            camera = Screenshot()
-            threadsafe_call(camera.take_picture, widget, os.path.join(dest, filename+".png"))
-
-        # Modify the section in the HTML page
-        section_text = '<h2>%s</h2>' % filename
-        now = time.strftime('%Y-%m-%d %H:%M:%S', time.localtime())
-        section_text += '%s (%s)<br />' % (description, now)
-        section_text += '<img src="%s.png" alt="%s"></img>' % (filename, description)
-
-        _replace_report_text(report, filename, section_text)
-
-def screenshot_to_dir(widget, filename, screenshot_dir):
-    """Take a screenshot_to_dir of a widget
-
-    @param widget :: QWidget to take an image of
-    @param filename :: Destination filename for that image
-    @param screenshot_dir :: Directory to put the screenshots into.
-    """
-    # Find the widget if handled with a proxy
-    if hasattr(widget, "_getHeldObject"):
-        widget = widget._getHeldObject()
-
-    if widget is not None:
-        camera = Screenshot()
-        imgpath = os.path.join(screenshot_dir, filename)
-        threadsafe_call(camera.take_picture, widget, imgpath)
-        return imgpath
-    else:
-        raise RuntimeError("Unable to retrieve widget. Has it been deleted?")
-
-
-#=============================================================================
-# Helper methods
-#=============================================================================
-
-def __getWorkspaceIndices(source):
-    """
-        Returns a list of workspace indices from a source.
-        The source can be a list, a tuple, an int or a string.
-    """
-    index_list = []
-    if isinstance(source,list) or isinstance(source,tuple):
-        for i in source:
-            nums = __getWorkspaceIndices(i)
-            for j in nums:
-                index_list.append(j)
-    elif isinstance(source, int):
-        index_list.append(source)
-    elif isinstance(source, str):
-        elems = source.split(',')
-        for i in elems:
-            try:
-                index_list.append(int(i))
-            except ValueError:
-                pass
-    else:
-        raise TypeError('Incorrect type passed as index argument "' + str(source) + '"')
-    return index_list
-
-# Common checks for plotSpectrum, plotMD, and plotBin:
-def __checkPlotWorkspaces(workspace_names):
-    """Check that a list of workspaces is not empty and all the elements exist
-
-    Throws Python-level exceptions if the list is empty or any of the spaces don't exist.
-
-    Args:
-        workspace_names: list of names of workspace(s)
-
-    Returns:
-        Nothing, just throws exceptions in case of error/inconsistent inputs
-    """
-
-    if len(workspace_names) == 0:
-        raise ValueError("No workspace names given")
-    for name in workspace_names:
-        if not mantid.api.mtd.doesExist(name):
-            raise ValueError("Workspace '%s' does not exist in the workspace list" % name)
-        if not isinstance(mantid.api.mtd[name], mantid.api.IMDWorkspace):
-            raise ValueError("Workspace '%s' is not an IMDWorkspace" % name)
-
-def __checkPlotMDWorkspaces(workspace_names):
-    """Check that a list of workspaces is not empty AND all the elements exist AND they are
-    IMDWorkspace(s). First part of the check is done based on __checkPlotWorkspaces()
-
-    Throws Python-level exceptions if the list is empty or any of the spaces don't exist or
-    are not IMDWorkspace.
-
-    Args:
-        workspace_names: list of names of workspace(s)
-
-    Returns:
-        Nothing, just throws exceptions in case of error/inconsistent inputs
-    """
-    __checkPlotWorkspaces(workspace_names)
-    for name in workspace_names:
-        if not isinstance(mantid.api.mtd[name], mantid.api.IMDWorkspace):
-            raise ValueError("Workspace '%s' is not an IMDWorkspace" % name)
-
-#-----------------------------------------------------------------------------
-=======
-    raise ImportError('Could not import mantidplot (when trying to import pymantidplot). Something is broken in this installation, please check.')
->>>>>>> 490d8bb4
+    raise ImportError('Could not import mantidplot (when trying to import pymantidplot). Something is broken in this installation, please check.')