#ifndef VIEWBASE_H_
#define VIEWBASE_H_

#include "MantidVatesSimpleGuiViewWidgets/BackgroundRgbProvider.h"
#include "MantidVatesSimpleGuiViewWidgets/ColorUpdater.h"
#include "MantidVatesSimpleGuiViewWidgets/WidgetDllOption.h"
#include "MantidVatesSimpleGuiQtWidgets/ModeControlWidget.h"

#include <QPointer>
#include <QWidget>

class pqColorMapModel;
class pqDataRepresentation;
class pqObjectBuilder;
class pqPipelineSource;
class pqPipelineRepresentation;
class pqRenderView;
class vtkSMDoubleVectorProperty;

class QString;

namespace Mantid
{
namespace Vates
{
namespace SimpleGui
{

class ColorSelectionWidget;

/**
 *
  This class is an abstract base class for all of the Vates simple GUI's views.

  @date 24/05/2011

  Copyright &copy; 2011 ISIS Rutherford Appleton Laboratory, NScD Oak Ridge National Laboratory & European Spallation Source

  This file is part of Mantid.

  Mantid is free software; you can redistribute it and/or modify
  it under the terms of the GNU General Public License as published by
  the Free Software Foundation; either version 3 of the License, or
  (at your option) any later version.

  Mantid is distributed in the hope that it will be useful,
  but WITHOUT ANY WARRANTY; without even the implied warranty of
  MERCHANTABILITY or FITNESS FOR A PARTICULAR PURPOSE.  See the
  GNU General Public License for more details.

  You should have received a copy of the GNU General Public License
  along with this program.  If not, see <http://www.gnu.org/licenses/>.

  File change history is stored at: <https://github.com/mantidproject/mantid>
  Code Documentation is available at: <http://doxygen.mantidproject.org>
 */
class EXPORT_OPT_MANTIDVATES_SIMPLEGUI_VIEWWIDGETS ViewBase : public QWidget
{
  Q_OBJECT
public:
  /// Default constructor.
  ViewBase(QWidget *parent = 0);
  /// Default destructor.
  virtual ~ViewBase() {}

  /// Poll the view to set status for mode control buttons.
  virtual void checkView(ModeControlWidget::Views initialView);
  /// Poll the view to set status for mode control buttons on view switch.
  virtual void checkViewOnSwitch();
  /// Close view generated sub-windows.
  virtual void closeSubWindows();
  /// Creates a single view instance.
  virtual pqRenderView *createRenderView(QWidget *container,
                                         QString viewName=QString(""));
  /// Remove all filters of a given name: i.e. Slice.
  virtual void destroyFilter(pqObjectBuilder *builder, const QString &name);
  /// Destroy sources and view relevant to mode switching.
  virtual void destroyView() = 0;
  /// Retrieve the current time step.
  virtual double getCurrentTimeStep();
  /// Find the number of true sources in the pipeline.
  unsigned int getNumSources();
  /// Get the active ParaView source.
  pqPipelineSource *getPvActiveSrc();
  /**
   * The function gets the main view.
   * @return the main view
   */
  virtual pqRenderView *getView() = 0;
  /// Get the workspace name from the original source object.
  virtual QString getWorkspaceName();
  /// Check if pipeline has filter.
  virtual bool hasFilter(const QString &name);
  /// Check if pipeline has given workspace.
  virtual pqPipelineSource *hasWorkspace(const QString &name);
  /// Check if pipeline has a given workspace type.
  virtual bool hasWorkspaceType(const QString &wsTypeName);
  /// Check if file/workspace is a MDHistoWorkspace.
  virtual bool isMDHistoWorkspace(pqPipelineSource *src);
  /// Check if file/workspace is a temporary workspace
  virtual bool isTemporaryWorkspace(pqPipelineSource* src);
  /// Check if file/workspace is a Peaks one.
  virtual bool isPeaksWorkspace(pqPipelineSource *src);
  /// Prints properties for given source.
  virtual void printProxyProps(pqPipelineSource *src);
  /// This function makes the view render itself.
  virtual void render() = 0;
  /// This function only calls the render command for the view(s).
  virtual void renderAll() = 0;
  /// Reset the camera for a given view.
  virtual void resetCamera() = 0;
  /// This function resets the display(s) for the view(s).
  virtual void resetDisplay() = 0;
  /// Set the current color scale state
  virtual void setColorScaleState(ColorSelectionWidget *cs);
  /// Create source for plugin mode.
  virtual pqPipelineSource* setPluginSource(QString pluginName, QString wsName);
  /// Determines if source has timesteps (4D).
  virtual bool srcHasTimeSteps(pqPipelineSource *src);
<<<<<<< HEAD
  /// Set the the background color for the view
  virtual void setColorForBackground(bool viewSwitched);
  /// Initializes the settings of the color scale 
  virtual void initializeColorScale();
=======
  /// Sets the splatterplot button to the desired visibility.
  virtual void setSplatterplot(bool visibility);
  /// Initializes the settings of the color scale 
  virtual void initializeColorScale();
  /// Sets the standard veiw button to the desired visibility.
  virtual void setStandard(bool visibility);

>>>>>>> 80c7a0ec
  /// Enumeration for Cartesian coordinates
  enum Direction {X, Y, Z};
  /// Update settings
  virtual void updateSettings();

  QPointer<pqPipelineSource> origSrc; ///< The original source
  QPointer<pqPipelineRepresentation> origRep; ///< The original source representation

public slots:
  /// Set the color scale back to the original bounds.
  void onAutoScale(ColorSelectionWidget* colorSelectionWidget);
  /// Set the requested color map on the data.
  void onColorMapChange(const pqColorMapModel *model);
  /// Set the data color scale range to the requested bounds.
  void onColorScaleChange(double min, double max);
  /// Set the view to use a LOD threshold.
  void onLodThresholdChange(bool state, double defVal);
  /// Set logarithmic color scaling on the data.
  void onLogScale(int state);
  /// Set the view to use a parallel projection.
  void onParallelProjection(bool state);
  /// Reset center of rotation to given point.
  void onResetCenterToPoint(double x, double y, double z);
  /// Set color scaling for a view.
  void setColorsForView(ColorSelectionWidget *colorScale);
  /// Setup the animation controls.
  void updateAnimationControls();
  /// Provide updates to UI.
  virtual void updateUI();
  /// Provide updates to View
  virtual void updateView();
  /// React when the visibility of a representation changes
  virtual void onVisibilityChanged(pqPipelineSource *source, pqDataRepresentation *representation);
  virtual void onSourceDestroyed();

signals:
  /**
   * Signal to get the range of the data.
   * @param min the minimum value of the data
   * @param max the maximum value of the data
   */
  void dataRange(double min, double max);
  /**
   * Signal to disable all the color selection controls.
   * @param state set to false to lock out all controls
   */
  void lockColorControls(bool state=false);
  /// Signal indicating rendering is done.
  void renderingDone();
  /// Signal to trigger pipeline update.
  void triggerAccept();
  /**
   * Signal to update state of animation controls.
   * @param state flag to enable/disable animantion controls
   */
  void setAnimationControlState(bool state);
  /**
   * Signal to update animation control information.
   * @param start the value of start "time"
   * @param stop the value of the end "time"
   * @param numSteps the number of "time" steps
   */
  void setAnimationControlInfo(double start, double stop, int numSteps);
  /**
   * Signal to set the status of a specific view mode button.
   * @param mode the particular requested view
   * @param state flag for setting enable/disable button state
   */
  void setViewStatus(ModeControlWidget::Views mode, bool state);
  /**
   * Signal to set the status of the view mode buttons.
   * @param view The initial view.
   * @param state Whether or not to enable to view mode buttons.
   */
  void setViewsStatus(ModeControlWidget::Views view, bool state);
  /**
   * Signal to perform a possible rebin.
   * @param algorithmType The type of rebinning algorithm.
   */
  void rebin(std::string algorithmType);
   /**
   * Signal to perform a possible unbin on a sources which has been
   * rebinned in the VSI.
   */
  void unbin();
  /**
   * Singal to tell other elements that the log scale was altered programatically
   * @param state flag wheter or not to enable the 
   */
  void setLogScale(bool state);

protected:
  /**
   * Set the color scale for auto color scaling.
   */
  void setAutoColorScale();

private:
  Q_DISABLE_COPY(ViewBase)

  /// Return the active representation determined by ParaView.
  pqPipelineRepresentation *getPvActiveRep();
  /// Return the active view determined by ParaView.
  pqRenderView *getPvActiveView();
  /// Return the appropriate representation.
  pqPipelineRepresentation *getRep();
  /// Collect time information for animation controls.
  void handleTimeInfo(vtkSMDoubleVectorProperty *dvp);

  ColorUpdater colorUpdater; ///< Handle to the color updating delegator
<<<<<<< HEAD
  BackgroundRgbProvider backgroundRgbProvider; /// < Holds the manager for background color related tasks.
   const pqColorMapModel* m_currentColorMapModel;
=======

  QString m_temporaryWorkspaceIdentifier;
>>>>>>> 80c7a0ec
};

}
}
}

#endif // VIEWBASE_H_<|MERGE_RESOLUTION|>--- conflicted
+++ resolved
@@ -117,20 +117,14 @@
   virtual pqPipelineSource* setPluginSource(QString pluginName, QString wsName);
   /// Determines if source has timesteps (4D).
   virtual bool srcHasTimeSteps(pqPipelineSource *src);
-<<<<<<< HEAD
   /// Set the the background color for the view
   virtual void setColorForBackground(bool viewSwitched);
-  /// Initializes the settings of the color scale 
-  virtual void initializeColorScale();
-=======
   /// Sets the splatterplot button to the desired visibility.
   virtual void setSplatterplot(bool visibility);
   /// Initializes the settings of the color scale 
   virtual void initializeColorScale();
   /// Sets the standard veiw button to the desired visibility.
   virtual void setStandard(bool visibility);
-
->>>>>>> 80c7a0ec
   /// Enumeration for Cartesian coordinates
   enum Direction {X, Y, Z};
   /// Update settings
@@ -241,13 +235,10 @@
   void handleTimeInfo(vtkSMDoubleVectorProperty *dvp);
 
   ColorUpdater colorUpdater; ///< Handle to the color updating delegator
-<<<<<<< HEAD
   BackgroundRgbProvider backgroundRgbProvider; /// < Holds the manager for background color related tasks.
    const pqColorMapModel* m_currentColorMapModel;
-=======
 
   QString m_temporaryWorkspaceIdentifier;
->>>>>>> 80c7a0ec
 };
 
 }
