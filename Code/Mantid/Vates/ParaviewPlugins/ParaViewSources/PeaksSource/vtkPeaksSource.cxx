--- conflicted
+++ resolved
@@ -14,6 +14,7 @@
 #include "MantidVatesAPI/vtkPeakMarkerFactory.h"
 #include "MantidAPI/Workspace.h"
 #include "MantidAPI/AnalysisDataService.h"
+
 
 vtkStandardNewMacro(vtkPeaksSource);
 
@@ -106,13 +107,8 @@
     }
 
     vtkPVGlyphFilter *glyphFilter = vtkPVGlyphFilter::New();
-<<<<<<< HEAD
-    glyphFilter->SetInput(structuredMesh);
-    glyphFilter->SetSource(shapeMarker->GetOutput());
-=======
     glyphFilter->SetInputData(structuredMesh);
-    glyphFilter->SetSourceConnection(sphere->GetOutputPort());
->>>>>>> 4dded9f8
+    glyphFilter->SetSourceConnection(shapeMarker->GetOutputPort());
     glyphFilter->Update();
     vtkPolyData *glyphed = glyphFilter->GetOutput();
 
