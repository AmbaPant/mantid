--- conflicted
+++ resolved
@@ -178,30 +178,11 @@
     factory->SetSuccessor(successor);
 
     vtkDataSet* product = m_presenter->execute(factory, loadingProgressUpdate, drawingProgressUpdate);
-<<<<<<< HEAD
 
     vtkDataSet* output = vtkDataSet::GetData(outInfo);
     output->ShallowCopy(product);
     product->Delete();
     
-=======
-    
-    //-------------------------------------------------------- Corrects problem whereby boundaries not set propertly in PV.
-    vtkBox* box = vtkBox::New();
-    box->SetBounds(product->GetBounds());
-    vtkPVClipDataSet* clipper = vtkPVClipDataSet::New();
-    clipper->SetInputData(product);
-    clipper->SetClipFunction(box);
-    clipper->SetInsideOut(true);
-    clipper->Update();
-    vtkDataSet* clipperOutput = clipper->GetOutput();
-    //--------------------------------------------------------
-
-    vtkUnstructuredGrid *output = vtkUnstructuredGrid::SafeDownCast(
-      outInfo->Get(vtkDataObject::DATA_OBJECT()));
-    output->ShallowCopy(clipperOutput);
-
->>>>>>> de25462e
     try
     {
       m_presenter->makeNonOrthogonal(output);
@@ -222,9 +203,6 @@
 {
   if(m_presenter == NULL && !m_wsName.empty())
   {
-<<<<<<< HEAD
-    m_presenter = new MDHWInMemoryLoadingPresenter(new MDLoadingViewAdapter<vtkMDHWSource>(this), new ADSWorkspaceProvider<Mantid::API::IMDHistoWorkspace>, m_wsName);
-=======
     m_presenter = new MDHWInMemoryLoadingPresenter(new MDLoadingViewAdapter<vtkMDHWSource>(this),
                                                    new ADSWorkspaceProvider<Mantid::API::IMDHistoWorkspace>,
                                                    m_wsName);
@@ -237,7 +215,6 @@
       m_presenter->executeLoadMetadata();
       setTimeRange(outputVector);
     }
->>>>>>> de25462e
   }
   if (m_presenter == NULL)
   {
