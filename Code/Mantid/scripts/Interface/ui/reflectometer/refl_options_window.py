--- conflicted
+++ resolved
@@ -2,11 +2,7 @@
 
 # Form implementation generated from reading ui file 'refl_options_window.ui'
 #
-<<<<<<< HEAD
-# Created: Fri Aug 15 15:52:16 2014
-=======
-# Created: Thu Aug 14 15:03:51 2014
->>>>>>> 4da10919
+# Created: Mon Aug 18 08:53:10 2014
 #      by: PyQt4 UI code generator 4.10.4
 #
 # WARNING! All changes made in this file will be lost!
@@ -30,11 +26,7 @@
 class Ui_OptionsDialog(object):
     def setupUi(self, OptionsDialog):
         OptionsDialog.setObjectName(_fromUtf8("OptionsDialog"))
-<<<<<<< HEAD
-        OptionsDialog.resize(330, 206)
-=======
-        OptionsDialog.resize(329, 206)
->>>>>>> 4da10919
+        OptionsDialog.resize(330, 179)
         self.layoutLive = QtGui.QFormLayout(OptionsDialog)
         self.layoutLive.setFieldGrowthPolicy(QtGui.QFormLayout.AllNonFixedFieldsGrow)
         self.layoutLive.setObjectName(_fromUtf8("layoutLive"))
@@ -54,23 +46,14 @@
         self.checkAlg = QtGui.QCheckBox(OptionsDialog)
         self.checkAlg.setObjectName(_fromUtf8("checkAlg"))
         self.layoutLive.setWidget(3, QtGui.QFormLayout.SpanningRole, self.checkAlg)
-<<<<<<< HEAD
-        self.checkICATSearch = QtGui.QCheckBox(OptionsDialog)
-        self.checkICATSearch.setObjectName(_fromUtf8("checkICATSearch"))
-        self.layoutLive.setWidget(5, QtGui.QFormLayout.SpanningRole, self.checkICATSearch)
-=======
-        self.checkADS = QtGui.QCheckBox(OptionsDialog)
-        self.checkADS.setObjectName(_fromUtf8("checkADS"))
-        self.layoutLive.setWidget(4, QtGui.QFormLayout.SpanningRole, self.checkADS)
->>>>>>> 4da10919
         self.checkICATDownload = QtGui.QCheckBox(OptionsDialog)
         self.checkICATDownload.setObjectName(_fromUtf8("checkICATDownload"))
-        self.layoutLive.setWidget(6, QtGui.QFormLayout.SpanningRole, self.checkICATDownload)
+        self.layoutLive.setWidget(5, QtGui.QFormLayout.SpanningRole, self.checkICATDownload)
         self.buttonsLive = QtGui.QDialogButtonBox(OptionsDialog)
         self.buttonsLive.setOrientation(QtCore.Qt.Horizontal)
         self.buttonsLive.setStandardButtons(QtGui.QDialogButtonBox.Cancel|QtGui.QDialogButtonBox.Ok)
         self.buttonsLive.setObjectName(_fromUtf8("buttonsLive"))
-        self.layoutLive.setWidget(7, QtGui.QFormLayout.SpanningRole, self.buttonsLive)
+        self.layoutLive.setWidget(6, QtGui.QFormLayout.SpanningRole, self.buttonsLive)
         self.labelAccMethod.setBuddy(self.comboAccMethod)
         self.labelFrequency.setBuddy(self.dspinFrequency)
 
@@ -84,9 +67,4 @@
         self.labelAccMethod.setText(_translate("OptionsDialog", "Accumulation Method", None))
         self.labelFrequency.setText(_translate("OptionsDialog", "Update Every", None))
         self.checkAlg.setText(_translate("OptionsDialog", "Use ReflectometryReductionOneAuto Algorithm", None))
-<<<<<<< HEAD
-        self.checkICATSearch.setText(_translate("OptionsDialog", "RB Search Using ICAT", None))
-=======
-        self.checkADS.setText(_translate("OptionsDialog", "Load workspaces from mantid into the Runs list", None))
->>>>>>> 4da10919
         self.checkICATDownload.setText(_translate("OptionsDialog", "Download Files Using ICAT", None))
