--- conflicted
+++ resolved
@@ -87,21 +87,11 @@
         settings.endGroup()
 
         settings.beginGroup(self.__generic_settings)
-<<<<<<< HEAD
         
-=======
-
-        self.ads_get = settings.value(self.__ads_get_key, False, type=bool)
->>>>>>> 0c5edd1b
         self.alg_use = settings.value(self.__ads_use_key, False, type=bool)
 
         self.__icat_download = settings.value(self.__icat_download_key, False, type=bool)
-<<<<<<< HEAD
         
-=======
-
-        settings.setValue(self.__ads_get_key, self.ads_get)
->>>>>>> 0c5edd1b
         settings.setValue(self.__ads_use_key, self.alg_use)
         settings.setValue(self.__icat_download_key, self.__icat_download)
 
@@ -736,13 +726,10 @@
                             if wksp[i].find(',') > 0 or wksp[i].find(':') > 0:
                                 wksp[i] = first_wq.name()
 
-<<<<<<< HEAD
                             #Scale each run
                             if self.tableMain.item(row, self.scale_col).text():
                                 Scale(InputWorkspace=wksp[i], OutputWorkspace=wksp[i], Factor=1 / float(self.tableMain.item(row, self.scale_col).text()))
                                 
-=======
->>>>>>> 0c5edd1b
                         if self.__checked_row_stiched(row):
                             if (len(runno) == 1):
                                 logger.notice("Nothing to combine for processing row : " + str(row))
@@ -762,15 +749,8 @@
                                 Qmax = max(w2.readX(0))
 
                                 wcomb = combineDataMulti(wksp, outputwksp, overlapLow, overlapHigh, Qmin, Qmax, -dqq, 1, keep=True)
-<<<<<<< HEAD
                                
                                     
-=======
-                                if self.tableMain.item(row, self.scale_col).text():
-                                    Scale(InputWorkspace=outputwksp, OutputWorkspace=outputwksp, Factor=1 / float(self.tableMain.item(row, self.scale_col).text()))
-
-
->>>>>>> 0c5edd1b
                         # Enable the plot button
                         plotbutton = self.tableMain.cellWidget(row, self.plot_col).children()[1]
                         plotbutton.setProperty('runno',runno)
@@ -853,13 +833,7 @@
             if not getWorkspace(outputwksp, report_error=False):
                 # Stitching has not been done as part of processing, so we need to do it here.
                 wcomb = combineDataMulti(wkspBinned, outputwksp, overlapLow, overlapHigh, Qmin, Qmax, -dqq, 1, keep=True)
-<<<<<<< HEAD
                     
-=======
-                if self.tableMain.item(row, self.scale_col).text():
-                    Scale(InputWorkspace=outputwksp, OutputWorkspace=outputwksp, Factor=1 / float(self.tableMain.item(row, self.scale_col).text()))
-
->>>>>>> 0c5edd1b
             Qmin = min(getWorkspace(outputwksp).readX(0))
             Qmax = max(getWorkspace(outputwksp).readX(0))
             if canMantidPlot:
@@ -1119,15 +1093,9 @@
         Shows the dialog for setting options regarding live data
         """
         try:
-<<<<<<< HEAD
             
             dialog_controller = refl_options.ReflOptions(def_method = self.live_method, def_freq = self.live_freq, 
                                                          def_alg_use = self.alg_use, def_icat_download=self.__icat_download)
-=======
-
-            dialog_controller = refl_options.ReflOptions(def_method = self.live_method, def_freq = self.live_freq,
-                                                         def_ads_get = self.ads_get, def_alg_use = self.alg_use, def_icat_download=self.__icat_download)
->>>>>>> 0c5edd1b
             if dialog_controller.exec_():
 
                 # Fetch the settings back off the controller
