
import unittest
import re
# Need to import mantid before we import SANSUtility
import mantid
from mantid.simpleapi import *
from mantid.api import mtd, WorkspaceGroup
from mantid.kernel import DateAndTime, time_duration, FloatTimeSeriesProperty,BoolTimeSeriesProperty,StringTimeSeriesProperty,StringPropertyWithValue
import SANSUtility as su
import re
import random

TEST_STRING_DATA = 'SANS2D0003434-add' + su.ADDED_EVENT_DATA_TAG
TEST_STRING_MON = 'SANS2D0003434-add_monitors' + su.ADDED_EVENT_DATA_TAG

TEST_STRING_DATA1 = TEST_STRING_DATA + '_1'
TEST_STRING_MON1 = TEST_STRING_MON + '_1'

TEST_STRING_DATA2 = TEST_STRING_DATA + '_2'
TEST_STRING_MON2 = TEST_STRING_MON + '_2'

TEST_STRING_DATA3 = TEST_STRING_DATA + '_3'
TEST_STRING_MON3 = TEST_STRING_MON + '_3'

def provide_group_workspace_for_added_event_data(event_ws_name, monitor_ws_name, out_ws_name):
    CreateWorkspace(DataX = [1,2,3], DataY = [2,3,4], OutputWorkspace = monitor_ws_name)
    CreateSampleWorkspace(WorkspaceType= 'Event', OutputWorkspace = event_ws_name)
    GroupWorkspaces(InputWorkspaces = [event_ws_name, monitor_ws_name ], OutputWorkspace = out_ws_name)

def addSampleLogEntry(log_name, ws, start_time, extra_time_shift):
    number_of_times = 10
    for i in range(0, number_of_times):

        val = random.randrange(0, 10, 1)
        date = DateAndTime(start_time)
        date +=  int(i*1e9)
        date += int(extra_time_shift*1e9)
        AddTimeSeriesLog(ws, Name=log_name, Time=date.__str__().strip(), Value=val)

def provide_event_ws_with_entries(name, start_time,number_events =0, extra_time_shift = 0.0, proton_charge = True, proton_charge_empty = False):
     # Create the event workspace
    ws = CreateSampleWorkspace(WorkspaceType= 'Event', NumEvents = number_events, OutputWorkspace = name)

    # Add the proton_charge log entries
    if proton_charge:
        if proton_charge_empty:
            addSampleLogEntry('proton_charge', ws, start_time, extra_time_shift)
        else:
            addSampleLogEntry('proton_charge', ws, start_time, extra_time_shift)

    # Add some other time series log entry
    addSampleLogEntry('time_series_2', ws, start_time, extra_time_shift)
    return ws

def provide_event_ws_custom(name, start_time, extra_time_shift = 0.0, proton_charge = True, proton_charge_empty = False):
    return provide_event_ws_with_entries(name=name, start_time=start_time,number_events = 100, extra_time_shift = extra_time_shift, proton_charge=proton_charge, proton_charge_empty=proton_charge_empty)

def provide_event_ws(name, start_time, extra_time_shift):
    return provide_event_ws_custom(name = name, start_time = start_time, extra_time_shift = extra_time_shift,  proton_charge = True)

def provide_event_ws_wo_proton_charge(name, start_time, extra_time_shift):
    return provide_event_ws_custom(name = name, start_time = start_time, extra_time_shift = extra_time_shift,  proton_charge = False)

# This test does not pass and was not used before 1/4/2015. SansUtilitytests was disabled.

#class TestSliceStringParser(unittest.TestCase):

#    def checkValues(self, list1, list2):

#        def _check_single_values( v1, v2):
#            self.assertAlmostEqual(v1, v2)

#        self.assertEqual(len(list1), len(list2))
#        for v1,v2 in zip(list1, list2):
#            start_1,stop_1 = v1
#            start_2, stop_2 = v2
#            _check_single_values(start_1, start_2)
#            _check_single_values(stop_1, stop_2)

#    def test_checkValues(self):
#        """sanity check to ensure that the others will work correctly"""
#        values = [  [[1,2],],
#                  [[None, 3],[4, None]],
#                 ]
#        for singlevalues in values:
#            self.checkValues(singlevalues, singlevalues)


#    def test_parse_strings(self):
#        inputs = { '1-2':[[1,2]],         # single period syntax  min < x < max
#                   '1.3-5.6':[[1.3,5.6]], # float
#                   '1-2,3-4':[[1,2],[3,4]],# more than one slice
#                   '>1':[[1, -1]],       # just lower bound
#                   '<5':[[-1, 5]],      # just upper bound
#                   '<5,8-9': [[-1, 5], [8,9]],
#                   '1:2:5': [[1,3], [3,5]] # sintax: start, step, stop
#            }

#        for (k, v) in inputs.items():
#            self.checkValues(su.sliceParser(k),v)

#    def test_accept_spaces(self):
#        self.checkValues(su.sliceParser("1 - 2, 3 - 4"), [[1,2],[3,4]])

#    def test_invalid_values_raise(self):
#        invalid_strs = ["5>6", ":3:", "MAX<min"]
#        for val in invalid_strs:
#            self.assertRaises(SyntaxError, su.sliceParser, val)

#    def test_empty_string_is_valid(self):
#        self.checkValues(su.sliceParser(""), [[-1,-1]])


class TestBundleAddedEventDataFilesToGroupWorkspaceFile(unittest.TestCase):
    def _prepare_workspaces(self, names):
        CreateSampleWorkspace(WorkspaceType = 'Event', OutputWorkspace = names[0])
        CreateWorkspace(DataX = [1,1,1], DataY = [1,1,1], OutputWorkspace = names[1])

        temp_save_dir = config['defaultsave.directory']
        if (temp_save_dir == ''):
            temp_save_dir = os.getcwd()

        data_file_name = os.path.join(temp_save_dir, names[0] + '.nxs')
        monitor_file_name = os.path.join(temp_save_dir, names[1] + '.nxs')

        SaveNexusProcessed(InputWorkspace = names[0], Filename = data_file_name)
        SaveNexusProcessed(InputWorkspace = names[1], Filename = monitor_file_name)

        file_names = [data_file_name, monitor_file_name]

        return file_names


    def _cleanup_workspaces(self, names):
        for name in names:
            DeleteWorkspace(name)


    def test_load_valid_added_event_data_and_monitor_file_produces_group_ws(self):
        # Arrange
        names = ['event_data', 'monitor']
        file_names = self._prepare_workspaces(names = names)
        self._cleanup_workspaces(names = names)

        # Act
        group_ws_name = 'g_ws'
        output_group_file_name = su.bundle_added_event_data_as_group(file_names[0], file_names[1])

        Load(Filename = output_group_file_name, OutputWorkspace = group_ws_name)
        group_ws = mtd[group_ws_name]

        # Assert
        self.assertTrue(isinstance(group_ws, WorkspaceGroup))
        self.assertEqual(group_ws.size(), 2)
        self.assertTrue(os.path.exists(file_names[0])) # File for group workspace exists
        self.assertFalse(os.path.exists(file_names[1]))  # File for monitors is deleted

        # Clean up
        ws_names_to_delete = []
        for ws_name in mtd.getObjectNames():
            if ws_name != group_ws_name:
                ws_names_to_delete.append(str(ws_name))
        self._cleanup_workspaces(names = ws_names_to_delete)

        if os.path.exists(file_names[0]):
            os.remove(file_names[0])

class TestLoadingAddedEventWorkspaceNameParsing(unittest.TestCase):

    def do_test_load_check(self, event_name, monitor_name):
        out_name = 'out_ws'
        provide_group_workspace_for_added_event_data(event_ws_name = event_name, monitor_ws_name = monitor_name, out_ws_name = out_name)
        out_ws = mtd[out_name]
        self.assertTrue(su.check_child_ws_for_name_and_type_for_added_eventdata(out_ws))
        DeleteWorkspace(out_ws)

    def test_check_regex_for_data(self):
        # Check when there is no special ending
        self.assertNotEqual(None, re.search(su.REG_DATA_NAME, TEST_STRING_DATA))
        # Check when there is a _1 ending
        self.assertNotEqual(None, re.search(su.REG_DATA_NAME, TEST_STRING_DATA1))
        # Check when there is a _2 ending
        self.assertNotEqual(None, re.search(su.REG_DATA_NAME, TEST_STRING_DATA2))
        # Check when there is a multiple ending
        self.assertNotEqual(None, re.search(su.REG_DATA_NAME, TEST_STRING_DATA3))


    def test_check_regex_for_data_monitors(self):
        # Check when there is no special ending
        self.assertNotEqual(None, re.search(su.REG_DATA_MONITORS_NAME, TEST_STRING_MON))
        # Check when there is a _1 ending
        self.assertNotEqual(None, re.search(su.REG_DATA_MONITORS_NAME, TEST_STRING_MON1))
        # Check when there is a _2 ending
        self.assertNotEqual(None, re.search(su.REG_DATA_MONITORS_NAME, TEST_STRING_MON2))
        # Check when there is a multiple ending
        self.assertNotEqual(None, re.search(su.REG_DATA_MONITORS_NAME, TEST_STRING_MON3))

    def test_regexes_do_not_clash(self):
        # Check when there is no special ending
        self.assertEqual(None, re.search(su.REG_DATA_NAME, TEST_STRING_MON)) 
        self.assertEqual(None, re.search(su.REG_DATA_MONITORS_NAME, TEST_STRING_DATA))
        # Check when there is a _1 ending
        self.assertEqual(None, re.search(su.REG_DATA_NAME, TEST_STRING_MON1)) 
        self.assertEqual(None, re.search(su.REG_DATA_MONITORS_NAME, TEST_STRING_DATA1))
        # Check when there is a _2 ending
        self.assertEqual(None, re.search(su.REG_DATA_NAME, TEST_STRING_MON2)) 
        self.assertEqual(None, re.search(su.REG_DATA_MONITORS_NAME, TEST_STRING_DATA2))
        # Check when there is a multiple ending
        self.assertEqual(None, re.search(su.REG_DATA_NAME, TEST_STRING_MON3)) 
        self.assertEqual(None, re.search(su.REG_DATA_MONITORS_NAME, TEST_STRING_DATA3))
    
    def test_check_child_file_names_for_valid_names(self):
        # Check when there is no special ending
        event_name = TEST_STRING_DATA
        monitor_name = TEST_STRING_MON
        self.do_test_load_check(event_name = event_name, monitor_name = monitor_name)

        # Check when there is a _1 ending
        event_name1 = TEST_STRING_DATA1
        monitor_name1 = TEST_STRING_MON1
        self.do_test_load_check(event_name = event_name1, monitor_name = monitor_name1)

        # Check when there is a _2 ending
        event_name2 = TEST_STRING_DATA2
        monitor_name2 = TEST_STRING_MON2
        self.do_test_load_check(event_name = event_name2, monitor_name = monitor_name2)

        # Check when there is a multiple ending
        event_name3 = TEST_STRING_DATA3
        monitor_name3 = TEST_STRING_MON3
        self.do_test_load_check(event_name = event_name3, monitor_name = monitor_name3)

class TestLoadingAddedEventWorkspaceExtraction(unittest.TestCase):
    _appendix = '_monitors'

    def do_test_extraction(self, event_name, monitor_name):
        out_ws_name = 'out_group'
        event_name_expect = out_ws_name
        monitor_name_expect = out_ws_name + self._appendix

        provide_group_workspace_for_added_event_data(event_ws_name = event_name, monitor_ws_name = monitor_name, out_ws_name = out_ws_name)
        out_ws_group = mtd[out_ws_name]
        
        # Act
        su.extract_child_ws_for_added_eventdata(out_ws_group, self._appendix)

        # Assert

        self.assertTrue(event_name_expect in mtd)
        self.assertTrue(monitor_name_expect in mtd)

        DeleteWorkspace(event_name_expect)
        DeleteWorkspace(monitor_name_expect)


    def test_extract_data_and_monitor_child_ws(self):
        # Check when there is no special ending
        self.do_test_extraction(TEST_STRING_DATA, TEST_STRING_MON)


<<<<<<< HEAD

class AddOperationTest(unittest.TestCase):
    def compare_added_workspaces(self,ws1, ws2, out_ws, start_time1, start_time2, extra_time_shift, isOverlay):
        self._compare_added_logs(ws1, ws2, out_ws, start_time1, start_time2, extra_time_shift, isOverlay)
        # Could compare events here, but trusting add algorithm for now

    def _compare_added_logs(self, ws1, ws2, out_ws,time1, time2, extra_time_shift, isOverlay):
        run1 = ws1.getRun()
        run2 = ws2.getRun()
        out_run = out_ws.getRun()
        props_out = out_run.getProperties()

        # Check that all times of workspace1 and workspace2 can be found in the outputworkspace
        for prop in props_out:
            if isinstance(prop, FloatTimeSeriesProperty) or isinstance(prop, BoolTimeSeriesProperty) or isinstance(prop, StringTimeSeriesProperty):
                prop1 = run1.getProperty(prop.name)
                prop2 = run2.getProperty(prop.name)
                self._compare_time_series(prop, prop1, prop2, time1, time2, extra_time_shift, isOverlay)
            elif isinstance(prop, StringPropertyWithValue):
                pass

    def _compare_time_series(self, prop_out, prop_in1, prop_in2, time1, time2, extra_time_shift, isOverlay):
        times_out = prop_out.times
        times1 = prop_in1.times
        times2 = prop_in2.times

        # Total time differnce is TIME1 - (TIME2 + extraShift)
        shift = 0.0
        if isOverlay:
            shift = time_duration.total_nanoseconds(DateAndTime(time1)- DateAndTime(time2))/1e9 - extra_time_shift

        # Check ws1 against output
        # We shift the second workspace onto the first workspace
        shift_ws1 = 0
        self._assert_times(times1, times_out, shift_ws1)
        # Check ws2 against output
        self._assert_times(times2, times_out, shift)
        # Check overlapping times
        self._compare_overlapping_times(prop_in1, prop_out, times1, times2, times_out, shift)

    def _assert_times(self, times_in, times_out, shift):
        for time in times_in:
            # Add the shift in nanaoseconds to the DateAndTime object ( the plus operator is defined
            # for nanoseconds)
            converted_time = time + int(shift*1e9)
            self.assertTrue(converted_time in times_out)

    def _compare_overlapping_times(self, prop_in1, prop_out, times1, times2, times_out, shift):
        overlap_times= []
        for time in times1:
            if time in times2:
                overlap_times.append(time)
        # Now go through all those overlap times and check that the value of the 
        # first workspace is recorded in the output
        for overlap_time in overlap_times:
            times1_list = list(times1)
            timesout_list = list(times_out)
            index_in1 = times1_list.index(overlap_time)
            index_out = timesout_list.index(overlap_time)
            value_in1 = prop_in1.nthValue(index_in1)
            value_out = prop_out.nthValue(index_out)
            self.assertTrue(value_in1 == value_out)

    def test_two_files_are_added_correctly_for_overlay_on(self):
        isOverlay = True
        names =['ws1', 'ws2']
        out_ws_name = 'out_ws'
        # Create event ws1
        start_time_1 = "2010-01-01T00:00:00"
        ws1 = provide_event_ws_with_entries(names[0],start_time_1, extra_time_shift = 0.0)
        # Create event ws2
        start_time_2 = "2012-01-01T00:10:00"
        ws2 = provide_event_ws(names[1],start_time_2, extra_time_shift = 0.0)
        # Create adder
        adder = su.AddOperation(isOverlay, '')
        # Act
        adder.add(ws1, ws2,out_ws_name, 0)
        out_ws = mtd[out_ws_name]
        # Assert
        self.compare_added_workspaces(ws1, ws2, out_ws, start_time_1, start_time_2, extra_time_shift = 0.0, isOverlay = isOverlay)

    def test_two_files_are_added_correctly_for_overlay_on_and_inverted_times(self):
        isOverlay = True
        names =['ws1', 'ws2']
        out_ws_name = 'out_ws'
        # Create event ws1
        start_time_1 = "2012-01-01T00:10:00"
        ws1 = provide_event_ws_with_entries(names[0],start_time_1, extra_time_shift = 0.0)
        # Create event ws2
        start_time_2 = "2010-01-01T00:00:00"
        ws2 = provide_event_ws(names[1],start_time_2, extra_time_shift = 0.0)
        # Create adder
        adder = su.AddOperation(isOverlay, '')
        # Act
        adder.add(ws1, ws2,out_ws_name, 0)
        out_ws = mtd[out_ws_name]
        # Assert
        self.compare_added_workspaces(ws1, ws2, out_ws, start_time_1, start_time_2, extra_time_shift = 0.0, isOverlay = isOverlay)

    def test_two_files_are_added_correctly_for_overlay_off(self):
        isOverlay = False
        names =['ws1', 'ws2']
        out_ws_name = 'out_ws'
        # Create event ws1
        start_time_1 = "2010-01-01T00:00:00"
        ws1 = provide_event_ws_with_entries(names[0],start_time_1, extra_time_shift = 0.0)
        # Create event ws2
        start_time_2 = "2012-01-01T01:00:00"
        ws2 = provide_event_ws(names[1],start_time_2, extra_time_shift = 0.0)
        # Create adder
        adder = su.AddOperation(False, '')
        # Act
        adder.add(ws1, ws2,out_ws_name, 0)
        out_ws = mtd[out_ws_name]
        # Assert
        self.compare_added_workspaces(ws1, ws2, out_ws, start_time_1, start_time_2, extra_time_shift = 0.0, isOverlay = isOverlay)

    def test_two_files_are_added_correctly_with_time_shift(self):
        isOverlay = True
        names =['ws1', 'ws2']
        out_ws_name = 'out_ws'
        time_shift = 100
        # Create event ws1
        start_time_1 = "2010-01-01T00:00:00"
        ws1 = provide_event_ws_with_entries(names[0],start_time_1, extra_time_shift = 0.0)
        # Create event ws2
        start_time_2 = "2012-01-01T01:10:00"
        ws2 = provide_event_ws(names[1],start_time_2, extra_time_shift = time_shift )
        # Create adder
        adder = su.AddOperation(True, str(time_shift))
        # Act
        adder.add(ws1, ws2,out_ws_name, 0)
        out_ws = mtd[out_ws_name]
        # Assert
        self.compare_added_workspaces(ws1, ws2, out_ws, start_time_1, start_time_2, extra_time_shift = time_shift, isOverlay = isOverlay)


    def test_multiple_files_are_overlayed_correctly(self):
        isOverlay = True
        names =['ws1', 'ws2', 'ws3']
        out_ws_name = 'out_ws'
        out_ws_name2 = 'out_ws2'
        # Create event ws1
        start_time_1 = "2010-01-01T00:00:00"
        ws1 = provide_event_ws_with_entries(names[0],start_time_1, extra_time_shift = 0.0)
        # Create event ws2
        start_time_2 = "2012-01-01T00:00:00"
        ws2 = provide_event_ws(names[1],start_time_2, extra_time_shift = 0.0)
        # Create event ws3
        start_time_3 = "2013-01-01T00:00:00"
        ws3 = provide_event_ws(names[2],start_time_3, extra_time_shift = 0.0)
        # Create adder
        adder = su.AddOperation(True, '')
        # Act
        adder.add(ws1, ws2,out_ws_name, 0)
        adder.add(out_ws_name, ws3, out_ws_name2, 0)
        out_ws2 = mtd[out_ws_name2]
        out_ws = mtd[out_ws_name]
        # Assert
        self.compare_added_workspaces(out_ws, ws2, out_ws2, start_time_1, start_time_2, extra_time_shift = 0.0, isOverlay = isOverlay)

class TestCombineWorkspacesFactory(unittest.TestCase):
    def test_that_factory_returns_overlay_class(self):
        factory = su.CombineWorkspacesFactory()
        alg = factory.create_add_algorithm(True)
        self.assertTrue(isinstance(alg, su.OverlayWorkspaces))

    def test_that_factory_returns_overlay_class(self):
        factory = su.CombineWorkspacesFactory()
        alg = factory.create_add_algorithm(False)
        self.assertTrue(isinstance(alg, su.PlusWorkspaces))

class TestOverlayWorkspaces(unittest.TestCase):
    def test_time_from_proton_charge_log_is_recovered(self):
        # Arrange
        names =['ws1', 'ws2']
        out_ws_name = 'out_ws'

        start_time_1 = "2010-01-01T00:00:00"
        event_ws_1 = provide_event_ws(names[0],start_time_1, extra_time_shift = 0.0)

        start_time_2 = "2012-01-01T00:00:00"
        event_ws_2 = provide_event_ws(names[1],start_time_2, extra_time_shift = 0.0)

        # Act
        overlayWorkspaces = su.OverlayWorkspaces()
        time_difference = overlayWorkspaces._extract_time_difference_in_seconds(event_ws_1, event_ws_2)

        # Assert
        expected_time_difference = time_duration.total_nanoseconds(DateAndTime(start_time_1)- DateAndTime(start_time_2))/1e9
        self.assertEqual(time_difference, expected_time_difference)

        # Clean up 
        self._clean_up(names)
        self._clean_up(out_ws_name)

    def test_that_time_difference_adds_correct_optional_shift(self):
         # Arrange
        names =['ws1', 'ws2']
        out_ws_name = 'out_ws'

        start_time_1 = "2010-01-01T00:00:00"
        event_ws_1 = provide_event_ws(names[0],start_time_1, extra_time_shift = 0.0)

        # Extra shift in seconds
        optional_time_shift = 1000
        start_time_2 = "2012-01-01T00:00:00"
        event_ws_2 = provide_event_ws(names[1],start_time_2, extra_time_shift = optional_time_shift)

        # Act
        overlayWorkspaces = su.OverlayWorkspaces()
        time_difference = overlayWorkspaces._extract_time_difference_in_seconds(event_ws_1, event_ws_2)

        # Assert
        expected_time_difference = time_duration.total_nanoseconds(DateAndTime(start_time_1)- DateAndTime(start_time_2))/1e9
        expected_time_difference -= optional_time_shift # Need to subtract as we add the time shift to the subtrahend
        self.assertEqual(time_difference, expected_time_difference)

        # Clean up 
        self._clean_up(names)
        self._clean_up(out_ws_name)

    def test_error_is_raised_if_proton_charge_is_missing(self):
        # Arrange
        names =['ws1', 'ws2']
        out_ws_name = 'out_ws'

        start_time_1 = "2010-01-01T00:00:00"
        event_ws_1 = provide_event_ws_custom(name = names[0], start_time = start_time_1, extra_time_shift = 0.0, proton_charge = False)

        # Extra shift in seconds
        start_time_2 = "2012-01-01T00:00:00"
        event_ws_2 = provide_event_ws_custom(name = names[1], start_time = start_time_2, extra_time_shift = 0.0,proton_charge = False)

        # Act and Assert
        overlayWorkspaces = su.OverlayWorkspaces()
        with self.assertRaises(RuntimeError):
            overlayWorkspaces._extract_time_difference_in_seconds(event_ws_1, event_ws_2)

        # Clean up 
        self._clean_up(names)
        self._clean_up(out_ws_name)

    def test_correct_time_difference_is_extracted(self):
        pass
    def test_workspaces_are_normalized_by_proton_charge(self):
        pass

    def _clean_up(self,names):
        for name in names:
            if name in mtd.getObjectNames():
                DeleteWorkspace(name)

class TestTimeShifter(unittest.TestCase):
    def test_zero_shift_when_out_of_range(self):
        # Arrange
        time_shifts = ['12', '333.6', '-232']
        time_shifter = su.TimeShifter(time_shifts)

        # Act and Assert
        self.assertEqual(time_shifter.get_Nth_time_shift(0), 12.0)
        self.assertEqual(time_shifter.get_Nth_time_shift(1), 333.6)
        self.assertEqual(time_shifter.get_Nth_time_shift(2), -232.0)
        self.assertEqual(time_shifter.get_Nth_time_shift(3), 0.0)

    def test_zero_shift_when_bad_cast(self):
        # Arrange
        time_shifts = ['12', '33a.6', '-232']
        time_shifter = su.TimeShifter(time_shifts)

        # Act and Assert
        self.assertEqual(time_shifter.get_Nth_time_shift(0), 12.0)
        self.assertEqual(time_shifter.get_Nth_time_shift(1), 0.0)
        self.assertEqual(time_shifter.get_Nth_time_shift(2), -232.0)
        self.assertEqual(time_shifter.get_Nth_time_shift(3), 0.0)
=======
class TestZeroErrorFreeWorkspace(unittest.TestCase):
    def _setup_workspace(self, name, type):
        ws = CreateSampleWorkspace(OutputWorkspace = name, WorkspaceType=type, Function='One Peak',NumBanks=1,BankPixelWidth=2,NumEvents=0,XMin=0.5,XMax=1,BinWidth=1,PixelSpacing=1,BankDistanceFromSample=1)
        if type == 'Histogram':
            errors = ws.dataE
            # For first and third spectra set to 0.0
            errors(0)[0] = 0.0
            errors(2)[0] = 0.0

    def _removeWorkspace(self, name):
        if name in mtd:
            mtd.remove(name)

    def test_that_non_existent_ws_creates_error_message(self):
        # Arrange
        ws_name = 'original'
        ws_clone_name = 'clone'
        # Act
        message, complete = su.create_zero_error_free_workspace(input_workspace_name = ws_name, output_workspace_name = ws_clone_name)
        # Assert
        message.strip()
        self.assertTrue(message)
        self.assertTrue(not complete)

    def test_that_bad_zero_error_removal_creates_error_message(self):
        # Arrange
        ws_name = 'original'
        ws_clone_name = 'clone'
        self._setup_workspace(ws_name, 'Event')
        # Act
        message, complete= su.create_zero_error_free_workspace(input_workspace_name = ws_name, output_workspace_name = ws_clone_name)
        # Assert
        message.strip()
        self.assertTrue(message)
        self.assertTrue(not ws_clone_name in mtd)
        self.assertTrue(not complete)

        self._removeWorkspace(ws_name)
        self.assertTrue(not ws_name in mtd)

    def test_that_zeros_are_removed_correctly(self):
        # Arrange
        ws_name = 'original'
        ws_clone_name = 'clone'
        self._setup_workspace(ws_name, 'Histogram')
        # Act
        message, complete = su.create_zero_error_free_workspace(input_workspace_name = ws_name, output_workspace_name = ws_clone_name)
        # Assert
        message.strip()
        print message
       # self.assertTrue(not message)
        #self.assertTrue(complete)
        self.assertTrue(mtd[ws_name] != mtd[ws_clone_name])

        self._removeWorkspace(ws_name)
        self._removeWorkspace(ws_clone_name)
        self.assertTrue(not ws_name in mtd)
        self.assertTrue(not ws_clone_name in mtd)

    def test_throws_for_non_Workspace2D(self):
        # Arrange
        ws_name = 'test'
        type ='Event'
        self._setup_workspace(ws_name, type)
        ws = mtd[ws_name]

        # Act and Assert
        self.assertRaises(ValueError, su.remove_zero_errors_from_workspace, ws)

        self._removeWorkspace(ws_name)
        self.assertTrue(not ws_name in mtd)

    def test_removes_zero_errors_correctly(self):
        # Arrange
        ws_name = 'test'
        type ='Histogram'
        self._setup_workspace(ws_name, type)
        ws = mtd[ws_name]

        # Act and Assert
        errors = ws.dataE
        self.assertTrue(errors(0)[0] == 0.0)
        self.assertTrue(errors(1)[0] != 0.0)
        self.assertTrue(errors(2)[0] == 0.0)
        self.assertTrue(errors(3)[0] != 0.0)

        su.remove_zero_errors_from_workspace(ws)

        self.assertTrue(errors(0)[0] == su.ZERO_ERROR_DEFAULT)
        self.assertTrue(errors(1)[0] != 0.0)
        self.assertTrue(errors(1)[0] != su.ZERO_ERROR_DEFAULT)
        self.assertTrue(errors(2)[0] == su.ZERO_ERROR_DEFAULT)
        self.assertTrue(errors(3)[0] != 0.0)
        self.assertTrue(errors(3)[0] != su.ZERO_ERROR_DEFAULT)

        self._removeWorkspace(ws_name)
        self.assertTrue(not ws_name in mtd)

    def test_that_deletion_of_non_existent_ws_creates_error_message(self):
        # Arrange
        ws_name = 'ws'
        # Act
        message, complete = su.delete_zero_error_free_workspace(input_workspace_name = ws_name)
        # Assert
        message.strip()
        self.assertTrue(message)
        self.assertTrue(not complete)

    def test_that_deletion_of_extent_ws_is_successful(self):
        # Arrange
        ws_name = 'ws'
        self._setup_workspace(ws_name, 'Histogram')
        # Act + Assert
        self.assertTrue(ws_name in mtd)
        message, complete = su.delete_zero_error_free_workspace(input_workspace_name = ws_name)
        message.strip()
        self.assertTrue(not message)
        self.assertTrue(complete)
        self.assertTrue(not ws_name in mtd)

    def test_non_Q1D_and_Qxy_history_is_not_valid_and_produces_error_message(self):
        # Arrange
        ws_name = 'ws'
        self._setup_workspace(ws_name, 'Histogram')
        # Act
        message, complete = su.is_valid_ws_for_removing_zero_errors(input_workspace_name = ws_name)
        # Assert
        message.strip()
        self.assertTrue(message)
        self.assertTrue(not complete)

        self._removeWorkspace(ws_name)
        self.assertTrue(not ws_name in mtd)
>>>>>>> c9696446

if __name__ == "__main__":
    unittest.main()<|MERGE_RESOLUTION|>--- conflicted
+++ resolved
@@ -258,7 +258,6 @@
         self.do_test_extraction(TEST_STRING_DATA, TEST_STRING_MON)
 
 
-<<<<<<< HEAD
 
 class AddOperationTest(unittest.TestCase):
     def compare_added_workspaces(self,ws1, ws2, out_ws, start_time1, start_time2, extra_time_shift, isOverlay):
@@ -534,7 +533,7 @@
         self.assertEqual(time_shifter.get_Nth_time_shift(1), 0.0)
         self.assertEqual(time_shifter.get_Nth_time_shift(2), -232.0)
         self.assertEqual(time_shifter.get_Nth_time_shift(3), 0.0)
-=======
+
 class TestZeroErrorFreeWorkspace(unittest.TestCase):
     def _setup_workspace(self, name, type):
         ws = CreateSampleWorkspace(OutputWorkspace = name, WorkspaceType=type, Function='One Peak',NumBanks=1,BankPixelWidth=2,NumEvents=0,XMin=0.5,XMax=1,BinWidth=1,PixelSpacing=1,BankDistanceFromSample=1)
@@ -668,7 +667,6 @@
 
         self._removeWorkspace(ws_name)
         self.assertTrue(not ws_name in mtd)
->>>>>>> c9696446
 
 if __name__ == "__main__":
     unittest.main()