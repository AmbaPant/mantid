#pylint: disable=invalid-name
from NonIDF_Properties import *

from collections import OrderedDict


class PropertyManager(NonIDF_Properties):
    """ Class defines the interface for Direct inelastic reduction with properties
        present in Instrument_Properties.xml file

        These properties are responsible for fine turning up of the reduction

        Supported properties in IDF can be simple (prop[name]=value e.g.
        prop['vanadium_mass']=30.5

        or complex
        where prop[name_complex_prop] value is equal [prop[name_1],prop[name_2]]
        e.g. time interval used in normalization on monitor 1:
        prop[norm_mon_integration_range] = [prop['norm-mon1-min'],prop['norm-mon1-max']]
        prop['norm-mon1-min']=1000,prop['norm-mon1-max']=2000

        There are properties which provide even more complex functionality. These defined using Descriptors.


        The class is written to provide the following functionality.

        1) Properties are initiated from Instrument_Properties.xml file as defaults.
        2) Attempt to access property, not present in this file throws.
        3) Attempt to create property not present in this file throws.
        4) A standard behavior is defined for the most of the properties (get/set appropriate value) when there is number of
           overloaded properties, which support more complex behavior using specially written Descriptors
        5) Changes to the properties are recorded and the list of changed properties is available on request

        ########
        design remarks:

        1) Simple properties from IDF are stored in class dictionary in the form __dict__[property name]=property value

        2) Complex properties from IDF are generated as instances of ReductionHelpers.ComplexProperty class and stored
          in class dictionary in the form __dict__[_property_name] = ReductionHelpers.ComplexProperty([dependent properties list])
          (note underscore in front of property name)
          __getattr__ and __setattr__ are overloaded to understand such calls. The property_name itself is naturally not placed into
          system dictionary.

        3) Descriptors with the name present in IDF do not store their values and names in __dict__
          (the name is removed during IDF parsing) but keep their information in the descriptor.
          This is not considered a problem as only one instance of property manager is expected. If this need to be changed,
          adding property values to the __dict__ as values of _property_name keys should be safe.

        4) __getattr__ (and __setattr__ ) method are overloaded to provide call to a descriptor before the search in the system dictionary.
           Custom __getattr__ naturally works only if Python does not find a property name in the __dict__ or __class__.__dict__ (and mro()),
           e.g. in case when an descriptor is called through one of its synonym name.

           A problem will occur if a key with name equal to descriptor name is also present in __dict__. This name would override descriptor.
           This is why any new descriptor should never place a key with its name in __dict__. Current design automatically remove IDF name
           from __dict__ if a descriptor with such name exist, so further development should support this behavior.

        5) In many places (descriptors, RunDescriptor itself), PropertyManager assumed to be a singleton, so most Descriptors are defined on a
           class level. If this changes, careful refactoring will be necessary


    Copyright &copy; 2014 ISIS Rutherford Appleton Laboratory & NScD Oak Ridge National Laboratory

    This file is part of Mantid and is distributed under GPL
    """

    #-----------------------------------------------------------------------------------

    def __init__(self,Instrument,instr_run=None):
        #
        NonIDF_Properties.__init__(self,Instrument,instr_run)
        # Overloaded parameters, defined through properties rather then descriptors
        object.__setattr__(self,'_mask_run',None)

        # define private properties served the class (Accessible through __Property_name call
        private_properties = {'descriptors':[],'subst_dict':{},'changed_properties':set(),
                              'file_properties':[],'abs_norm_file_properties':[]}
        # place these properties to __dict__  with proper decoration
        self._init_private_properties(private_properties)
        #
        class_dec = '_'+type(self).__name__+'__'
        # ---------------------------------------------------------------------------------------------
        # overloaded descriptors. These properties have their personal descriptors, different from default.
        all_methods = dir(self)
        object.__setattr__(self,class_dec+'descriptors',prop_helpers.extract_non_system_names(all_methods))
        # ---------------------------------------------------------------------------------------------
        # retrieve the dictionary of property-values described in IDF
        param_list = prop_helpers.get_default_idf_param_list(self.instrument)
        param_dict,descr_dict = self._convert_params_to_properties(param_list,True,self.__descriptors)
        #
        self.__dict__.update(param_dict)

        # use existing descriptors setter to define IDF-defined descriptor's state
        for key,val in descr_dict.iteritems():
            object.__setattr__(self,key,val)


        # file properties -- the properties described files which should exist for reduction to work.
        object.__setattr__(self,class_dec+'file_properties',['det_cal_file','map_file','hard_mask_file'])
        object.__setattr__(self,class_dec+'abs_norm_file_properties',['monovan_mapfile'])

<<<<<<< HEAD
        # Clear caches on construction to make class more like usual class then singleton (and cashes are dangerous)
        PropertyManager.mono_correction_factor.set_cash_mono_run_number(None)

   
=======
        # properties with allowed values

>>>>>>> 0cdb13d0
    def _convert_params_to_properties(self,param_list,detine_subst_dict=True,descr_list=[]):
        """ method processes parameters obtained from IDF and modifies the IDF properties
            to the form allowing them be assigned as python class properties.
        """
        subst_name = '_'+type(self).__name__+'__subst_dict'

        # build and use substitution dictionary
        if 'synonims' in param_list :
            synonyms_string  = param_list['synonims']
            if detine_subst_dict:
                object.__setattr__(self,subst_name,prop_helpers.build_subst_dictionary(synonyms_string))
            #end
            # this dictionary will not be needed any more
            del param_list['synonims']
        #end


        # build properties list and descriptors list with their initial values
        param_dict,descr_dict =  prop_helpers.build_properties_dict(param_list,self.__dict__[subst_name],descr_list)
        return (param_dict,descr_dict)

    def _init_private_properties(self,prop_dict):
        """ helper method used to define all private dictionaries at once
            during __init__ procedure
        """

        class_decor = '_'+type(self).__name__+'__'

        result = {}
        for key,val in prop_dict.iteritems():
            new_key = class_decor+key
            object.__setattr__(self,new_key,val)


    def __setattr__(self,name0,val):
        """ Overloaded generic set method, disallowing non-existing properties being set.

           It also provides common checks for generic properties groups
           and records all properties changed
        """

        # Let's set private properties directly. Normally, nobody should try
        # to set them through PropertyManager interface
        #if name0[:2]=='_P':
        #    self.__dict__[name0] = val
        #    return
        ##end
        if name0 in self.__subst_dict:
            name = self.__subst_dict[name0]
        else:
            name =name0
        #end

        # replace common substitutions for string value
        if type(val) is str :
            val1 = val.lower()
            if val1 == 'none' or len(val1) == 0:
                val = None
            if val1 == 'default':
                val = self.getDefaultParameterValue(name0)
           # boolean property?
            if val1 in ['true','yes']:
                val = True
            if val1 in ['false','no']:
                val = False


        if type(val) is list and len(val) == 0:
            val = None

        # set property value:
        if name in self.__descriptors:
            super(PropertyManager,self).__setattr__(name,val)
        else:
            other_prop=prop_helpers.gen_setter(self.__dict__,name,val)

        # record the fact that the property have changed
        self.__changed_properties.add(name)

   # ----------------------------
    def __getattr__(self,name):
        """ Overloaded get method, disallowing non-existing properties being get but allowing
          a property been called with  different names specified in substitution dictionary. """

        if name in self.__subst_dict:
            name = self.__subst_dict[name]
            return getattr(self,name)
       #end

        if name in self.__descriptors:
           # This can only happen only if descriptor is called through synonims dictionary
           # This to work, all descriptors should define getter to return self on Null instance.
            descr=getattr(PropertyManager,name)
            return descr.__get__(self,name)
        else:
            return prop_helpers.gen_getter(self.__dict__,name)
       ##end
#----------------------------------------------------------------------------------
#              Overloaded setters/getters
#----------------------------------------------------------------------------------
    #
    det_cal_file    = DetCalFile()
    #
    map_file        = MapMaskFile('map_file','.map',"Spectra to detector mapping file for the sample run")
    #
    monovan_mapfile = MapMaskFile('monovan_map_file','.map',"Spectra to detector mapping file for the monovanadium integrals calculation")
    #
    hard_mask_file  = MapMaskFile('hard_mask_file','.msk',"Hard mask file")
    #
    monovan_integr_range     = MonovanIntegrationRange()
    #
    spectra_to_monitors_list = SpectraToMonitorsList()
    #
    save_format = SaveFormat()
    #
    hardmaskOnly = HardMaskOnly()
    hardmaskPlus = HardMaskPlus()
    #
    diag_spectra = DiagSpectra()
    #
    mon2_norm_energy_range = mon2NormalizationEnergyRange()
    #
    background_test_range = BackbgroundTestRange()
    # Properties with allowed value
    normalise_method= PropertyFromRange([None,'monitor-1','monitor-2','current'],'current')
    deltaE_mode     = PropertyFromRange(['direct'],'direct') # other modes should not be considered here
    #
    multirep_tof_specta_list=MultirepTOFSpectraList()
    #
    mono_correction_factor = MonoCorrectionFactor(NonIDF_Properties.incident_energy,
                                                  NonIDF_Properties.monovan_run)
    # property responsible for summing runs
    sum_runs = SumRuns(NonIDF_Properties.sample_run)
#----------------------------------------------------------------------------------------------------------------
    def getChangedProperties(self):
        """ method returns set of the properties changed from defaults """
        decor_prop = '_'+type(self).__name__+'__changed_properties'
        return self.__dict__[decor_prop]
    #
    def setChangedProperties(self,value=set([])):
        """ Method to clear changed properties list"""
        if isinstance(value,set):
            decor_prop = '_'+type(self).__name__+'__changed_properties'
            self.__dict__[decor_prop] =value
        else:
            raise KeyError("Changed properties can be initialized by appropriate properties set only")
    #
    @property
    def relocate_dets(self) :
        if self.det_cal_file != None:
            return True
        else:
            return False
<<<<<<< HEAD
    #
=======

>>>>>>> 0cdb13d0
    def set_input_parameters_ignore_nan(self,**kwargs):
        """ Like similar method set_input_parameters this one is used to
            set changed parameters from dictionary of parameters.

            Unlike set_input_parameters, this method does not set parameter,
            with value  equal to None. As such, this method is used as interface to
            set data from a function with a list of given parameters (*args vrt **kwargs),
            with some parameters missing.
<<<<<<< HEAD
        """   
  
=======
        """
        # if sum is in parameters one needs to set it first
        if 'sum_runs' in kwargs and not kwargs['sum_runs'] is None:
            self.sum_runs = kwargs['sum_runs']
            del kwargs['sum_runs']
        if 'sum' in kwargs and not kwargs['sum'] is None:
            self.sum_runs = kwargs['sum']
            del kwargs['sum']


>>>>>>> 0cdb13d0
        for par_name,value in kwargs.items() :
            if not value is None:
                setattr(self,par_name,value)
    #
    def set_input_parameters(self,**kwargs):
        """ Set input properties from a dictionary of parameters

        """
<<<<<<< HEAD
=======
        # if sum is in parameters one needs to set it first to interpret
        #
        if 'sum_runs' in kwargs :
            self.sum_runs = kwargs['sum_runs']
            del kwargs['sum_runs']
        if 'sum' in kwargs :
            self.sum_runs = kwargs['sum']
            del kwargs['sum']


>>>>>>> 0cdb13d0
        for par_name,value in kwargs.items() :
            setattr(self,par_name,value)

        return self.getChangedProperties()
    #
    def get_used_monitors_list(self):
        """ Method returns list of monitors ID used during reduction """

        used_mon=set()
        for case in common.switch(self.normalise_method):
            if case('monitor-1'):
                used_mon.add(self.mon1_norm_spec)
                break
            if case('monitor-2'):
                used_mon.add(self.mon2_norm_spec)
                break
            if case(): # default, could also just omit condition or 'if True'
                pass

        used_mon.add(self.ei_mon1_spec)
        used_mon.add(self.ei_mon2_spec)

        return used_mon
    #
    def get_diagnostics_parameters(self):
        """ Return the dictionary of the properties used in diagnostics with their values defined in IDF

            if some values are not in IDF, default values are used instead
        """

        diag_param_list ={'tiny':1e-10, 'huge':1e10, 'samp_zero':False, 'samp_lo':0.0, 'samp_hi':2,'samp_sig':3,\
                           'van_out_lo':0.01, 'van_out_hi':100., 'van_lo':0.1, 'van_hi':1.5, 'van_sig':0.0, 'variation':1.1,\
                           'bleed_test':False,'bleed_pixels':0,'bleed_maxrate':0,\
                           'hard_mask_file':None,'use_hard_mask_only':False,'background_test_range':None,\
                           'instr_name':'','print_diag_results':True}
        result = {}

        for key,val in diag_param_list.iteritems():
            try:
                result[key] = getattr(self,key)
            except KeyError:
                self.log('--- Diagnostics property {0} is not found in instrument properties. Default value: {1} is used instead \n'.format(key,value),'warning')

        return result
    #
    def update_defaults_from_instrument(self,pInstrument,ignore_changes=False):
        """ Method used to update default parameters from the same instrument (with different parameters).

            Used if initial parameters correspond to instrument with one validity dates and
            current instrument has different validity dates and different default values for
            these dates.

            List of synonims is not modified and new properties are not added assuming that
            recent dictionary and properties are most comprehensive one

            ignore_changes==True when changes, caused by setting properties from instrument are not recorded
            ignore_changes==False -- getChangedProperties properties after applied this method would return set
                            of all properties changed when applying this method

        """
        if self.instr_name != pInstrument.getName():
            self.log("*** WARNING: Setting reduction properties of the instrument {0} from the instrument {1}.\n"
                     "*** This only works if both instruments have the same reduction properties!"\
                      .format(self.instr_name,pInstrument.getName()),'warning')

        # Retrieve the properties, changed from interface earlier
        old_changes_list  = self.getChangedProperties()
        # record all changes, present in the old changes list
        old_changes=OrderedDict()
        for prop_name in old_changes_list:
            old_changes[prop_name] = getattr(self,prop_name)


        param_list = prop_helpers.get_default_idf_param_list(pInstrument)
        # remove old changes which are not related to IDF (not to reapply it again)
        for prop_name in old_changes:
            if not prop_name in param_list:
                try:
                    dependencies = getattr(PropertyManager,prop_name).dependencies()
                except:
                    dependencies = []
                modified = False
                for name in dependencies:
                    if name in param_list:
                        modified = True
                        break
                if not modified:
                    del old_changes[prop_name]
        #end

        param_list,descr_dict =  self._convert_params_to_properties(param_list,False,self.__descriptors)
        # clear record about previous changes
        self.setChangedProperties(set())

        #sort parameters to have complex properties (with underscore _) first
        sorted_param =  OrderedDict(sorted(param_list.items(),key=lambda x : ord((x[0][0]).lower())))

        # Walk through descriptors list and set their values
        # Assignment to descriptors should accept the form, descriptor is written in IDF
        changed_descriptors = set()
        for key,val in descr_dict.iteritems():
            if not key in old_changes_list:
                try: # this is reliability check, and except ideally should never be hit. May occur if old IDF contains
                   # properties, not present in recent IDF.
                    cur_val = getattr(self,key)
                    setattr(self,key,val)
                    new_val = getattr(self,key)
                except:
                    self.log("property {0} have not been found in existing IDF. Ignoring this property"\
                       .format(key),'warning')
                    continue
                if isinstance(new_val,api.Workspace) and isinstance(cur_val,api.Workspace):
                # do simplified workspace comparison which is appropriate here
                    if new_val.name() == cur_val.name() and \
                     new_val.getNumberHistograms() == cur_val.getNumberHistograms() and \
                     new_val.getNEvents() == cur_val.getNEvents() and \
                     new_val.getAxis(0).getUnit().unitID() == cur_val.getAxis(0).getUnit().unitID():
                        new_val =1; cur_val = 1
                   #
                #end
                if new_val != cur_val:
                    changed_descriptors.add(key)
                # dependencies removed either properties are equal or not
                try:
                    dependencies = getattr(PropertyManager,key).dependencies()
                except:
                    dependencies = []

                for dep_name in dependencies:
                    if dep_name in sorted_param:
                        del sorted_param[dep_name]
            else: # remove property from old changes list not to reapply it again?
                pass
        #end loop
        # clear record about all changes and store only changed descriptors list
        self.setChangedProperties(changed_descriptors)

        # Walk through the complex properties first and then through simple properties
        for key,val in sorted_param.iteritems():
            if not key in old_changes_list:
                # complex properties change through their dependencies so we are setting them first
                if isinstance(val,prop_helpers.ComplexProperty):
                    public_name = key[1:]
                    prop_new_val = val.__get__(param_list)
                else:
                    # no complex properties left so we have simple key-value pairs
                    public_name = key
                    prop_new_val = val

                try: # this is reliability check, and except ideally should never be hit. May occur if old IDF contains
                    # properties, not present in recent IDF.
                    cur_val = getattr(self,public_name)
                except:
                    self.log("property {0} have not been found in existing IDF. Ignoring this property"\
                        .format(public_name),'warning')
                    continue

                if prop_new_val !=cur_val :
                    setattr(self,public_name,prop_new_val)
                # Dependencies removed either properties are equal or not
                try:
                    dependencies = val.dependencies()
                except:
                    dependencies =[]
                for dep_name in dependencies:
                    # delete dependent properties not to deal with them again
                    del sorted_param[dep_name]
        #end


        new_changes_list  = self.getChangedProperties()
        self.setChangedProperties(set())
        # set back all changes stored earlier and may be overwritten by new IDF
        # (this is just to be sure -- should not change anything as we do not set properties changed)
        for key,val in old_changes.iteritems():
            setattr(self,key,val)

        # Clear changed properties list (is this wise?, may be we want to know that some defaults changed?)
        if ignore_changes:
            self.setChangedProperties(old_changes_list)
            all_changes = old_changes
        else:
            new_changes_list=new_changes_list.union(old_changes_list)
            all_changes = old_changes_list.union(new_changes_list)
            self.setChangedProperties(all_changes)

        n=funcreturns.lhs_info('nreturns')
        if n>0:
            return all_changes
        else:
            return None
    #end
    def _get_properties_with_files(self):
        """ Method returns list of properties, which may have 
            files as their values
            
            it does not include sample run, as this one will be 
            treated separately.
        """ 

        run_files_prop=['wb_run','monovan_run','mask_run','wb_for_monovan_run','second_white']
        map_mask_prop =['det_cal_file','map_file','hard_mask_file']

        abs_units = not(self.monovan_run is None)
        files_to_check =[]
        # run files to check
        for prop_name in run_files_prop:
            theProp = getattr(PropertyManager,prop_name)
            if theProp.has_own_value():
               if theProp.is_existing_ws(): # it is loaded workspace 
                  continue   # we do not care if it has file or not
               val = theProp.__get__(self,PropertyManager)
               if not(val is None) :
                   files_to_check.append(prop_name)

        # other files to check:
        for prop_name in map_mask_prop:
            val = getattr(self,prop_name)
            if not(val is None or isinstance(val,api.Workspace)):
               files_to_check.append(prop_name)
        # Absolute units files (only one?)
        if abs_units:
           val = self.monovan_mapfile
           if not(val is None) :
              files_to_check.append('monovan_mapfile')
        #
        return files_to_check
    #
    def find_files_to_sum(self,num_files=None):
        """ method searches for run files in run list to sum and returns 
            list of runs with run-files missing or ok and empty list if all files 
            are there 

            if num_files is not None, find specified number of files out of total 
            file list to sum
        """ 
        # this returns only runs, left to sum with current sample_run sum settings
        runs,sum_ws,added      = PropertyManager.sample_run.get_runs_to_sum(None,num_files)
        if len(runs) == 0:
           return (True,[],[])

        ok,not_found_list,found_list = PropertyManager.sample_run.find_run_files(runs)     
        return (ok,not_found_list,found_list)
    #
    def _check_file_properties(self):
        """ Method verifies if all files necessary for a reduction are available.

            useful for long runs to check if all files necessary for it are 
            present/accessible before starting the run
        """
        file_prop_names = self._get_properties_with_files()
        file_errors={}
        for prop_name in file_prop_names:
            theProp = getattr(PropertyManager,prop_name)
            ok,file = theProp.find_file(be_quet=True)
            if not ok:
               file_errors[prop_name]=file

        if self.sum_runs :
           ok,missing,found=self.find_files_to_sum()
           if not ok and not self.cashe_sum_ws:
              file_errors['missing_runs_toSum']=str(missing)

        result = (len(file_errors)==0)
        return (result,file_errors)
    #
    def _check_ouptut_dir(self):
       """ check if default save directory is accessible for writing """ 
       targ_dir = config['defaultsave.directory']
       test_file = os.path.join(targ_dir,'test_file.txt')
       try:
           fp = open(test_file,'w')
           fp.close()
           os.remove(test_file)
           return (True,'')
       except:
           return (False,'Can not write to default save directory {0}.\n Reduction results can be lost'.format(targ_dir))
    #
    def validate_properties(self,fail_on_errors=True):
        """ Method validates if some properties values for 
            properties set up in the property manager are correct 
        """ 

<<<<<<< HEAD
        if self.mono_correction_factor: # disable check for monovan_run, as it is not used if mono_correction provided
           PropertyManager.monovan_run._in_cash = True  # as soon as monovan_run is set up (mono correction disabled) 
        # this will be dropped
        error_list={}
        error_level=0

        ok,fail_prop = self._check_file_properties()
        if not ok :
           for prop in fail_prop:
               mess = "*** ERROR  : properties : {0} -->{1}".format(prop,fail_prop[prop])
               if fail_on_errors:
                 self.log(mess,'warning')
               else:
                 error_list[prop]=mess
           error_level=2

        ok,mess= self._check_ouptut_dir()
        if not ok:
           mess = '*** WARNING: saving results: --> {1}'.format(mess)

           if fail_on_errors:
              self.log(mess,'warning')
           else:
               error_list['file_output']=mess
           error_level=max(1,error_level)

        # verify interconnected properties
        changed_prop = self.getChangedProperties()
        for prop in changed_prop:
            try:
                theProp =getattr(PropertyManager,prop)
            except: # not all changed properties are property manager properties
                continue # we are not validating them
            try:
               ok,sev,message = theProp.validate(self,PropertyManager)
               if not (ok):
                  error_level=max(sev,error_level)
                  if sev == 1:
                     base = '*** WARNING: properties : {0} --> {1}'
                  else:
                     base = '*** ERROR  : properties : {0} --> {1}'
                  mess =  base.format(prop,message)
                  if fail_on_errors:
                      self.log(mess,'warning')
                  else:
                      error_list[prop]=mess
            except: # its simple dictionary value, which do not have validator or 
               pass # other property without validator
        #end
        if error_level>1 and fail_on_errors:
           raise RuntimeError('*** Invalid properties found. Can not run convert_to energy') 
        if error_level>0:
           OK = False
        else:
           OK = True
        return (OK,error_level,error_list)
=======
        def check_files_list(files_list):
            file_missing = False
            for prop in files_list :
                file = getattr(self,prop)
                if not (file is None) and isinstance(file,str):
                    file_path = self._check_file_exist(file)
                    if len(file_path)==0:
                        self.log(" Can not find file ""{0}"" for property: {1} ".format(file,prop),'error')
                        file_missing=True

            return file_missing

        base_file_missing = check_files_list(self.__file_properties)
        abs_file_missing=False
        if not monovan_run is None:
            abs_file_missing = check_files_list(self.__abs_norm_file_properties)

        if  base_file_missing or abs_file_missing:
            raise RuntimeError(" Files needed for the run are missing ")
>>>>>>> 0cdb13d0
    #
    def _check_monovan_par_changed(self):
        """ method verifies, if properties necessary for monovanadium reduction have indeed been changed  from defaults """

        # list of the parameters which should usually be changed by user and if not, user should be warn about it.
        momovan_properties=['sample_mass','sample_rmm']
        changed_prop = self.getChangedProperties()
        non_changed = []
        for property in momovan_properties:
            if not property in changed_prop:
                non_changed.append(property)
        return non_changed

    #
    def log_changed_values(self,log_level='notice',display_header=True,already_changed=set()):
        """ inform user about changed parameters and about the parameters that should be changed but have not

        This method is abstract method of NonIDF_Properties but is fully defined in PropertyManager

        display_header==True prints nice additional information about run. If False, only
        list of changed properties displayed.
      """
        if display_header:
        # we may want to run absolute units normalization and this function has been called with monovan run or helper procedure
            if self.monovan_run != None :
            # check if mono-vanadium is provided as multiple files list or just put in brackets occasionally
                self.log("****************************************************************",'notice')
                self.log('*** Output will be in absolute units of mb/str/mev/fu','notice')
                non_changed = self._check_monovan_par_changed()
                if len(non_changed) > 0:
                    for prop in non_changed:
                        value = getattr(self,prop)
                        message = "\n***WARNING!: Abs units norm. parameter : {0} not changed from default val: {1}"\
                              "\n             This may need to change for correct absolute units reduction\n"

                        self.log(message.format(prop,value),'warning')


          # now let's report on normal run.
            if PropertyManager.incident_energy.multirep_mode():
                ei = self.incident_energy
                mess = "*** Provisional Incident energies: {0:>8.3f}".format(ei[0])
                for en in ei[1:]:
                    mess += "; {0:>8.3f}".format(en)
                mess+=" mEv"
                self.log(mess,log_level)
            else:
                self.log("*** Provisional Incident energy: {0:>12.3f} mEv".format(self.incident_energy),log_level)
      #end display_header

        self.log("****************************************************************",log_level)
        changed_Keys= self.getChangedProperties()
        for key in changed_Keys:
            if key in already_changed:
                continue
            val = getattr(self,key)
            self.log("  Value of : {0:<25} is set to : {1:<20} ".format(key,val),log_level)

        if not display_header:
            return

        save_dir = config.getString('defaultsave.directory')
        self.log("****************************************************************",log_level)
        if self.monovan_run != None and not 'van_mass' in changed_Keys:                                   # This output is
            self.log("*** Monochromatic vanadium mass used : {0} ".format(self.van_mass),log_level) # Adroja request from may 2014
      #
        self.log("*** By default results are saved into: {0}".format(save_dir),log_level)
        self.log("*** Output will be normalized to {0}".format(self.normalise_method),log_level)
        if  self.map_file == None:
            self.log('*** one2one map selected',log_level)
        self.log("****************************************************************",log_level)


    #def help(self,keyword=None) :
    #    """function returns help on reduction parameters.

    #       if provided without arguments it returns the list of the parameters available
    #    """
    #    raise KeyError(' Help for this class is not yet implemented: see {0}_Parameter.xml in the file for the parameters description'.format())

if __name__=="__main__":
    pass

<|MERGE_RESOLUTION|>--- conflicted
+++ resolved
@@ -99,15 +99,10 @@
         object.__setattr__(self,class_dec+'file_properties',['det_cal_file','map_file','hard_mask_file'])
         object.__setattr__(self,class_dec+'abs_norm_file_properties',['monovan_mapfile'])
 
-<<<<<<< HEAD
         # Clear caches on construction to make class more like usual class then singleton (and cashes are dangerous)
         PropertyManager.mono_correction_factor.set_cash_mono_run_number(None)
 
-   
-=======
-        # properties with allowed values
-
->>>>>>> 0cdb13d0
+
     def _convert_params_to_properties(self,param_list,detine_subst_dict=True,descr_list=[]):
         """ method processes parameters obtained from IDF and modifies the IDF properties
             to the form allowing them be assigned as python class properties.
@@ -163,16 +158,16 @@
 
         # replace common substitutions for string value
         if type(val) is str :
-            val1 = val.lower()
+           val1 = val.lower()
             if val1 == 'none' or len(val1) == 0:
-                val = None
-            if val1 == 'default':
-                val = self.getDefaultParameterValue(name0)
+              val = None
+           if val1 == 'default':
+              val = self.getDefaultParameterValue(name0)
            # boolean property?
-            if val1 in ['true','yes']:
-                val = True
-            if val1 in ['false','no']:
-                val = False
+           if val1 in ['true','yes']:
+               val = True
+           if val1 in ['false','no']:
+               val = False
 
 
         if type(val) is list and len(val) == 0:
@@ -180,9 +175,9 @@
 
         # set property value:
         if name in self.__descriptors:
-            super(PropertyManager,self).__setattr__(name,val)
-        else:
-            other_prop=prop_helpers.gen_setter(self.__dict__,name,val)
+           super(PropertyManager,self).__setattr__(name,val)
+        else:
+           other_prop=prop_helpers.gen_setter(self.__dict__,name,val)
 
         # record the fact that the property have changed
         self.__changed_properties.add(name)
@@ -192,18 +187,18 @@
         """ Overloaded get method, disallowing non-existing properties being get but allowing
           a property been called with  different names specified in substitution dictionary. """
 
-        if name in self.__subst_dict:
-            name = self.__subst_dict[name]
-            return getattr(self,name)
+       if name in self.__subst_dict:
+          name = self.__subst_dict[name]
+          return getattr(self,name)
        #end
 
-        if name in self.__descriptors:
+       if name in self.__descriptors:
            # This can only happen only if descriptor is called through synonims dictionary
            # This to work, all descriptors should define getter to return self on Null instance.
-            descr=getattr(PropertyManager,name)
-            return descr.__get__(self,name)
-        else:
-            return prop_helpers.gen_getter(self.__dict__,name)
+           descr=getattr(PropertyManager,name)
+           return descr.__get__(self,name)
+       else:
+           return prop_helpers.gen_getter(self.__dict__,name)
        ##end
 #----------------------------------------------------------------------------------
 #              Overloaded setters/getters
@@ -261,11 +256,7 @@
             return True
         else:
             return False
-<<<<<<< HEAD
-    #
-=======
-
->>>>>>> 0cdb13d0
+    #
     def set_input_parameters_ignore_nan(self,**kwargs):
         """ Like similar method set_input_parameters this one is used to
             set changed parameters from dictionary of parameters.
@@ -274,21 +265,8 @@
             with value  equal to None. As such, this method is used as interface to
             set data from a function with a list of given parameters (*args vrt **kwargs),
             with some parameters missing.
-<<<<<<< HEAD
         """   
   
-=======
-        """
-        # if sum is in parameters one needs to set it first
-        if 'sum_runs' in kwargs and not kwargs['sum_runs'] is None:
-            self.sum_runs = kwargs['sum_runs']
-            del kwargs['sum_runs']
-        if 'sum' in kwargs and not kwargs['sum'] is None:
-            self.sum_runs = kwargs['sum']
-            del kwargs['sum']
-
-
->>>>>>> 0cdb13d0
         for par_name,value in kwargs.items() :
             if not value is None:
                 setattr(self,par_name,value)
@@ -297,19 +275,6 @@
         """ Set input properties from a dictionary of parameters
 
         """
-<<<<<<< HEAD
-=======
-        # if sum is in parameters one needs to set it first to interpret
-        #
-        if 'sum_runs' in kwargs :
-            self.sum_runs = kwargs['sum_runs']
-            del kwargs['sum_runs']
-        if 'sum' in kwargs :
-            self.sum_runs = kwargs['sum']
-            del kwargs['sum']
-
-
->>>>>>> 0cdb13d0
         for par_name,value in kwargs.items() :
             setattr(self,par_name,value)
 
@@ -327,7 +292,7 @@
                 used_mon.add(self.mon2_norm_spec)
                 break
             if case(): # default, could also just omit condition or 'if True'
-                pass
+               pass
 
         used_mon.add(self.ei_mon1_spec)
         used_mon.add(self.ei_mon2_spec)
@@ -387,17 +352,17 @@
         # remove old changes which are not related to IDF (not to reapply it again)
         for prop_name in old_changes:
             if not prop_name in param_list:
-                try:
-                    dependencies = getattr(PropertyManager,prop_name).dependencies()
-                except:
-                    dependencies = []
-                modified = False
-                for name in dependencies:
-                    if name in param_list:
-                        modified = True
-                        break
-                if not modified:
-                    del old_changes[prop_name]
+               try:
+                     dependencies = getattr(PropertyManager,prop_name).dependencies()
+               except:
+                     dependencies = []
+               modified = False
+               for name in dependencies:
+                   if name in param_list:
+                      modified = True
+                      break
+               if not modified:
+                  del old_changes[prop_name]
         #end
 
         param_list,descr_dict =  self._convert_params_to_properties(param_list,False,self.__descriptors)
@@ -414,16 +379,16 @@
             if not key in old_changes_list:
                 try: # this is reliability check, and except ideally should never be hit. May occur if old IDF contains
                    # properties, not present in recent IDF.
-                    cur_val = getattr(self,key)
-                    setattr(self,key,val)
-                    new_val = getattr(self,key)
+                  cur_val = getattr(self,key)
+                  setattr(self,key,val)
+                  new_val = getattr(self,key)
                 except:
-                    self.log("property {0} have not been found in existing IDF. Ignoring this property"\
+                   self.log("property {0} have not been found in existing IDF. Ignoring this property"\
                        .format(key),'warning')
-                    continue
+                   continue
                 if isinstance(new_val,api.Workspace) and isinstance(cur_val,api.Workspace):
                 # do simplified workspace comparison which is appropriate here
-                    if new_val.name() == cur_val.name() and \
+                  if new_val.name() == cur_val.name() and \
                      new_val.getNumberHistograms() == cur_val.getNumberHistograms() and \
                      new_val.getNEvents() == cur_val.getNEvents() and \
                      new_val.getAxis(0).getUnit().unitID() == cur_val.getAxis(0).getUnit().unitID():
@@ -431,16 +396,16 @@
                    #
                 #end
                 if new_val != cur_val:
-                    changed_descriptors.add(key)
+                   changed_descriptors.add(key)
                 # dependencies removed either properties are equal or not
                 try:
-                    dependencies = getattr(PropertyManager,key).dependencies()
+                     dependencies = getattr(PropertyManager,key).dependencies()
                 except:
-                    dependencies = []
+                     dependencies = []
 
                 for dep_name in dependencies:
                     if dep_name in sorted_param:
-                        del sorted_param[dep_name]
+                       del sorted_param[dep_name]
             else: # remove property from old changes list not to reapply it again?
                 pass
         #end loop
@@ -461,19 +426,19 @@
 
                 try: # this is reliability check, and except ideally should never be hit. May occur if old IDF contains
                     # properties, not present in recent IDF.
-                    cur_val = getattr(self,public_name)
+                     cur_val = getattr(self,public_name)
                 except:
                     self.log("property {0} have not been found in existing IDF. Ignoring this property"\
                         .format(public_name),'warning')
                     continue
 
                 if prop_new_val !=cur_val :
-                    setattr(self,public_name,prop_new_val)
+                   setattr(self,public_name,prop_new_val)
                 # Dependencies removed either properties are equal or not
                 try:
-                    dependencies = val.dependencies()
+                     dependencies = val.dependencies()
                 except:
-                    dependencies =[]
+                     dependencies =[]
                 for dep_name in dependencies:
                     # delete dependent properties not to deal with them again
                     del sorted_param[dep_name]
@@ -593,7 +558,6 @@
             properties set up in the property manager are correct 
         """ 
 
-<<<<<<< HEAD
         if self.mono_correction_factor: # disable check for monovan_run, as it is not used if mono_correction provided
            PropertyManager.monovan_run._in_cash = True  # as soon as monovan_run is set up (mono correction disabled) 
         # this will be dropped
@@ -650,27 +614,6 @@
         else:
            OK = True
         return (OK,error_level,error_list)
-=======
-        def check_files_list(files_list):
-            file_missing = False
-            for prop in files_list :
-                file = getattr(self,prop)
-                if not (file is None) and isinstance(file,str):
-                    file_path = self._check_file_exist(file)
-                    if len(file_path)==0:
-                        self.log(" Can not find file ""{0}"" for property: {1} ".format(file,prop),'error')
-                        file_missing=True
-
-            return file_missing
-
-        base_file_missing = check_files_list(self.__file_properties)
-        abs_file_missing=False
-        if not monovan_run is None:
-            abs_file_missing = check_files_list(self.__abs_norm_file_properties)
-
-        if  base_file_missing or abs_file_missing:
-            raise RuntimeError(" Files needed for the run are missing ")
->>>>>>> 0cdb13d0
     #
     def _check_monovan_par_changed(self):
         """ method verifies, if properties necessary for monovanadium reduction have indeed been changed  from defaults """
@@ -686,62 +629,62 @@
 
     #
     def log_changed_values(self,log_level='notice',display_header=True,already_changed=set()):
-        """ inform user about changed parameters and about the parameters that should be changed but have not
+      """ inform user about changed parameters and about the parameters that should be changed but have not
 
         This method is abstract method of NonIDF_Properties but is fully defined in PropertyManager
 
         display_header==True prints nice additional information about run. If False, only
         list of changed properties displayed.
       """
-        if display_header:
+      if display_header:
         # we may want to run absolute units normalization and this function has been called with monovan run or helper procedure
-            if self.monovan_run != None :
+        if self.monovan_run != None :
             # check if mono-vanadium is provided as multiple files list or just put in brackets occasionally
-                self.log("****************************************************************",'notice')
-                self.log('*** Output will be in absolute units of mb/str/mev/fu','notice')
-                non_changed = self._check_monovan_par_changed()
-                if len(non_changed) > 0:
-                    for prop in non_changed:
-                        value = getattr(self,prop)
-                        message = "\n***WARNING!: Abs units norm. parameter : {0} not changed from default val: {1}"\
+            self.log("****************************************************************",'notice')
+            self.log('*** Output will be in absolute units of mb/str/mev/fu','notice')
+            non_changed = self._check_monovan_par_changed()
+            if len(non_changed) > 0:
+                for prop in non_changed:
+                    value = getattr(self,prop)
+                    message = "\n***WARNING!: Abs units norm. parameter : {0} not changed from default val: {1}"\
                               "\n             This may need to change for correct absolute units reduction\n"
 
-                        self.log(message.format(prop,value),'warning')
+                    self.log(message.format(prop,value),'warning')
 
 
           # now let's report on normal run.
-            if PropertyManager.incident_energy.multirep_mode():
-                ei = self.incident_energy
-                mess = "*** Provisional Incident energies: {0:>8.3f}".format(ei[0])
-                for en in ei[1:]:
-                    mess += "; {0:>8.3f}".format(en)
-                mess+=" mEv"
-                self.log(mess,log_level)
-            else:
-                self.log("*** Provisional Incident energy: {0:>12.3f} mEv".format(self.incident_energy),log_level)
+        if PropertyManager.incident_energy.multirep_mode():
+            ei = self.incident_energy
+            mess = "*** Provisional Incident energies: {0:>8.3f}".format(ei[0])
+            for en in ei[1:]:
+              mess += "; {0:>8.3f}".format(en)
+            mess+=" mEv"
+            self.log(mess,log_level)
+        else:
+            self.log("*** Provisional Incident energy: {0:>12.3f} mEv".format(self.incident_energy),log_level)
       #end display_header
 
-        self.log("****************************************************************",log_level)
-        changed_Keys= self.getChangedProperties()
-        for key in changed_Keys:
-            if key in already_changed:
-                continue
-            val = getattr(self,key)
-            self.log("  Value of : {0:<25} is set to : {1:<20} ".format(key,val),log_level)
-
-        if not display_header:
-            return
-
-        save_dir = config.getString('defaultsave.directory')
-        self.log("****************************************************************",log_level)
+      self.log("****************************************************************",log_level)
+      changed_Keys= self.getChangedProperties()
+      for key in changed_Keys:
+          if key in already_changed:
+              continue
+          val = getattr(self,key)
+          self.log("  Value of : {0:<25} is set to : {1:<20} ".format(key,val),log_level)
+
+      if not display_header:
+          return
+
+      save_dir = config.getString('defaultsave.directory')
+      self.log("****************************************************************",log_level)
         if self.monovan_run != None and not 'van_mass' in changed_Keys:                                   # This output is
-            self.log("*** Monochromatic vanadium mass used : {0} ".format(self.van_mass),log_level) # Adroja request from may 2014
+         self.log("*** Monochromatic vanadium mass used : {0} ".format(self.van_mass),log_level) # Adroja request from may 2014
       #
-        self.log("*** By default results are saved into: {0}".format(save_dir),log_level)
-        self.log("*** Output will be normalized to {0}".format(self.normalise_method),log_level)
-        if  self.map_file == None:
+      self.log("*** By default results are saved into: {0}".format(save_dir),log_level)
+      self.log("*** Output will be normalized to {0}".format(self.normalise_method),log_level)
+      if  self.map_file == None:
             self.log('*** one2one map selected',log_level)
-        self.log("****************************************************************",log_level)
+      self.log("****************************************************************",log_level)
 
 
     #def help(self,keyword=None) :
