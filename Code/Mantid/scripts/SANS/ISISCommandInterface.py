--- conflicted
+++ resolved
@@ -1155,7 +1155,49 @@
 
     return XNEW, YNEW
 
-<<<<<<< HEAD
+
+###################### Utility functions ####################################################
+def CreateZeroErrorFreeClonedWorkspace(input_workspace_name, output_workspace_name):
+    """
+        Creates a zero-error-free workspace
+        @param input_workspace_name :  name of the workspace which might contain zero-error values
+        @param output_workspace_name : name of the workspace which will have no zero-error values
+        @return: success message
+    """
+    message, complete = su.create_zero_error_free_workspace(input_workspace_name = input_workspace_name,
+                                                            output_workspace_name = output_workspace_name)
+    if not complete:
+        return message
+    else:
+        return ""
+
+
+def DeleteZeroErrorFreeClonedWorkspace(input_workspace_name):
+    """
+        Deletes a zero-error-free workspace
+        @param input_workspace_name :  name of the workspace which might contain zero-error values
+        @return: success message
+    """
+    message, complete = su.delete_zero_error_free_workspace(input_workspace_name = input_workspace_name)
+    if not complete:
+        return message
+    else:
+        return ""
+
+
+def IsValidWsForRemovingZeroErrors(input_workspace_name):
+    """
+        We need to check that the workspace has been reduced, ie that it has had the Q1D or Qxy algorithm
+        applied to it.
+        @param input_workspace_name :  name of the input workspace
+        @return: success message
+    """
+    message, valid = su.is_valid_ws_for_removing_zero_errors(input_workspace_name = input_workspace_name)
+    if not valid:
+        return message
+    else:
+        return ""
+        
 ################################################################################
 # Input check functions
 
@@ -1182,52 +1224,6 @@
         print message
         return message
 
-
-=======
-
-###################### Utility functions ####################################################
-def CreateZeroErrorFreeClonedWorkspace(input_workspace_name, output_workspace_name):
-    """
-        Creates a zero-error-free workspace
-        @param input_workspace_name :  name of the workspace which might contain zero-error values
-        @param output_workspace_name : name of the workspace which will have no zero-error values
-        @return: success message
-    """
-    message, complete = su.create_zero_error_free_workspace(input_workspace_name = input_workspace_name,
-                                                            output_workspace_name = output_workspace_name)
-    if not complete:
-        return message
-    else:
-        return ""
-
-
-def DeleteZeroErrorFreeClonedWorkspace(input_workspace_name):
-    """
-        Deletes a zero-error-free workspace
-        @param input_workspace_name :  name of the workspace which might contain zero-error values
-        @return: success message
-    """
-    message, complete = su.delete_zero_error_free_workspace(input_workspace_name = input_workspace_name)
-    if not complete:
-        return message
-    else:
-        return ""
-
-
-def IsValidWsForRemovingZeroErrors(input_workspace_name):
-    """
-        We need to check that the workspace has been reduced, ie that it has had the Q1D or Qxy algorithm
-        applied to it.
-        @param input_workspace_name :  name of the input workspace
-        @return: success message
-    """
-    message, valid = su.is_valid_ws_for_removing_zero_errors(input_workspace_name = input_workspace_name)
-    if not valid:
-        return message
-    else:
-        return ""
-
->>>>>>> c9696446
 ###############################################################################
 ######################### Start of Deprecated Code ############################
 ###############################################################################
