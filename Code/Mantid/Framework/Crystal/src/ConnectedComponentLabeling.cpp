#include "MantidCrystal/ConnectedComponentLabeling.h"

#include "MantidKernel/Logger.h"
#include "MantidKernel/Memory.h"
#include "MantidKernel/MultiThreaded.h"
#include "MantidKernel/V3D.h"
#include "MantidAPI/FrameworkManager.h"
#include "MantidAPI/IMDHistoWorkspace.h"
#include "MantidAPI/IMDIterator.h"
#include "MantidAPI/Progress.h"
#include "MantidCrystal/BackgroundStrategy.h"
#include "MantidCrystal/DisjointElement.h"
#include "MantidCrystal/ICluster.h"
#include "MantidCrystal/Cluster.h"
#include "MantidCrystal/ClusterRegister.h"
#include "MantidCrystal/CompositeCluster.h"
#include <boost/shared_ptr.hpp>
#include <boost/tuple/tuple.hpp>
#include <boost/scoped_ptr.hpp>
#include <stdexcept>
#include <set>
#include <algorithm>
#include <iterator>
#include <functional>

using namespace Mantid::API;
using namespace Mantid::Kernel;
using namespace Mantid::Crystal::ConnectedComponentMappingTypes;

namespace Mantid
{
  namespace Crystal
  {
    namespace
    {
      /**
       * Perform integer power to determine the maximum number of face and edge connected
       * neighbours for a given dimensionality
       * @param ws : Workspace with dimensionality
       * @return : Maximum number of possible neighbours
       */
      size_t calculateMaxNeighbours(IMDHistoWorkspace const * const ws)
      {
        const size_t ndims = ws->getNumDims();
        size_t maxNeighbours = 3;
        for (size_t i = 1; i < ndims; ++i)
        {
          maxNeighbours *= 3;
        }
        maxNeighbours -= 1;
        return maxNeighbours;
      }

      /**
       * Get the maximum number of clusters possible in an MD space. For use as an offset.
       * @param ws : Workspace to interogate
       * @param nIterators : number of equally sized iterators working on the workspace
       * @return Maximum number of clusters.
       */
      size_t calculateMaxClusters(IMDHistoWorkspace const * const ws, size_t nIterators)
      {
        size_t maxClusters = 1;
        for (size_t i = 0; i < ws->getNumDims(); ++i)
        {
          maxClusters *= ws->getDimension(i)->getNBins() / 2;
        }
        maxClusters /= nIterators;
        if (maxClusters == 0)
        {
          maxClusters = ws->getNPoints();
        }
        return maxClusters;
      }

      /**
       * Helper non-member to clone the input workspace
       * @param inWS: To clone
       * @return : Cloned MDHistoWorkspace
       */
      boost::shared_ptr<Mantid::API::IMDHistoWorkspace> cloneInputWorkspace(IMDHistoWorkspace_sptr& inWS)
      {
        IMDHistoWorkspace_sptr outWS = inWS->clone();

        // Initialize to zero.
        PARALLEL_FOR_NO_WSP_CHECK()
        for (int i = 0; i < static_cast<int>(outWS->getNPoints()); ++i)
        {
          outWS->setSignalAt(i, 0);
          outWS->setErrorSquaredAt(i, 0);
        }

        return outWS;
      }

      /**
       * Helper function to calculate report frequecny
       * @param maxReports : Maximum number of reports wanted
       * @param maxIterations : Maximum number of possible iterations
       * @return
       */
      template<typename T>
      T reportEvery(const T& maxReports, const T& maxIterations)
      {
        T frequency = maxReports;
        if (maxIterations >= maxReports)
        {
          frequency = maxIterations / maxReports;
        }
        return frequency;
      }

      // Helper function for determining if a set contains a specific value.
      template<typename Container>
      bool does_contain_key(const Container& container, const typename Container::key_type& value)
      {
        return container.find(value) != container.end();
      }

      typedef boost::tuple<size_t, size_t> EdgeIndexPair;
      typedef std::vector<EdgeIndexPair> VecEdgeIndexPair;

      /**
       * Free function performing the CCL implementation over a range defined by the iterator.
       *
       * @param iterator : Iterator giving access the the image
       * @param strategy : Strategy for identifying background
       * @param neighbourElements : Grid of DisjointElements the same size as the image
       * @param progress : Progress object to update
       * @param maxNeighbours : Maximum number of neighbours each element may have. Determined by dimensionality.
       * @param startLabelId : Start label index to increment
       * @param edgeIndexVec : Vector of edge index pairs. To identify elements across iterator boundaries to resolve later.
       * @return
       */
      size_t doConnectedComponentLabeling(IMDIterator* iterator, BackgroundStrategy * const strategy,
          VecElements& neighbourElements, Progress& progress, size_t maxNeighbours, size_t startLabelId,
          VecEdgeIndexPair& edgeIndexVec)
      {
        size_t currentLabelCount = startLabelId;
        strategy->configureIterator(iterator); // Set up such things as desired Normalization.
        do
        {
          if (!strategy->isBackground(iterator))
          {

            size_t currentIndex = iterator->getLinearIndex();
            progress.report();
            // Linear indexes of neighbours
            VecIndexes neighbourIndexes = iterator->findNeighbourIndexes();
            VecIndexes nonEmptyNeighbourIndexes;
            nonEmptyNeighbourIndexes.reserve(maxNeighbours);
            SetIds neighbourIds;
            // Discover non-empty neighbours
            for (size_t i = 0; i < neighbourIndexes.size(); ++i)
            {
              size_t neighIndex = neighbourIndexes[i];
              if (!iterator->isWithinBounds(neighIndex))
              {
                /* Record labels which appear to belong to the same cluster, but cannot be combined in this
                 pass and will later need to be conjoined and resolved. As Labels cannot be guarnteed to be
                 correcly provided for all neighbours until the end. We must store indexes instead.
                 */
                edgeIndexVec.push_back(EdgeIndexPair(currentIndex, neighIndex));
                continue;
              }

              const DisjointElement& neighbourElement = neighbourElements[neighIndex];

              if (!neighbourElement.isEmpty())
              {
                nonEmptyNeighbourIndexes.push_back(neighIndex);
                neighbourIds.insert(neighbourElement.getId());
              }
            }

            if (nonEmptyNeighbourIndexes.empty())
            {
              neighbourElements[currentIndex] = DisjointElement(static_cast<int>(currentLabelCount)); // New leaf
              ++currentLabelCount;
            }
            else if (neighbourIds.size() == 1) // Do we have a single unique id amongst all neighbours.
            {
              neighbourElements[currentIndex] = neighbourElements[nonEmptyNeighbourIndexes.front()]; // Copy non-empty neighbour
            }
            else
            {
              // Choose the lowest neighbour index as the parent.
              size_t parentIndex = nonEmptyNeighbourIndexes[0];
              for (size_t i = 1; i < nonEmptyNeighbourIndexes.size(); ++i)
              {
                size_t neighIndex = nonEmptyNeighbourIndexes[i];
                if (neighbourElements[neighIndex].getId() < neighbourElements[parentIndex].getId())
                {
                  parentIndex = neighIndex;
                }
              }
              // Get the chosen parent
              DisjointElement& parentElement = neighbourElements[parentIndex];
              // Union remainder parents with the chosen parent
              for (size_t i = 0; i < nonEmptyNeighbourIndexes.size(); ++i)
              {
                size_t neighIndex = nonEmptyNeighbourIndexes[i];
                if (neighIndex != parentIndex)
                {
                  neighbourElements[neighIndex].unionWith(&parentElement);
                }
              }
              neighbourElements[currentIndex].unionWith(&parentElement);
            }
          }
        } while (iterator->next());
        return currentLabelCount;
      }

      Logger g_log("ConnectedComponentLabeling");

      void memoryCheck(size_t nPoints)
      {
        size_t sizeOfElement =  (3 * sizeof(signal_t) ) + sizeof(bool);

        MemoryStats memoryStats;
        const size_t freeMemory = memoryStats.availMem(); // in kB
        const size_t memoryCost = sizeOfElement * nPoints / 1000 ; // in kB
        if(memoryCost > freeMemory)
        {
          std::string basicMessage = "CCL requires more free memory than you have available.";
          std::stringstream sstream;
          sstream << basicMessage << " Requires " <<  memoryCost << " KB of contiguous memory.";
          g_log.notice(sstream.str());
          throw std::runtime_error(basicMessage);
        }
      }
    }

    /**
     * Constructor
     * @param startId : Start Id to use for labeling
     * @param nThreads : Optional argument of number of threads to use.
     */
    ConnectedComponentLabeling::ConnectedComponentLabeling(const size_t& startId,
        const boost::optional<int> nThreads) :
        m_startId(startId), m_nThreads(nThreads)
    {
      if (m_nThreads.is_initialized() && m_nThreads.get() < 0)
      {
        throw std::invalid_argument("Cannot request that CCL runs with less than one thread!");
      }
    }

    /**
     * Set a custom start id. This has no bearing on the output of the process other than
     * the initial id used.
     * @param id: Id to start with
     */
    void ConnectedComponentLabeling::startLabelingId(const size_t& id)
    {
      m_startId = id;
    }

    /**
     @return: The start label id.
     */
    size_t ConnectedComponentLabeling::getStartLabelId() const
    {
      return m_startId;
    }

    //----------------------------------------------------------------------------------------------
    /** Destructor
     */
    ConnectedComponentLabeling::~ConnectedComponentLabeling()
    {
    }

    /**
     * Get the number of threads available
     * @return : Number of available threads
     */
    int ConnectedComponentLabeling::getNThreads() const
    {
      if (m_nThreads.is_initialized())
      {
        return m_nThreads.get(); // Follow explicit instructions if provided.
      }
      else
      {
        return API::FrameworkManager::Instance().getNumOMPThreads(); // Figure it out.
      }
    }

    /**
     * Perform the work of the CCL algorithm
     * - Pre filtering of background
     * - Labeling using DisjointElements
     *
     * @param ws : MDHistoWorkspace to run CCL algorithm on
     * @param baseStrategy : Background strategy
     * @param progress : Progress object
     * @return : Map of label ids to clusters.
     */
    ClusterMap ConnectedComponentLabeling::calculateDisjointTree(IMDHistoWorkspace_sptr ws,
        BackgroundStrategy * const baseStrategy, Progress& progress) const
    {
      std::map<size_t, boost::shared_ptr<ICluster> > clusterMap;
      VecElements neighbourElements(ws->getNPoints());

      const size_t maxNeighbours = calculateMaxNeighbours(ws.get());

      progress.doReport("Identifying clusters");
      size_t frequency = reportEvery<size_t>(10000, ws->getNPoints());
      progress.resetNumSteps(frequency, 0.0, 0.8);

      // For each process maintains pair of index from within process bounds to index outside process bounds
      const int nThreadsToUse = getNThreads();

      if (nThreadsToUse > 1)
      {
        std::vector<API::IMDIterator*> iterators = ws->createIterators(nThreadsToUse);

        const size_t maxClustersPossible = calculateMaxClusters(ws.get(), nThreadsToUse);

        std::vector<VecEdgeIndexPair> parallelEdgeVec(nThreadsToUse);

        std::vector<std::map<size_t, boost::shared_ptr<Cluster> > > parallelClusterMapVec(nThreadsToUse);

        // ------------- Stage One. Local CCL in parallel.
        g_log.debug("Parallel solve local CCL");
        PARALLEL_FOR_NO_WSP_CHECK()
        for (int i = 0; i < nThreadsToUse; ++i)
        {
          API::IMDIterator* iterator = iterators[i];
          boost::scoped_ptr<BackgroundStrategy> strategy(baseStrategy->clone()); // local strategy
          VecEdgeIndexPair& edgeVec = parallelEdgeVec[i]; // local edge indexes

          const size_t startLabel = m_startId + (i * maxClustersPossible); // Ensure that label ids are totally unique within each parallel unit.
          const size_t endLabel = doConnectedComponentLabeling(iterator, strategy.get(),
              neighbourElements, progress, maxNeighbours, startLabel, edgeVec);

          // Create clusters from labels.
          std::map<size_t, boost::shared_ptr<Cluster> >& localClusterMap = parallelClusterMapVec[i]; // local cluster map.
          for (size_t labelId = startLabel; labelId != endLabel; ++labelId)
          {
            auto cluster = boost::make_shared<Cluster>(labelId); // Create a cluster for the label and key it by the label.
            localClusterMap[labelId] = cluster;
          }

          // Associate the member DisjointElements with a cluster. Involves looping back over iterator.
          iterator->jumpTo(0); // Reset

<<<<<<< HEAD
          std::set<size_t> labelIds;
          do
          {
            if (!baseStrategy->isBackground(iterator))
=======

            do
>>>>>>> e2361875
            {
              const size_t& index = iterator->getLinearIndex();
              const size_t& labelAtIndex = neighbourElements[index].getRoot();
              localClusterMap[labelAtIndex]->addIndex(index);
            }
          } while (iterator->next());
        }

        // -------------------- Stage 2 --- Preparation stage for combining equivalent clusters. Must be done in sequence.
        // Combine cluster maps processed by each thread.
        ClusterRegister clusterRegister;
        for (auto it = parallelClusterMapVec.begin(); it != parallelClusterMapVec.end(); ++it)
        {
          for(auto itt = it->begin(); itt != it->end(); ++itt)
          {
            clusterRegister.add(itt->first, itt->second);
          }
        }

        // Percolate minimum label across boundaries for indexes where there is ambiguity.
        g_log.debug("Percolate minimum label across boundaries");

        std::set<size_t> usedLabels;
        for (auto it = parallelEdgeVec.begin(); it != parallelEdgeVec.end(); ++it)
        {
          VecEdgeIndexPair& indexPairVec = *it;
          for (auto iit = indexPairVec.begin(); iit != indexPairVec.end(); ++iit)
          {
            DisjointElement& a = neighbourElements[iit->get<0>()];
            DisjointElement& b = neighbourElements[iit->get<1>()];
            clusterRegister.merge(a, b);
          }
        }
        clusterMap = clusterRegister.clusters(neighbourElements);

        
      }
      else
      {
        API::IMDIterator* iterator = ws->createIterator(NULL);
        VecEdgeIndexPair edgeIndexPair; // This should never get filled in a single threaded situation.
        size_t endLabelId = doConnectedComponentLabeling(iterator, baseStrategy, neighbourElements,
            progress, maxNeighbours, m_startId, edgeIndexPair);

        // Create clusters from labels.
        for (size_t labelId = m_startId; labelId != endLabelId; ++labelId)
        {
          auto cluster = boost::make_shared<Cluster>(labelId); // Create a cluster for the label and key it by the label.
          clusterMap[labelId] = cluster;
        }

        // Associate the member DisjointElements with a cluster. Involves looping back over iterator.
        iterator->jumpTo(0); // Reset

        do
        {
          if (!baseStrategy->isBackground(iterator))
          {
            const size_t& index = iterator->getLinearIndex();
            const size_t& labelAtIndex = neighbourElements[index].getRoot();
            clusterMap[labelAtIndex]->addIndex(index);
          }
        } while (iterator->next());
      }
      return clusterMap;
    }

    /**
     * Execute CCL to produce a cluster output workspace containing labels
     * @param ws : Workspace to perform CCL on
     * @param strategy : Background strategy
     * @param progress : Progress object
     * @return Cluster output workspace of results
     */
    boost::shared_ptr<Mantid::API::IMDHistoWorkspace> ConnectedComponentLabeling::execute(
        IMDHistoWorkspace_sptr ws, BackgroundStrategy * const strategy, Progress& progress) const
    {
      ClusterTuple result = executeAndFetchClusters(ws, strategy, progress);
      IMDHistoWorkspace_sptr outWS = result.get<0>(); // Get the workspace, but discard cluster objects.
      return outWS;
    }

    /**
     * Execute
     * @param ws : Image workspace to integrate
     * @param strategy : Background strategy
     * @param progress : Progress object
     * @return Image Workspace containing clusters as well as a map of label ids to cluster objects.
     */
    ClusterTuple ConnectedComponentLabeling::executeAndFetchClusters(IMDHistoWorkspace_sptr ws,
        BackgroundStrategy * const strategy, Progress& progress) const
    {
      // Can we run the analysis
      memoryCheck(ws->getNPoints());

      // Perform the bulk of the connected component analysis, but don't collapse the elements yet.
      ClusterMap clusters = calculateDisjointTree(ws, strategy, progress);

      // Create the output workspace from the input workspace
      g_log.debug("Start cloning input workspace");
      IMDHistoWorkspace_sptr outWS = cloneInputWorkspace(ws);
      g_log.debug("Finish cloning input workspace");

      // Get the keys (label ids) first in order to do the next stage in parallel.
      VecIndexes keys;
      keys.reserve(clusters.size());
      for (auto it = clusters.begin(); it != clusters.end(); ++it)
      {
        keys.push_back(it->first);
      }
      // Write each cluster out to the output workspace
      PARALLEL_FOR_NO_WSP_CHECK()
      for (int i = 0; i < static_cast<int>(keys.size()); ++i)
      {
        clusters[keys[i]]->writeTo(outWS);
      }

      return ClusterTuple(outWS, clusters);
    }

  } // namespace Crystal
} // namespace Mantid<|MERGE_RESOLUTION|>--- conflicted
+++ resolved
@@ -345,16 +345,9 @@
 
           // Associate the member DisjointElements with a cluster. Involves looping back over iterator.
           iterator->jumpTo(0); // Reset
-
-<<<<<<< HEAD
-          std::set<size_t> labelIds;
           do
           {
             if (!baseStrategy->isBackground(iterator))
-=======
-
-            do
->>>>>>> e2361875
             {
               const size_t& index = iterator->getLinearIndex();
               const size_t& labelAtIndex = neighbourElements[index].getRoot();
