#include "MantidLiveData/ISISLiveEventDataListener.h"
#include "MantidLiveData/Exception.h"

#include "MantidAPI/LiveListenerFactory.h"
#include "MantidAPI/WorkspaceFactory.h"
#include "MantidAPI/SpectrumDetectorMapping.h"
#include "MantidAPI/AlgorithmFactory.h"
#include "MantidAPI/Algorithm.h"

#include "MantidKernel/DateAndTime.h"
#include "MantidKernel/TimeSeriesProperty.h"
#include "MantidKernel/WarningSuppressions.h"
#include "MantidKernel/UnitFactory.h"

<<<<<<< HEAD
#if (GCC_VERSION >= 40400 && GCC_VERSION < 40500) // 4.4.0 < GCC > 4.5.0
  // Avoid compiler warnings on gcc 4.4 from unused static constants in isisds_command.h
=======
#ifdef GCC_VERSION
  // Avoid compiler warnings on gcc from unused static constants in isisds_command.h
>>>>>>> da669ea6
  GCC_DIAG_OFF(unused-variable)
#endif
#include "LoadDAE/idc.h"

const char* PROTON_CHARGE_PROPERTY = "proton_charge";
const char* RUN_NUMBER_PROPERTY = "run_number";

namespace Mantid
{
namespace LiveData
{

DECLARE_LISTENER(ISISLiveEventDataListener)

  namespace
  {
    /// static logger
    Kernel::Logger g_log("ISISLiveEventDataListener");
  }

/**
 * The constructor
 */
ISISLiveEventDataListener::ISISLiveEventDataListener():API::ILiveListener(),
    m_isConnected(false),
    m_stopThread(false),
    m_runNumber(0),
    m_daeHandle(),
    m_numberOfPeriods(0),
    m_numberOfSpectra(0)
{
  m_warnings["period"] = "Period number is outside the range. Changed to 0.";
}

/**
 * The destructor
 */
ISISLiveEventDataListener::~ISISLiveEventDataListener()
{
    // Stop the background thread
    if (m_thread.isRunning())
    {
      // Ask the thread to exit (and hope that it does - Poco doesn't
      // seem to have an equivalent to pthread_cancel
      m_stopThread = true;
      try {
      m_thread.join(RECV_TIMEOUT * 2 * 1000);  // *1000 because join() wants time in milliseconds
      } catch (Poco::TimeoutException &) {
        // And just what do we do here?!?
        // Log a message, sure, but other than that we can either hang the
        // Mantid process waiting for a thread that will apparently never exit
        // or segfault because the ADARA::read() is going to try to write to
        // a buffer that's going to be deleted.
        // Chose segfault - at least that's obvious.
        g_log.fatal() << "ISISLiveEventDataListener failed to shut down its background thread! "
                      << "This should never happen and Mantid is pretty much guaranteed to crash shortly.  "
                      << "Talk to the Mantid developer team." << std::endl;
      }
    }
}

// connect the listener to DAE
bool ISISLiveEventDataListener::connect(const Poco::Net::SocketAddress &address)
{
    // If we don't have an address, force a connection to the test server running on
    // localhost on the default port
    if (address.host().toString().compare( "0.0.0.0") == 0)
    {
      Poco::Net::SocketAddress tempAddress("127.0.0.1:10000");
      try {
        m_socket.connect( tempAddress);  // BLOCKING connect
      } catch (...) {
        g_log.error() << "Connection to " << tempAddress.toString() << " failed." << std::endl;
        return false;
      }
    }
    else
    {
        try {
          m_socket.connect( address);  // BLOCKING connect
        } catch (...) {
          g_log.debug() << "Connection to " << address.toString() << " failed." << std::endl;
          return false;
        }
    }

    m_socket.setReceiveTimeout( Poco::Timespan( RECV_TIMEOUT, 0)); // POCO timespan is seconds, microseconds
    g_log.debug() << "Connected to " << m_socket.address().toString() << std::endl;

    std::string daeName = address.toString();
    // remove the port part
    auto i = daeName.find(':');
    if ( i != std::string::npos )
    {
      daeName.erase( i );
    }

    if ( daeName == "0.0.0.0" )
    {
      // to connect to fake dae
      daeName = "127.0.0.1";
    }

    // set IDC reporter function for errors
    IDCsetreportfunc(&ISISLiveEventDataListener::IDCReporter);

    int retVal = 0;
    if (address.port() > 10000)
    {
      //we are using a custom port, set the DAE port as one higher
      retVal = IDCopen(daeName.c_str(), 0, 0, &m_daeHandle, static_cast<uint16_t>(address.port()+1));
    }
    else
    {
      //we are using the default port, take the default DAE port
      retVal = IDCopen(daeName.c_str(), 0, 0, &m_daeHandle);
    }
    if (retVal != 0)
    {
      m_daeHandle = NULL;
      return false;
    }

    m_numberOfPeriods = getInt("NPER");
    m_numberOfSpectra = getInt("NSP1");

    g_log.notice() << "Number of periods " << m_numberOfPeriods << std::endl;
    g_log.notice() << "Number of spectra " << m_numberOfSpectra << std::endl;

    TCPStreamEventDataSetup setup;
    Receive(setup, "Setup", "Wrong version");
    m_startTime.set_from_time_t(setup.head_setup.start_time);

    // initialize the buffer workspace
    initEventBuffer( setup );

    m_isConnected = true;
    return m_isConnected;
}

// start event collection
void ISISLiveEventDataListener::start(Kernel::DateAndTime startTime)
{
    (void)startTime;
    m_thread.start( *this);
}

// return a workspace with collected events
boost::shared_ptr<API::Workspace> ISISLiveEventDataListener::extractData()
{
    if ( m_eventBuffer.empty() || !m_eventBuffer[0] )
    {
      // extractData() is called too early
      throw LiveData::Exception::NotYet("The workspace has not yet been initialized.");
    }

    if ( !m_isConnected )
    {
      // the background thread stopped because of an error. the error message has been logged at this point
      throw std::runtime_error("Background thread stopped.");
    }

    Poco::ScopedLock<Poco::FastMutex> scopedLock( m_mutex);

    std::vector<DataObjects::EventWorkspace_sptr> outWorkspaces(m_numberOfPeriods);
    for(size_t i = 0; i < static_cast<size_t>(m_numberOfPeriods); ++i)
    {

        //Make a brand new EventWorkspace
        DataObjects::EventWorkspace_sptr temp = boost::dynamic_pointer_cast<DataObjects::EventWorkspace>(
            API::WorkspaceFactory::Instance().create("EventWorkspace", m_eventBuffer[i]->getNumberHistograms(), 2, 1));

        //Copy geometry over.
        API::WorkspaceFactory::Instance().initializeFromParent(m_eventBuffer[i], temp, false);

        // Clear out the old logs
        temp->mutableRun().clearTimeSeriesLogs();

        // Swap the workspaces
        std::swap(m_eventBuffer[i], temp);

        outWorkspaces[i] = temp;
    }

    if ( m_numberOfPeriods > 1 )
    {
        // create a workspace group in case the data are multiperiod
        auto workspaceGroup = API::WorkspaceGroup_sptr( new API::WorkspaceGroup );
        for(size_t i = 0; i < static_cast<size_t>(m_numberOfPeriods); ++i)
        {
            workspaceGroup->addWorkspace( outWorkspaces[i] );
        }
        return workspaceGroup;
    }

    return outWorkspaces[0];
}

bool ISISLiveEventDataListener::isConnected()
{
    return m_isConnected;
}

API::ILiveListener::RunStatus ISISLiveEventDataListener::runStatus()
{
    return Running;
}

int ISISLiveEventDataListener::runNumber() const
{
    return m_runNumber;
}

/** The main function for the background thread
 *
 * Loops until the forground thread requests it to stop.  Reads data from the network,
 * parses it and stores the resulting events (and other metadata) in a temporary
 * workspace.
 */
void ISISLiveEventDataListener::run()
{

    try
    {
        if (m_isConnected == false) // sanity check
        {
          throw std::runtime_error( std::string("No connection to the DAE."));
        }

        TCPStreamEventDataNeutron events;
        while (m_stopThread == false)
        {
            // get the header with the type of the packet
            Receive(events.head, "Events header","Corrupt stream - you should reconnect.");
            if ( !(events.head.type == TCPStreamEventHeader::Neutron) )
            {
                // don't know what to do with it - stop
                throw std::runtime_error("Unknown packet type.");
            }
            CollectJunk( events.head );

            // get the header with the sream size
            Receive(events.head_n, "Neutrons header","Corrupt stream - you should reconnect.");
            CollectJunk( events.head_n );

            // absolute pulse (frame) time
            Mantid::Kernel::DateAndTime pulseTime = m_startTime + static_cast<double>( events.head_n.frame_time_zero );
            // Save the pulse charge in the logs
            double protons = static_cast<double>( events.head_n.protons );
            m_eventBuffer[0]->mutableRun().getTimeSeriesProperty<double>( PROTON_CHARGE_PROPERTY)
                          ->addValue( pulseTime, protons );

            events.data.resize(events.head_n.nevents);
            uint32_t nread = 0;
            // receive the events
            while( nread < events.head_n.nevents )
            {
                int ntoread = m_socket.available() / static_cast<int>(sizeof(TCPStreamEventNeutron));
                if ( ntoread > static_cast<int>(events.head_n.nevents - nread) )
                {
                    ntoread = static_cast<int>(events.head_n.nevents - nread);
                }
                if (ntoread > 0)
                {
                    m_socket.receiveBytes(&(events.data[nread]), ntoread * static_cast<int>(sizeof(TCPStreamEventNeutron)));
                    nread += ntoread;
                }
                else
                {
                    Poco::Thread::sleep(RECV_WAIT);
                }
            }
            if (!events.isValid())
            {
                throw std::runtime_error("corrupt stream - you should reconnect");
            }

            // store the events
            saveEvents( events.data, pulseTime, events.head_n.period );
        }

    } catch (std::runtime_error &e) {  // exception handler for generic runtime exceptions

      g_log.error() << "Caught a runtime exception." << std::endl
                    << "Exception message: " << e.what() << std::endl;
      m_isConnected = false;

      m_backgroundException = boost::shared_ptr<std::runtime_error>( new std::runtime_error( e));

    } catch (std::invalid_argument &e) { // TimeSeriesProperty (and possibly some other things) can
                                        // can throw these errors
      g_log.error() << "Caught an invalid argument exception." << std::endl
                    << "Exception message: "  << e.what() << std::endl;
      m_isConnected = false;
      std::string newMsg( "Invalid argument exception thrown from the background thread: ");
      newMsg += e.what();
      m_backgroundException = boost::shared_ptr<std::runtime_error>( new std::runtime_error( newMsg) );

    } catch (...) {  // Default exception handler
      g_log.error() << "Uncaught exception in ISISLiveEventDataListener network read thread." << std::endl;
      m_isConnected = false;
      m_backgroundException =
          boost::shared_ptr<std::runtime_error>( new std::runtime_error( "Unknown error in backgound thread") );
    }

}

/**
 * Initialize the buffer event workspace.
 * @param setup :: Information on the data to be sent.
 */
void ISISLiveEventDataListener::initEventBuffer(const TCPStreamEventDataSetup &setup)
{
    // Create an event workspace for the output
    auto workspace = API::WorkspaceFactory::Instance().create( "EventWorkspace", m_numberOfSpectra, 2, 1 );

    m_eventBuffer.resize(m_numberOfPeriods);

    // save this workspace as the event buffer
    m_eventBuffer[0] = boost::dynamic_pointer_cast<DataObjects::EventWorkspace>( workspace );
    if ( !m_eventBuffer[0] )
    {
        throw std::runtime_error("Failed to create an event workspace");
    }
    // Set the units
    m_eventBuffer[0]->getAxis(0)->unit() = Kernel::UnitFactory::Instance().create("TOF");
    m_eventBuffer[0]->setYUnit( "Counts");

    // Set the spectra-detector maping
    loadSpectraMap();

    // Load the instrument
    std::string instrName(setup.head_setup.inst_name);
    loadInstrument(instrName);

    // Set the run number
    m_runNumber = setup.head_setup.run_number;
    std::string run_num = boost::lexical_cast<std::string>( m_runNumber );
    m_eventBuffer[0]->mutableRun().addLogData( new Mantid::Kernel::PropertyWithValue<std::string>(RUN_NUMBER_PROPERTY, run_num) );

    // Add the proton charge property
    m_eventBuffer[0]->mutableRun().addLogData( new Mantid::Kernel::TimeSeriesProperty<double>(PROTON_CHARGE_PROPERTY) );

    if ( m_numberOfPeriods > 1 )
    {
        for(size_t i = 1; i < static_cast<size_t>(m_numberOfPeriods); ++i)
        {
            // create an event workspace for each period
            m_eventBuffer[i] = boost::dynamic_pointer_cast<DataObjects::EventWorkspace>(
                API::WorkspaceFactory::Instance().create("EventWorkspace", m_eventBuffer[0]->getNumberHistograms(), 2, 1));

            //Copy geometry over.
            API::WorkspaceFactory::Instance().initializeFromParent(m_eventBuffer[0], m_eventBuffer[i], false);
        }
    }
}

/**
 * Save received event data in the buffer workspace.
 * @param data :: A vector with events.
 */
void ISISLiveEventDataListener::saveEvents(const std::vector<TCPStreamEventNeutron> &data, const Kernel::DateAndTime &pulseTime, size_t period)
{
    Poco::ScopedLock<Poco::FastMutex> scopedLock(m_mutex);

    if ( period >= static_cast<size_t>(m_numberOfPeriods) )
    {
      auto warn = m_warnings.find("period");
      if ( warn != m_warnings.end() )
      {
        g_log.warning() << warn->second << std::endl;
        m_warnings.erase( warn );
      }
      period = 0;
    }

    for(auto it = data.begin(); it != data.end(); ++it)
    {
        Mantid::DataObjects::TofEvent event( it->time_of_flight, pulseTime );
        m_eventBuffer[period]->getEventList( it->spectrum ).addEventQuickly( event );
    }
}

/**
  * Set the spectra-detector map to the buffer workspace.
  */
void ISISLiveEventDataListener::loadSpectraMap()
{
    // Read in the number of detectors
    int ndet = getInt( "NDET" );
    // Read in matching arrays of spectra indices and detector ids
    std::vector<int> udet;
    std::vector<int> spec;
    getIntArray( "UDET", udet, ndet);
    getIntArray( "SPEC", spec, ndet);
    // set up the mapping
    m_eventBuffer[0]->updateSpectraUsing(API::SpectrumDetectorMapping(spec, udet));
}

/**
  * Load the instrument
  * @param instrName :: Instrument name
  */
void ISISLiveEventDataListener::loadInstrument(const std::string &instrName)
{
    // try to load the instrument. if it doesn't load give a warning and carry on
    if ( instrName.empty() )
    {
        g_log.warning() << "Unable to read instrument name from DAE." << std::endl;
        return;
    }
    const char *warningMessage = "Failed to load instrument ";
    try
    {
        g_log.notice() << "Loading instrument " << instrName << " ... " << std::endl;
        API::Algorithm_sptr alg = API::AlgorithmFactory::Instance().create("LoadInstrument",-1);
        alg->initialize();
        alg->setPropertyValue("InstrumentName",instrName);
        alg->setProperty("Workspace", m_eventBuffer[0]);
        alg->setProperty("RewriteSpectraMap", false);
        alg->setChild(true);
        alg->execute();
        // check if the instrument was loaded
        if ( !alg->isExecuted() )
        {
            g_log.warning() << warningMessage << instrName << std::endl;
        }
        g_log.notice() << "Instrument loaded." << std::endl;
    }
    catch(std::exception& e)
    {
        g_log.warning() << warningMessage << instrName << std::endl;
        g_log.warning() << e.what() << instrName << std::endl;
    }
}

int ISISLiveEventDataListener::getInt(const std::string &par) const
{
    int sv_dims_array[1] = { 1 }, sv_ndims = 1, buffer;
    int stat = IDCgetpari(m_daeHandle, par.c_str(), &buffer, sv_dims_array, &sv_ndims);
    if ( stat != 0 )
    {
      throw std::runtime_error("Unable to read " + par + " from DAE");
    }
    return buffer;
}

void ISISLiveEventDataListener::getIntArray(const std::string &par, std::vector<int> &arr, const size_t dim)
{
    int dims = static_cast<int>(dim), ndims = 1;
    arr.resize( dim );
    if (IDCgetpari(m_daeHandle, par.c_str(), arr.data(), &dims, &ndims) != 0)
    {
      throw std::runtime_error("Unable to read " + par + " from DAE");
    }
}

/** Function called by IDC routines to report an error. Passes the error through to the logger
* @param status ::  The status code of the error (disregarded)
* @param code ::    The error code (disregarded)
* @param message :: The error message - passed to the logger at error level
*/
void ISISLiveEventDataListener::IDCReporter(int status, int code, const char *message)
{
    (void) status; (void) code; // Avoid compiler warning
    g_log.error(message);
}



}
}<|MERGE_RESOLUTION|>--- conflicted
+++ resolved
@@ -12,13 +12,8 @@
 #include "MantidKernel/WarningSuppressions.h"
 #include "MantidKernel/UnitFactory.h"
 
-<<<<<<< HEAD
-#if (GCC_VERSION >= 40400 && GCC_VERSION < 40500) // 4.4.0 < GCC > 4.5.0
-  // Avoid compiler warnings on gcc 4.4 from unused static constants in isisds_command.h
-=======
 #ifdef GCC_VERSION
   // Avoid compiler warnings on gcc from unused static constants in isisds_command.h
->>>>>>> da669ea6
   GCC_DIAG_OFF(unused-variable)
 #endif
 #include "LoadDAE/idc.h"
