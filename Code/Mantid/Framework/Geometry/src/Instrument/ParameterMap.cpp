--- conflicted
+++ resolved
@@ -616,8 +616,8 @@
       pmap_cit it_found = m_map.find(id);
       if(it_found != m_map.end())
       {
-        pmap_cit itr, itr_end;
-        boost::tie(itr,itr_end) = m_map.equal_range(id);
+        pmap_cit itr = m_map.lower_bound(id);
+        pmap_cit itr_end = m_map.upper_bound(id);
         for(; itr != itr_end; ++itr)
         {
           const Parameter_sptr & param = itr->second;
@@ -680,8 +680,8 @@
           pmap_it it_found = m_map.find(id);
           if (it_found != m_map.end())
           {
-            pmap_it itr, itr_end;
-            boost::tie(itr,itr_end) = m_map.equal_range(id);
+            pmap_it itr = m_map.lower_bound(id);
+            pmap_it itr_end = m_map.upper_bound(id);
             for( ; itr != itr_end; ++itr )
             {
               Parameter_sptr param = itr->second;
@@ -713,8 +713,8 @@
           pmap_cit it_found = m_map.find(id);
           if (it_found != m_map.end())
           {
-            pmap_cit itr, itr_end;
-            boost::tie(itr,itr_end) = m_map.equal_range(id);
+            pmap_cit itr = m_map.lower_bound(id);
+            pmap_cit itr_end = m_map.upper_bound(id);
             for( ; itr != itr_end; ++itr )
             {
               Parameter_sptr param = itr->second;
@@ -749,8 +749,8 @@
           {
              if (it_found->first)
              {
-                pmap_cit itr, itr_end;
-                boost::tie(itr,itr_end) = m_map.equal_range(id);
+                pmap_cit itr = m_map.lower_bound(id);
+                pmap_cit itr_end = m_map.upper_bound(id);
                 for( ; itr != itr_end; ++itr )
                 {
                     Parameter_sptr param = itr->second;
@@ -864,13 +864,8 @@
         return paramNames;
       }
 
-<<<<<<< HEAD
-      pmap_cit itr, itr_end;
-      boost::tie(itr,itr_end) = m_map.equal_range(id);
-=======
       pmap_cit itr = m_map.lower_bound(id);
       pmap_cit itr_end = m_map.upper_bound(id);
->>>>>>> 248d17fd
       for(pmap_cit it = itr; it != itr_end; ++it)
       {
         paramNames.insert(it->second->name());
