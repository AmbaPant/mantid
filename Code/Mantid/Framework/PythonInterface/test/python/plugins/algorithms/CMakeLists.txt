--- conflicted
+++ resolved
@@ -13,11 +13,8 @@
   MaskWorkspaceToCalFileTest.py
   MergeCalFilesTest.py
   RetrieveRunInfoTest.py
-<<<<<<< HEAD
   RunPythonScriptTest.py
-=======
   SANSWideAngleCorrectionTest.py
->>>>>>> 64f58fc5
   Stitch1DTest.py
   SuggestTibCNCSTest.py
   SuggestTibHYSPECTest.py
