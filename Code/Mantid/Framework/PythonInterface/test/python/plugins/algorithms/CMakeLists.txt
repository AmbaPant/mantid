##
## Tests for PythonAlgorithms
##

set ( TEST_PY_FILES
  CheckForSampleLogsTest.py
  ConjoinSpectraTest.py
  CorrectLogTimesTest.py
  CreateLeBailFitInputTest.py
  CreateWorkspaceTest.py
  DakotaChiSquaredTest.py
  DensityOfStatesTest.py
  DSFinterpTest.py
  FilterLogByTimeTest.py
  FindReflectometryLinesTest.py
  GetEiT0atSNSTest.py
  IndirectILLReductionTest.py
<<<<<<< HEAD
  IndirectTransmissionMonitorTest.py
=======
  IndirectTransmissionTest.py
>>>>>>> bed7ab69
  LoadFullprofFileTest.py
  LoadLiveDataTest.py
  LoadLogPropertyTableTest.py
  LoadMultipleGSSTest.py
  MaskAngleTest.py
  MaskBTPTest.py
  MaskWorkspaceToCalFileTest.py
  MeanTest.py
  MergeCalFilesTest.py
  PDDetermineCharacterizationsTest.py
  RetrieveRunInfoTest.py
  SANSWideAngleCorrectionTest.py
  SavePlot1DTest.py
  SaveVulcanGSSTest.py
  SortByQVectorsTest.py
  SofQWMomentsTest.py
  SortDetectorsTest.py
  SortXAxisTest.py
  Stitch1DManyTest.py
  SuggestTibCNCSTest.py
  SuggestTibHYSPECTest.py
  UpdatePeakParameterTableValueTest.py
  SANSSubtractTest.py
  ExportSampleLogsToCSVFileTest.py
  ExportExperimentLogTest.py
  PoldiMergeTest.py
)

check_tests_valid ( ${CMAKE_CURRENT_SOURCE_DIR} ${TEST_PY_FILES} )

# Prefix for test name=PythonAlgorithms
pyunittest_add_test ( ${CMAKE_CURRENT_SOURCE_DIR} PythonAlgorithms ${TEST_PY_FILES} )<|MERGE_RESOLUTION|>--- conflicted
+++ resolved
@@ -15,11 +15,8 @@
   FindReflectometryLinesTest.py
   GetEiT0atSNSTest.py
   IndirectILLReductionTest.py
-<<<<<<< HEAD
+  IndirectTransmissionTest.py
   IndirectTransmissionMonitorTest.py
-=======
-  IndirectTransmissionTest.py
->>>>>>> bed7ab69
   LoadFullprofFileTest.py
   LoadLiveDataTest.py
   LoadLogPropertyTableTest.py
