import unittest
import math
from mantid.kernel import V3D

class V3DTest(unittest.TestCase):

    def test_default_construction_is_at_origin(self):
        p = V3D()
        self.assertEquals(p.X(), 0.0)
        self.assertEquals(p.Y(), 0.0)
        self.assertEquals(p.Z(), 0.0)

    def test_construction_with_xyz(self):
        p = V3D(1.5,2.4,6.5)
        self.assertEquals(p.X(), 1.5)
        self.assertEquals(p.Y(), 2.4)
        self.assertEquals(p.Z(), 6.5)

    def test_distance(self):
        a = V3D(0.0,0.0,0.0)
        b = V3D(2.0,2.0,2.0)
        d = a.distance(b)
        self.assertAlmostEquals(d, 2.0*math.sqrt(3.0))

    def test_angle(self):
        a = V3D(2.0, 0.0, 0.0)
        b = V3D(0.0, 1.0, 0.0)
        c = V3D(1.0, 1.0, 0.0)
        d = V3D(-1.0, 0.0, 0.0)
        self.assertAlmostEquals(a.angle(a), 0.0)
        self.assertAlmostEquals(a.angle(b), math.pi / 2.0)
        self.assertAlmostEquals(a.angle(c), math.pi / 4.0)
        self.assertAlmostEquals(a.angle(d), math.pi)

    def test_zenith(self):
        b = V3D(0.0, 0.0, 0.0)
        a = V3D(9.9, 7.6, 0.0)
        self.assertEquals(a.zenith(a), 0.0)
        self.assertAlmostEquals(a.zenith(b), math.pi / 2.0)
        a = V3D(-1.1, 0.0, 0.0);
        self.assertAlmostEquals(a.zenith(b), math.pi / 2.0)
        a = V3D(0.0, 0.0, 1.0);
        self.assertEquals(a.zenith(b), 0.0);
        a = V3D(1.0, 0.0, 1.0);
        self.assertAlmostEquals(a.zenith(b), math.pi / 4.0)
        a = V3D(1.0, 0.0, -1.0);
        self.assertAlmostEquals(a.zenith(b), 3.0 * math.pi / 4.0)

    def test_scalarprod(self):
        a = V3D(1.0,2.0,1.0)
        b = V3D(1.0,-2.0,-1.0)
        sp = a.scalar_prod(b)
        self.assertAlmostEquals(sp,-4.0)

    def test_crossprod(self):
        a = V3D(1.0,0.0,0.0)
        b = V3D(0.0,1.0,0.0)
        c = a.cross_prod(b)
        self.assertAlmostEquals(c.X(),0.0)
        self.assertAlmostEquals(c.Y(),0.0)
        self.assertAlmostEquals(c.Z(),1.0)

    def test_norm(self):
        p = V3D(1.0,-5.0,8.0);
        self.assertAlmostEquals(p.norm(), math.sqrt(90.0))

    def test_norm2(self):
        p = V3D(1.0,-5.0,8.0);
        self.assertAlmostEquals(p.norm2(), 90.0)

    def test_equality_operators_use_value_comparison(self):
        p1 = V3D(1.0,-5.0,8.0)
        p2 = V3D(1.0,-5.0,8.0)
        self.assertTrue(p1 == p2)

    def test_inequality_operators_use_value_comparison(self):
        p1 = V3D(1.0,-5.0,8.0)
        p2 = V3D(1.0,-5.0,8.0) # different objects, same value
        self.assertFalse(p1 != p2)
        p3 = V3D(1.0,-5.0,10.0)
        self.assertTrue(p1 != p3)

    def test_directionAngles_rads(self):
        v = V3D(1, 1, 1)
        inDegrees = False
        angles = v.directionAngles(inDegrees)
        self.assertAlmostEquals(math.acos(1.0/math.sqrt(3.0)), angles.X())
        self.assertAlmostEquals(math.acos(1.0/math.sqrt(3.0)), angles.Y())
        self.assertAlmostEquals(math.acos(1.0/math.sqrt(3.0)), angles.Z())

    def test_directionAngles(self):
        v = V3D(1, 1, 1)
        angles = v.directionAngles()
        self.assertAlmostEquals(math.acos(1.0/math.sqrt(3.0)) * 180 / math.pi, angles.X())
        self.assertAlmostEquals(math.acos(1.0/math.sqrt(3.0)) * 180 / math.pi, angles.Y())
        self.assertAlmostEquals(math.acos(1.0/math.sqrt(3.0)) * 180 / math.pi, angles.Z())

<<<<<<< HEAD

=======
    def test_hash(self):
        v1 = V3D(1, 1, 1)
        v2 = V3D(1, 1, 1)
        v3 = V3D(1, 0, 0)

        a = set([v1, v2, v3])

        self.assertEquals(len(a), 2)
>>>>>>> 011e474e


if __name__ == '__main__':
    unittest.main()<|MERGE_RESOLUTION|>--- conflicted
+++ resolved
@@ -95,9 +95,6 @@
         self.assertAlmostEquals(math.acos(1.0/math.sqrt(3.0)) * 180 / math.pi, angles.Y())
         self.assertAlmostEquals(math.acos(1.0/math.sqrt(3.0)) * 180 / math.pi, angles.Z())
 
-<<<<<<< HEAD
-
-=======
     def test_hash(self):
         v1 = V3D(1, 1, 1)
         v2 = V3D(1, 1, 1)
@@ -106,7 +103,6 @@
         a = set([v1, v2, v3])
 
         self.assertEquals(len(a), 2)
->>>>>>> 011e474e
 
 
 if __name__ == '__main__':
