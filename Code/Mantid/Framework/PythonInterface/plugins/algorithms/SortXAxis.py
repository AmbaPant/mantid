#pylint: disable=no-init,invalid-name
import mantid.simpleapi as api

from mantid.api import *
from mantid.kernel import *
import numpy as np
<<<<<<< HEAD
=======

>>>>>>> b4c62ec1

class SortXAxis(PythonAlgorithm):

    def category(self):
        return "Transforms\\Axes"


    def name(self):
        return "SortXAxis"


    def summary(self):
        return "Clones the input MatrixWorkspace(s) and orders the x-axis in an ascending fashion."


    def PyInit(self):
        self.declareProperty(MatrixWorkspaceProperty("InputWorkspace", defaultValue="",
                             direction=Direction.Input),
                             doc="Input workspace")
        self.declareProperty(MatrixWorkspaceProperty("OutputWorkspace", defaultValue="",
                             direction=Direction.Output),
                             doc="Sorted Output Workspace")


    def PyExec(self):
        input_ws = self.getProperty('InputWorkspace').value
        output_ws = self.getPropertyValue('OutputWorkspace')

        num_specs = input_ws.getNumberHistograms()
        api.CloneWorkspace(InputWorkspace=input_ws, OutputWorkspace=output_ws)

        for i in range(0, num_specs):
            x_data = input_ws.readX(i)
            y_data = input_ws.readY(i)
            e_data = input_ws.readE(i)

            indexes =  x_data.argsort()

            x_ordered = x_data[indexes]
            if input_ws.isHistogramData():
                max_index = np.argmax(indexes)
                indexes = np.delete(indexes, max_index)

            y_ordered = y_data[indexes]
            e_ordered = e_data[indexes]

            mtd[output_ws].setX(i, x_ordered)
            mtd[output_ws].setY(i, y_ordered)
            mtd[output_ws].setE(i, e_ordered)

        self.setProperty('OutputWorkspace', output_ws)


AlgorithmFactory.subscribe(SortXAxis())<|MERGE_RESOLUTION|>--- conflicted
+++ resolved
@@ -4,10 +4,6 @@
 from mantid.api import *
 from mantid.kernel import *
 import numpy as np
-<<<<<<< HEAD
-=======
-
->>>>>>> b4c62ec1
 
 class SortXAxis(PythonAlgorithm):
 
