#include "MantidAPI/FileProperty.h"
#include "MantidAPI/MultipleFileProperty.h"
#include "MantidKernel/CPUTimer.h"
#include "MantidKernel/Strings.h"
#include "MantidKernel/System.h"
#include "MantidMDEvents/MDBoxBase.h"
#include "MantidMDEvents/MDEventFactory.h"
#include "MantidMDEvents/BoxControllerNeXusIO.h"
#include "MantidMDAlgorithms/MergeMDFiles.h"
#include "MantidAPI/MemoryManager.h"

#include <boost/scoped_ptr.hpp>
#include <Poco/File.h>

using namespace Mantid::Kernel;
using namespace Mantid::API;
using namespace Mantid::MDEvents;

namespace Mantid
{
namespace MDAlgorithms
{

  // Register the algorithm into the AlgorithmFactory
  DECLARE_ALGORITHM(MergeMDFiles)


  //----------------------------------------------------------------------------------------------
  /** Constructor
   */
  MergeMDFiles::MergeMDFiles()
  {
  }
    
  //----------------------------------------------------------------------------------------------
  /** Destructor
   */
  MergeMDFiles::~MergeMDFiles()
  {
      clearEventLoaders();
  }
  

  //----------------------------------------------------------------------------------------------

  //----------------------------------------------------------------------------------------------
  /** Initialize the algorithm's properties.
   */
  void MergeMDFiles::init()
  {
    std::vector<std::string> exts(1, ".nxs");
    declareProperty(new MultipleFileProperty("Filenames", exts),
        "Select several MDEventWorkspace NXS files to merge together. Files must have common box structure.");

    declareProperty(new FileProperty("OutputFilename", "", FileProperty::OptionalSave, exts),
        "Choose a file to which to save the output workspace. \n"
        "Optional: if specified, the workspace created will be file-backed. \n"
        "If not, it will be created in memory.");

    declareProperty("Parallel", false, "Run the loading tasks in parallel.\n"
        "This can be faster but might use more memory.");

    declareProperty(new WorkspaceProperty<IMDEventWorkspace>("OutputWorkspace","",Direction::Output),
        "An output MDEventWorkspace.");
  }

  //----------------------------------------------------------------------------------------------
  /** Loads all of the box data required (no events) for later use.
  * Calculates total number events in each box
  * Also opens the files and leaves them open */
  void MergeMDFiles::loadBoxData()
  {
      this->progress(0.05, "Loading File Info");
     // Get plain box structure and box tree
      std::vector<API::IMDNode *> &Boxes = m_BoxStruct.getBoxes();
      std::vector<uint64_t>       &targetEventIndexes= m_BoxStruct.getEventIndex();
      // clear the averages for target event indexes;
      targetEventIndexes.assign(targetEventIndexes.size(),0);

      // Total number of events in ALL files.
      totalEvents = 0;

      m_fileComponentsStructure.resize(m_Filenames.size());
      m_EventLoader.assign(m_Filenames.size(),NULL);

      try
      {
          for (size_t i=0; i<m_Filenames.size(); i++)
          {
              // load box structure and the experimental info from each target workspace. 
              m_fileComponentsStructure[i].loadBoxStructure(m_Filenames[i],m_nDims,m_MDEventType,true,true);
              // export just loaded experiment info to the target workspace
              m_fileComponentsStructure[i].exportExperiment(m_OutIWS);

              // Check for consistency
              if (i>0)
              {
                  if (m_fileComponentsStructure[i].getEventIndex().size() != targetEventIndexes.size())
                      throw std::runtime_error("Inconsistent number of boxes found in file " + m_Filenames[i] + 
                      ". Cannot merge these files. Did you generate them all with exactly the same box structure?");
              }

              // calculate total number of events per target cell, which will be 
              size_t nBoxes = Boxes.size();
              for(size_t j=0;j<nBoxes;j++)
              {
                  size_t ID = Boxes[j]->getID();
                  targetEventIndexes[2*ID+1]+= m_fileComponentsStructure[i].getEventIndex()[2*ID+1];
                  totalEvents               +=m_fileComponentsStructure[i].getEventIndex()[2*ID+1];
              }

              // Open the event data, track the total number of events
              auto  bc = boost::shared_ptr<API::BoxController>(new API::BoxController(static_cast<size_t>(m_nDims)));
              bc->fromXMLString(m_fileComponentsStructure[i].getBCXMLdescr());

              m_EventLoader[i] = new BoxControllerNeXusIO(bc.get());
              m_EventLoader[i]->setDataType(sizeof(coord_t),m_MDEventType);
              m_EventLoader[i]->openFile(m_Filenames[i],"r");

          }
      }
      catch (...)
      {
          // Close all open files in case of error
          clearEventLoaders();
          throw;
      }

      const std::vector<int> &boxType =m_BoxStruct.getBoxType();
      // calculate event positions in the target file. 
      uint64_t eventsStart=0;
      for(size_t i=0;i<Boxes.size();i++)
      {
          API::IMDNode * mdBox = Boxes[i];        
          mdBox->clear();
          size_t ID = mdBox->getID();

          // avoid grid boxes;
          if(boxType[ID]==2) continue;

          uint64_t nEvents = targetEventIndexes[2*ID+1];
          targetEventIndexes[ID*2]   = eventsStart;
          if(m_fileBasedTargetWS)
              mdBox->setFileBacked(eventsStart,nEvents,false);

          eventsStart+=nEvents;
      }

      g_log.notice() << totalEvents << " events in " << m_Filenames.size() << " files." << std::endl;
  }

  /** Task that loads all of the events from corresponded boxes of all files
    * that is being merged into a particular box in the output workspace.
  */

  uint64_t MergeMDFiles::loadEventsFromSubBoxes(API::IMDNode *TargetBox)
  {
    /// get rid of the events and averages which are in the memory erroneously (from cloning)
    TargetBox->clear();

    uint64_t nBoxEvents(0);
    std::vector<size_t> numFileEvents(m_EventLoader.size());

    for (size_t iw=0; iw<this->m_EventLoader.size(); iw++)
    {
      size_t ID = TargetBox->getID();
      numFileEvents[iw] = static_cast<size_t>(m_fileComponentsStructure[iw].getEventIndex()[2*ID+1]);
      nBoxEvents += numFileEvents[iw];
    }

    // At this point memory required is known, so it is reserved all in one go
    TargetBox->reserveMemoryForLoad(nBoxEvents);

    for (size_t iw=0; iw<this->m_EventLoader.size(); iw++)
    {
      size_t ID = TargetBox->getID();
      uint64_t fileLocation   = m_fileComponentsStructure[iw].getEventIndex()[2*ID+0];
      if(numFileEvents[iw]==0) continue;
      TargetBox->loadAndAddFrom(m_EventLoader[iw],fileLocation,numFileEvents[iw]);
    }

    return nBoxEvents;
  }

  //----------------------------------------------------------------------------------------------
  /** Perform the merging, but clone the initial workspace and use the same splitting
   * as its structure is equivalent to the partial box structures. 
   *
   * @param ws :: first MDEventWorkspace in the list to merge to.
   * @param outputFile :: the name of the output file where file-based workspace should be saved
   */
  void MergeMDFiles::doExecByCloning(Mantid::API::IMDEventWorkspace_sptr ws,const std::string &outputFile)
  {
    m_OutIWS = ws;
    m_MDEventType = ws->getEventTypeName();


   // Run the tasks in parallel? TODO: enable
    //bool Parallel = this->getProperty("Parallel");

    // Fix the box controller settings in the output workspace so that it splits normally
    BoxController_sptr bc = ws->getBoxController();
    // set up internal variables characterizing the workspace. 
    m_nDims = static_cast<int>(bc->getNDims());


    // Fix the max depth to something bigger.
    bc->setMaxDepth(20);
    bc->setSplitThreshold(5000);
    auto saver = boost::shared_ptr<API::IBoxControllerIO>(new MDEvents::BoxControllerNeXusIO(bc.get()));
    saver->setDataType(sizeof(coord_t),m_MDEventType);    
    if(m_fileBasedTargetWS)
    {
        bc->setFileBacked(saver,outputFile);
    // Complete the file-back-end creation.
        g_log.notice() << "Setting cache to 400 MB write." << std::endl;
        bc->getFileIO()->setWriteBufferSize(400000000/m_OutIWS->sizeofEvent());
    }

 /*   else
    {
        saver->openFile(outputFile,"w");
    }*/
    // Init box structure used for memory/file space calculations
    m_BoxStruct.initFlatStructure(ws,outputFile);

    // First, load all the box data and experiment info and calculate file positions of the target workspace
    this->loadBoxData();



    size_t numBoxes = m_BoxStruct.getNBoxes();
      // Progress report based on events processed.
    this->prog = new Progress(this, 0.1, 0.9, size_t(numBoxes));
    prog->setNotifyStep(0.1);

    // For tracking progress
    //uint64_t totalEventsInTasks = 0;
   
    // Prepare thread pool
    CPUTimer overallTime;

    ThreadSchedulerFIFO * ts = new ThreadSchedulerFIFO();
    ThreadPool tp(ts);

    Kernel::DiskBuffer *DiskBuf(NULL);
    if(m_fileBasedTargetWS)
    {
        DiskBuf = bc->getFileIO();
    }

    this->totalLoaded = 0;
    std::vector<API::IMDNode *> &boxes = m_BoxStruct.getBoxes();

    for(size_t ib=0;ib<numBoxes;ib++)
    {
      auto box = boxes[ib];
      if(!box->isBox())continue;
      // load all contributed events into current box;
      this->loadEventsFromSubBoxes(boxes[ib]);

      if(DiskBuf)
      {
        if(box->getDataInMemorySize()>0)
        {  // data position has been already pre-calculated 
            box->getISaveable()->save();
            box->clearDataFromMemory();
            //Kernel::ISaveable *Saver = box->getISaveable();
            //DiskBuf->toWrite(Saver);
        }
      }
      //else
      //{   size_t ID = box->getID();
      //    uint64_t filePosition = targetEventIndexes[2*ID];
      //    box->saveAt(saver.get(), filePosition);
      //}
      //
      //if (!Parallel)
      //{
      //  // Run the task serially only
      //  task->run();
      //  delete task;
      //}
      //else
      //{
      //  // Enqueue to run in parallel (at the joinAll() call below).
      //  ts->push(task);
      //}

      prog->reportIncrement(ib,"Loading and merging box data");
    }
    if(DiskBuf)
    {
      DiskBuf->flushCache();
      bc->getFileIO()->flushData();
    }
    //// Run any final tasks
    //tp.joinAll();
    g_log.information() << overallTime << " to do all the adding." << std::endl;

    // Close any open file handle
    clearEventLoaders();

    // Finish things up
    this->finalizeOutput(outputFile);
  }



  //----------------------------------------------------------------------------------------------
  /** Now re-save the MDEventWorkspace to update the file back end */
  void MergeMDFiles::finalizeOutput(const std::string &outputFile)
  {
    CPUTimer overallTime;


    this->progress(0.90, "Refreshing Cache");
    m_OutIWS->refreshCache();

    g_log.information() << overallTime << " to run refreshCache()." << std::endl;

    if (!outputFile.empty())
    {
      g_log.notice() << "Starting SaveMD to update the file back-end." << std::endl;
   // create or open WS group and put there additional information about WS and its dimensions
<<<<<<< HEAD
      boost::scoped_ptr< ::NeXus::File>  file(MDBoxFlatTree::createOrOpenMDWSgroup(outputFile,m_nDims,m_MDEventType,false));
=======
      bool old_data_there;
      boost::scoped_ptr< ::NeXus::File>  file(MDBoxFlatTree::createOrOpenMDWSgroup(outputFile,m_nDims,m_MDEventType,false,old_data_there));
>>>>>>> da669ea6
      this->progress(0.94, "Saving ws history and dimensions");    
      MDBoxFlatTree::saveWSGenericInfo(file.get(),m_OutIWS);
    // Save each ExperimentInfo to a spot in the file
      this->progress(0.98, "Saving experiment infos");    
      MDBoxFlatTree::saveExperimentInfos(file.get(),m_OutIWS);

      file->closeGroup();
      file->close();
     // -------------- Save Box Structure  -------------------------------------
     // OK, we've filled these big arrays of data representing flat box structure. Save them.
      progress(0.91, "Writing Box Data");
      prog->resetNumSteps(8, 0.92, 1.00);

     //Save box structure;
      m_BoxStruct.saveBoxStructure(outputFile);

      g_log.information() << overallTime << " to run SaveMD structure" << std::endl;
    }

 

  }


  //----------------------------------------------------------------------------------------------
  /** Execute the algorithm.
   */
  void MergeMDFiles::exec()
  {
    // clear disk buffer which can remain from previous runs 
    // the existence/ usage of the buffer indicates if the algorithm works with file based or memory based target workspaces;
   // pDiskBuffer = NULL;
    MultipleFileProperty * multiFileProp = dynamic_cast<MultipleFileProperty*>(getPointerToProperty("Filenames"));
    m_Filenames = MultipleFileProperty::flattenFileNames(multiFileProp->operator()());
    if (m_Filenames.size() == 0)
      throw std::invalid_argument("Must specify at least one filename.");
    std::string firstFile = m_Filenames[0];

    std::string outputFile = getProperty("OutputFilename");
    m_fileBasedTargetWS = false;
    if (!outputFile.empty())
    {
        m_fileBasedTargetWS = true;
        if (Poco::File(outputFile).exists()) 
          throw std::invalid_argument(" File "+outputFile+" already exists. Can not use existing file as the target to MergeMD files.\n"+
                                      " Use it as one of source files if you want to add MD data to it" );
    }



    // Start by loading the first file but just the box structure, no events, and not file-backed
    //m_BoxStruct.loadBoxStructure(firstFile,
    IAlgorithm_sptr loader = createChildAlgorithm("LoadMD", 0.0, 0.05, false);
    loader->setPropertyValue("Filename", firstFile);
    loader->setProperty("MetadataOnly", false);
    loader->setProperty("BoxStructureOnly", true);
    loader->setProperty("FileBackEnd", false);
    loader->executeAsChildAlg();
    IMDWorkspace_sptr result= (loader->getProperty("OutputWorkspace"));
    
    auto firstWS = boost::dynamic_pointer_cast<API::IMDEventWorkspace>(result);
    if(!firstWS)
      throw std::runtime_error("Can not load MDEventWorkspace from initial file "+firstFile);

    // do the job
    this->doExecByCloning(firstWS,outputFile);

    m_OutIWS->setFileNeedsUpdating(false);

    setProperty("OutputWorkspace", m_OutIWS);
  }
  /**Delete all event loaders */ 
  void MergeMDFiles::clearEventLoaders()
  {
      for(size_t i=0;i<m_EventLoader.size();i++)
      {
          if(m_EventLoader[i])
          {
              delete m_EventLoader[i];
              m_EventLoader[i]=NULL;
          }
      }

  }


} // namespace Mantid
} // namespace MDAlgorithms<|MERGE_RESOLUTION|>--- conflicted
+++ resolved
@@ -323,12 +323,8 @@
     {
       g_log.notice() << "Starting SaveMD to update the file back-end." << std::endl;
    // create or open WS group and put there additional information about WS and its dimensions
-<<<<<<< HEAD
-      boost::scoped_ptr< ::NeXus::File>  file(MDBoxFlatTree::createOrOpenMDWSgroup(outputFile,m_nDims,m_MDEventType,false));
-=======
       bool old_data_there;
       boost::scoped_ptr< ::NeXus::File>  file(MDBoxFlatTree::createOrOpenMDWSgroup(outputFile,m_nDims,m_MDEventType,false,old_data_there));
->>>>>>> da669ea6
       this->progress(0.94, "Saving ws history and dimensions");    
       MDBoxFlatTree::saveWSGenericInfo(file.get(),m_OutIWS);
     // Save each ExperimentInfo to a spot in the file
