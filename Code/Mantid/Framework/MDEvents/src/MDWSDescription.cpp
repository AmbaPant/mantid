--- conflicted
+++ resolved
@@ -30,11 +30,8 @@
     }
     dimNames[nDim] = Name;
 }
-<<<<<<< HEAD
-=======
 /** this is rather misleading function, as MD workspace does not currently have dimension units. 
   *It actually sets the units dimension names, which will be displayed along axis and have nothinbg in common with units, defined by unit factory */
->>>>>>> 8ce213d9
 void MDWSDescription::setDimUnit(unsigned int nDim,const std::string &Unit)
 {
     if(nDim>=nDims){
@@ -43,10 +40,7 @@
     }
     dimUnits[nDim] = Unit;
 }
-<<<<<<< HEAD
-=======
-
->>>>>>> 8ce213d9
+
 /** method sets up the pointer to the class which contains detectors parameters
   * @param   -- det_loc the class which contaits the preprocessed detectors parameters
   *
@@ -60,11 +54,6 @@
     }
 
 }
-<<<<<<< HEAD
-
-void MDWSDescription::buildFromMatrixWS(const API::MatrixWorkspace_const_sptr &pWS,const std::string &QMode,const std::string dEMode,
-                                        const std::vector<std::string> &dimProperyNames,size_t maxNdims)
-=======
 /** the method builds the MD ws description from existing matrix workspace and the requested transformation parameters. 
  *@param  pWS    -- input matrix workspace to be converted into MD workpsace
  *@param  QMode  -- momentum conversion mode. Any mode supported by Q conversion factory. Class just carries up the name of Q-mode, 
@@ -76,7 +65,6 @@
 */
 void MDWSDescription::buildFromMatrixWS(const API::MatrixWorkspace_const_sptr &pWS,const std::string &QMode,const std::string dEMode,
                                         const std::vector<std::string> &dimProperyNames)
->>>>>>> 8ce213d9
 {
     inWS = pWS;
     // fill additional dimensions values, defined by workspace properties;
@@ -96,15 +84,6 @@
 
     // number of MD ws dimensions is the sum of n-matrix dimensions and dimensions coming from additional coordinates
     nDims  = nMatrixDim + (unsigned int)AddCoord.size();
-<<<<<<< HEAD
-    if(nDims>maxNdims||AddCoord.size()>maxNdims)
-    {
-        std::string ERR="Input parameters have requested "+boost::lexical_cast<std::string>(nDims)+
-                        "which is higher then supported number: "+boost::lexical_cast<std::string>(maxNdims);
-        throw(std::invalid_argument(ERR));
-    }
-=======
->>>>>>> 8ce213d9
     this->resizeDimDescriptions(nDims);
     // check if all MD dimensions descriptors are set properly
     if(nDims!=dimNames.size()||nDims!=dimMin.size())
@@ -119,11 +98,7 @@
     {
         if(i<nMatrixDim){
             dimIDs[i]  = MatrDimID[i];
-<<<<<<< HEAD
-            dimNames[i]= dimNames[i];
-=======
             dimNames[i]= MatrDimID[i];
->>>>>>> 8ce213d9
             dimUnits[i]= MatrUnitID[i];
         }else{
             dimIDs[i]  = dimProperyNames[i-nMatrixDim];
@@ -142,13 +117,7 @@
     //Set up goniometer. Empty ws's goniometer returns unit transformation matrix
     this->GoniomMatr = inWS->run().getGoniometer().getR();
     
-<<<<<<< HEAD
-}
-  
-
-=======
 } 
->>>>>>> 8ce213d9
 
 /** the function builds MD event WS description from existing workspace. 
   * Primary used to obtain existing ws parameters 
@@ -186,11 +155,6 @@
     //}
 
 }
-<<<<<<< HEAD
-/** When the workspace has been build from existing MDWrokspace, some target worskpace parameters can not be defined. 
-    examples are emode or input energy, which is actually source workspace parameters, or some other parameters 
-    defined by the transformation algorithm
-=======
 /** When the workspace has been build from existing MDWrokspace, some target worskpace parameters can not be defined,
   * as these parameters are defined by the algorithm and input matrix workspace.
   *  examples are emode or input energy, which is actually source workspace parameters, or some other parameters 
@@ -199,7 +163,6 @@
   * This method used to define such parameters from MDWS description, build from workspace and the transformation algorithm parameters
   *
   *@param SourceMartWS -- the MDWS description obtained from input matrix workspace and the algorithm parameters
->>>>>>> 8ce213d9
 */
 void MDWSDescription::setUpMissingParameters(const MDEvents::MDWSDescription &SourceMatrWS)
 {
@@ -218,11 +181,7 @@
  * selects/changes the properties which can be changed through input parameters given that target MD workspace exist   
  *
  * This situation occurs if the base description has been obtained from MD workspace, and one is building a description from 
-<<<<<<< HEAD
- * other matrix workspace to add new data to the existing workspace. The workspaces have to copmarible
-=======
  * other matrix workspace to add new data to the existing workspace. The workspaces have to be comparable.
->>>>>>> 8ce213d9
  *
  * @param NewMDWorkspaceD -- MD workspace description, obtained from algorithm parameters
  *
@@ -308,7 +267,6 @@
 {
     if(!inWS2D.get()){
         throw(std::invalid_argument(" getEi: invoked on empty input workspace "));
-<<<<<<< HEAD
     }
     Kernel::PropertyWithValue<double>  *pProp(NULL);
     try{
@@ -318,17 +276,6 @@
     if(!pProp){
         return std::numeric_limits<double>::quiet_NaN();
     }
-=======
-    }
-    Kernel::PropertyWithValue<double>  *pProp(NULL);
-    try{
-       pProp  =dynamic_cast<Kernel::PropertyWithValue<double>  *>(inWS2D->run().getProperty("Ei"));
-    }catch(...){
-    }
-    if(!pProp){
-        return std::numeric_limits<double>::quiet_NaN();
-    }
->>>>>>> 8ce213d9
     return (*pProp); 
 }
 /** function extracts the coordinates from additional workspace porperties and places them to proper position within 
