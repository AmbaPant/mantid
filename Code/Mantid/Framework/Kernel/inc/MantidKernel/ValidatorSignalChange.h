#ifndef MANTID_KERNEL_VALIDATOR_SIGNAL_CHANGE_H_
#define MANTID_KERNEL_VALIDATOR_SIGNAL_CHANGE_H_

//----------------------------------------------------------------------
// Includes
//----------------------------------------------------------------------
#include "MantidKernel/DllConfig.h"
#include "MantidKernel/IValidator.h"
#include "MantidKernel/Property.h"
#include "MantidKernel/Logger.h"
#include "boost/signal.hpp"
//#include <string>

namespace Mantid
{
namespace Kernel
{

/** ValidatorSignalChange is a validator, which connects to a property and signals to subscribers that this property has changed

    @author Alex Buts
    @date 03/11/2011

    Copyright &copy; 2007-9 ISIS Rutherford Appleton Laboratory & NScD Oak Ridge National Laboratory

    This file is part of Mantid.

    Mantid is free software; you can redistribute it and/or modify
    it under the terms of the GNU General Public License as published by
    the Free Software Foundation; either version 3 of the License, or
    (at your option) any later version.

    Mantid is distributed in the hope that it will be useful,
    but WITHOUT ANY WARRANTY; without even the implied warranty of
    MERCHANTABILITY or FITNESS FOR A PARTICULAR PURPOSE.  See the
    GNU General Public License for more details.

    You should have received a copy of the GNU General Public License
    along with this program.  If not, see <http://www.gnu.org/licenses/>.

    File change history is stored at: <https://svn.mantidproject.org/mantid/trunk/Code/Mantid>.
    Code Documentation is available at: <http://doxygen.mantidproject.org>
*/
template <typename TYPE>
class DLLExport ValidatorSignalChange : public IValidator< TYPE >, public boost::signal<void (Property const *const)>
{
public:
  /// Constructor; takes property to check
  ValidatorSignalChange(Property const *const pProp):
      IValidator<TYPE>() ,
<<<<<<< HEAD
      boost::signal<void (Property const* const)>(),
=======
      boost::signal<void (const Property *)>(),
>>>>>>> 58188f3d
      pPropObserved(pProp)
  {}

  ///virtual Destructor
  virtual ~ValidatorSignalChange() {}

  //------------------------------------------------------------------------------------------------------------
  /** Calls the validator, but validates nothing. Sends signal to subscribers instead
   *  Always valid
   */
  std::string isValid(const TYPE &) const
  {
      this->operator()(pPropObserved);
      return "";
  }

  //------------------------------------------------------------------------------------------------------------
  /** Does not verify allowed values
   *  @return The set of allowed values of this validato is an empty set
   */
  std::set<std::string> allowedValues() const { return std::set<std::string>(); }
   //
   /** Make a copy of the present type of validator  */
  IValidator<TYPE>* clone(){return static_cast<IValidator<TYPE>* >(NULL);}
  //
protected:
    /// always valid
    std::string checkValidity(const TYPE &) const{return std::string("");}
private:
    // the pointer to property, this validator checks.
    Property const *const pPropObserved;
    //
};
} // namespace Kernel
} // namespace Mantid

#endif /*MANTID_KERNEL_IVALIDATOR_H_*/<|MERGE_RESOLUTION|>--- conflicted
+++ resolved
@@ -48,11 +48,7 @@
   /// Constructor; takes property to check
   ValidatorSignalChange(Property const *const pProp):
       IValidator<TYPE>() ,
-<<<<<<< HEAD
       boost::signal<void (Property const* const)>(),
-=======
-      boost::signal<void (const Property *)>(),
->>>>>>> 58188f3d
       pPropObserved(pProp)
   {}
 
