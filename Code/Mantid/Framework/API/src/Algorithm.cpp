//----------------------------------------------------------------------
// Includes
//----------------------------------------------------------------------
#include "MantidAPI/Algorithm.h"
#include "MantidAPI/AlgorithmHistory.h"
#include "MantidAPI/AlgorithmProxy.h"
#include "MantidAPI/AnalysisDataService.h"
#include "MantidAPI/DeprecatedAlgorithm.h"
#include "MantidAPI/AlgorithmManager.h"
#include "MantidAPI/MemoryManager.h"
#include "MantidAPI/IWorkspaceProperty.h"
#include "MantidAPI/WorkspaceGroup.h"
#include "MantidAPI/MemoryManager.h"

#include "MantidKernel/EmptyValues.h"
#include "MantidKernel/DateAndTime.h"
#include "MantidKernel/MultiThreaded.h"
#include "MantidKernel/Strings.h"
#include "MantidKernel/Timer.h"

#include <boost/algorithm/string/trim.hpp>
#include <boost/algorithm/string/split.hpp>
#include <boost/algorithm/string/regex.hpp>
#include <boost/weak_ptr.hpp>

#include <Poco/ActiveMethod.h>
#include <Poco/ActiveResult.h>
#include <Poco/NotificationCenter.h>
#include <Poco/RWLock.h>
#include <Poco/StringTokenizer.h>
#include <Poco/Void.h>

#include <map>

using namespace Mantid::Kernel;


namespace Mantid
{
  namespace API
  {
    namespace
    {
      /// Separator for workspace types in workspaceMethodOnTypes member
      const std::string WORKSPACE_TYPES_SEPARATOR = ";";
    }

    // Doxygen can't handle member specialization at the moment: https://bugzilla.gnome.org/show_bug.cgi?id=406027
    // so we have to ignore them
    ///@cond
    template <typename NumT>
    bool Algorithm::isEmpty(const NumT toCheck)
    {
      return static_cast<int>(toCheck) == EMPTY_INT();
    }

    template <>
    MANTID_API_DLL
    bool Algorithm::isEmpty(const double toCheck)
    {
      return std::abs( (toCheck - EMPTY_DBL())/(EMPTY_DBL()) ) < 1e-8  ;
    }

    // concrete instantiations
    template MANTID_API_DLL bool Algorithm::isEmpty<int> (const int);
    template MANTID_API_DLL bool Algorithm::isEmpty<int64_t> (const int64_t);
    template MANTID_API_DLL bool Algorithm::isEmpty<std::size_t> (const std::size_t);
    ///@endcond

    //=============================================================================================
    //================================== Constructors/Destructors =================================
    //=============================================================================================

    /// Initialize static algorithm counter
    size_t Algorithm::g_execCount=0;

    /// Constructor
    Algorithm::Algorithm() :
    PropertyManagerOwner(),
      m_cancel(false),m_parallelException(false), m_log("Algorithm"), g_log(m_log),
      m_groupSize(0),
      m_executeAsync(NULL),
      m_notificationCenter(NULL),
      m_progressObserver(NULL),
      m_isInitialized(false), m_isExecuted(false),m_isChildAlgorithm(false), m_recordHistoryForChild(false),
      m_alwaysStoreInADS(false),m_runningAsync(false),
      m_running(false), m_rethrow(false), m_isAlgStartupLoggingEnabled(true),
      m_algorithmID(this), m_singleGroup(-1), m_groupsHaveSimilarNames(false)
    {
    }

    /// Virtual destructor
    Algorithm::~Algorithm()
    {
      delete m_notificationCenter;
      delete m_executeAsync;
      delete m_progressObserver;

      // Free up any memory available.
      Mantid::API::MemoryManager::Instance().releaseFreeMemory();
    }


    //=============================================================================================
    //================================== Simple Getters/Setters ===================================
    //=============================================================================================



    //---------------------------------------------------------------------------------------------
    /// Has the Algorithm already been initialized
    bool Algorithm::isInitialized() const
    {
      return m_isInitialized;
    }

    /// Has the Algorithm already been executed
    bool Algorithm::isExecuted() const
    {
      return m_isExecuted;
    }

    //---------------------------------------------------------------------------------------------
    /// Set the Algorithm initialized state
    void Algorithm::setInitialized()
    {
      m_isInitialized = true;
    }

    /** Set the executed flag to the specified state
    // Public in Gaudi - don't know why and will leave here unless we find a reason otherwise
    //     Also don't know reason for different return type and argument.
    @param state :: New executed state
    */
    void Algorithm::setExecuted(bool state)
    {
      m_isExecuted = state;
    }

    //---------------------------------------------------------------------------------------------
    /** To query whether algorithm is a child.
    *  @returns true - the algorithm is a child algorithm.  False - this is a full managed algorithm.
    */
    bool Algorithm::isChild() const
    {
      return m_isChildAlgorithm;
    }

    /** To set whether algorithm is a child.
    *  @param isChild :: True - the algorithm is a child algorithm.  False - this is a full managed algorithm.
    */
    void Algorithm::setChild(const bool isChild)
    {
      m_isChildAlgorithm = isChild;
    }

    /**
     * Change the state of the history recording flag. Only applicable for
     * child algorithms. 
     * @param on :: The new state of the flag
     */
     void Algorithm::enableHistoryRecordingForChild(const bool on)
     {
       m_recordHistoryForChild = on;
     }

    /** Do we ALWAYS store in the AnalysisDataService? This is set to true
     * for python algorithms' child algorithms
     *
     * @param doStore :: always store in ADS
     */
    void Algorithm::setAlwaysStoreInADS(const bool doStore)
    {
      m_alwaysStoreInADS = doStore;
    }


    /** Set whether the algorithm will rethrow exceptions
     * @param rethrow :: true if you want to rethrow exception.
     */
    void Algorithm::setRethrows(const bool rethrow)
    {
      this->m_rethrow = rethrow;
    }

    /// True if the algorithm is running.
    bool Algorithm::isRunning() const
    {
      Poco::FastMutex::ScopedLock _lock(m_mutex);
      return m_running;
    }

    //---------------------------------------------------------------------------------------------
    /**  Add an observer to a notification
    @param observer :: Reference to the observer to add
    */
    void Algorithm::addObserver(const Poco::AbstractObserver& observer)const
    {
      notificationCenter().addObserver(observer);
    }

    /**  Remove an observer
    @param observer :: Reference to the observer to remove
    */
    void Algorithm::removeObserver(const Poco::AbstractObserver& observer)const
    {
      notificationCenter().removeObserver(observer);
    }

    //---------------------------------------------------------------------------------------------
    /** Sends ProgressNotification.
     * @param p :: Reported progress,  must be between 0 (just started) and 1 (finished)
     * @param msg :: Optional message string
     * @param estimatedTime :: Optional estimated time to completion
     * @param progressPrecision :: optional, int number of digits after the decimal point to show.
    */
    void Algorithm::progress(double p, const std::string& msg, double estimatedTime, int progressPrecision)
    {
      notificationCenter().postNotification(new ProgressNotification(this,p,msg, estimatedTime, progressPrecision));
    }

    //---------------------------------------------------------------------------------------------
    /// Function to return all of the categories that contain this algorithm
    const std::vector<std::string> Algorithm::categories() const
    {
      std::vector < std::string > res;
      Poco::StringTokenizer tokenizer(category(), categorySeparator(),
          Poco::StringTokenizer::TOK_TRIM | Poco::StringTokenizer::TOK_IGNORE_EMPTY);
      Poco::StringTokenizer::Iterator h = tokenizer.begin();
      
      for (; h != tokenizer.end(); ++h)
      {
        res.push_back(*h);
      }

      const DeprecatedAlgorithm * depo = dynamic_cast<const DeprecatedAlgorithm *>(this);
      if (depo != NULL)
      {
        res.push_back("Deprecated");
      }
      return res;
    }

    /**
     * @return A string giving the method name that should be attached to a workspace
     */
    const std::string Algorithm::workspaceMethodName() const
    {
      return "";
    }

    /**
     *
     * @return A list of workspace class names that should have the workspaceMethodName attached
     */
    const std::vector<std::string> Algorithm::workspaceMethodOn() const
    {
      Poco::StringTokenizer tokenizer(this->workspaceMethodOnTypes(), WORKSPACE_TYPES_SEPARATOR,
                                      Poco::StringTokenizer::TOK_TRIM | Poco::StringTokenizer::TOK_IGNORE_EMPTY);
      std::vector<std::string> res;
      res.reserve(tokenizer.count());
      for( auto iter = tokenizer.begin(); iter != tokenizer.end(); ++iter )
      {
        res.push_back(*iter);
      }      

      return res;
    }

    /**
     * @return The name of the property that the calling object will be passed to.
     */
    const std::string Algorithm::workspaceMethodInputProperty() const
    {
      return "";
    }


    //=============================================================================================
    //================================== Initialization ===========================================
    //=============================================================================================

    //---------------------------------------------------------------------------------------------
    /** Initialization method invoked by the framework. This method is responsible
    *  for any bookkeeping of initialization required by the framework itself.
    *  It will in turn invoke the init() method of the derived algorithm,
    *  and of any Child Algorithms which it creates.
    *  @throw runtime_error Thrown if algorithm or Child Algorithm cannot be initialised
    *
    */
    void Algorithm::initialize()
    {
      // Bypass the initialization if the algorithm has already been initialized.
      if (m_isInitialized) return;

      g_log.setName(this->name());
      try
      {
        try
        {
          this->init();
        }
        catch(std::runtime_error&)
        {
          throw;
        }

        // Indicate that this Algorithm has been initialized to prevent duplicate attempts.
        setInitialized();
      }
      catch(std::runtime_error& )
      {
        throw;
      }
      // Unpleasant catch-all! Along with this, Gaudi version catches GaudiException & std::exception
      // but doesn't really do anything except (print fatal) messages.
      catch (...)
      {
        // Gaudi: A call to the auditor service is here
        // (1) perform the printout
        getLogger().fatal("UNKNOWN Exception is caught in initialize()");
        throw;
      }
    }

    //---------------------------------------------------------------------------------------------
    /** Perform validation of ALL the input properties of the algorithm.
     * This is to be overridden by specific algorithms.
     * It will be called in dialogs after parsing all inputs and setting the
     * properties, but BEFORE executing.
     *
     * @return a map where: Key = string name of the the property;
                Value = string describing the problem with the property.
     */
    std::map<std::string, std::string> Algorithm::validateInputs()
    {
      return std::map<std::string, std::string>();
    }

    //---------------------------------------------------------------------------------------------
    /** Go through the properties and cache the input/output
     * workspace properties for later use.
     */
    void Algorithm::cacheWorkspaceProperties()
    {
      // Cache the list of the in/out workspace properties
      m_inputWorkspaceProps.clear();
      m_outputWorkspaceProps.clear();
      m_pureOutputWorkspaceProps.clear();
      const std::vector<Property*>& props = this->getProperties();
      for (size_t i=0; i<props.size(); i++)
      {
        Property* prop = props[i];
        IWorkspaceProperty * wsProp = dynamic_cast<IWorkspaceProperty*>(prop);
        if (wsProp)
        {
          switch(prop->direction())
          {
          case Kernel::Direction::Input:
            m_inputWorkspaceProps.push_back(wsProp);
            break;
          case Kernel::Direction::InOut:
            m_inputWorkspaceProps.push_back(wsProp);
            m_outputWorkspaceProps.push_back(wsProp);
            break;
          case Kernel::Direction::Output:
            m_outputWorkspaceProps.push_back(wsProp);
            m_pureOutputWorkspaceProps.push_back(wsProp);
            break;
          default:
            throw std::logic_error("Unexpected property direction found for property " + prop->name() + " of algorithm " + this->name());
          }
        } // is a ws property
      } // each property
    }

    //=============================================================================================
    //================================== Execution ================================================
    //=============================================================================================

    //---------------------------------------------------------------------------------------------
    /** Go through the workspace properties of this algorithm
     * and lock the workspaces for reading or writing.
     *
     */
    void Algorithm::lockWorkspaces()
    {
      // Do not lock workspace for child algos
      if (this->isChild())
        return;

      if (!m_readLockedWorkspaces.empty() || !m_writeLockedWorkspaces.empty())
        throw std::logic_error("Algorithm::lockWorkspaces(): The workspaces have already been locked!");

      // First, Write-lock the output workspaces
      auto & debugLog = g_log.debug();
      for (size_t i=0; i<m_outputWorkspaceProps.size(); i++)
      {
        Workspace_sptr ws = m_outputWorkspaceProps[i]->getWorkspace();
        if (ws)
        {
          // The workspace property says to do locking,
          // AND it has NOT already been write-locked
          if (m_outputWorkspaceProps[i]->isLocking()
              && std::find(m_writeLockedWorkspaces.begin(), m_writeLockedWorkspaces.end(), ws) == m_writeLockedWorkspaces.end())
          {
            // Write-lock it if not already
            debugLog << "Write-locking " << ws->getName() << std::endl;
            ws->getLock()->writeLock();
            m_writeLockedWorkspaces.push_back(ws);
          }
        }
      }

      // Next read-lock the input workspaces
      for (size_t i=0; i<m_inputWorkspaceProps.size(); i++)
      {
        Workspace_sptr ws = m_inputWorkspaceProps[i]->getWorkspace();
        if (ws)
        {
          // The workspace property says to do locking,
          // AND it has NOT already been write-locked
          if (m_inputWorkspaceProps[i]->isLocking()
              && std::find(m_writeLockedWorkspaces.begin(), m_writeLockedWorkspaces.end(), ws) == m_writeLockedWorkspaces.end())
          {
            // Read-lock it if not already write-locked
            debugLog << "Read-locking " << ws->getName() << std::endl;
            ws->getLock()->readLock();
            m_readLockedWorkspaces.push_back(ws);
          }
        }
      }
    }

    //---------------------------------------------------------------------------------------------
    /** Unlock any previously locked workspaces
     *
     */
    void Algorithm::unlockWorkspaces()
    {
      // Do not lock workspace for child algos
      if (this->isChild())
        return;
      auto & debugLog = g_log.debug();
      for (size_t i=0; i<m_writeLockedWorkspaces.size(); i++)
      {
        Workspace_sptr ws = m_writeLockedWorkspaces[i];
        if (ws)
        {
          debugLog << "Unlocking " << ws->getName() << std::endl;
          ws->getLock()->unlock();
        }
      }
      for (size_t i=0; i<m_readLockedWorkspaces.size(); i++)
      {
        Workspace_sptr ws = m_readLockedWorkspaces[i];
        if (ws)
        {
          debugLog << "Unlocking " << ws->getName() << std::endl;
          ws->getLock()->unlock();
        }
      }

      // Don't double-unlock workspaces
      m_readLockedWorkspaces.clear();
      m_writeLockedWorkspaces.clear();
    }

    //---------------------------------------------------------------------------------------------
    /** The actions to be performed by the algorithm on a dataset. This method is
    *  invoked for top level algorithms by the application manager.
    *  This method invokes exec() method.
    *  For Child Algorithms either the execute() method or exec() method
    *  must be EXPLICITLY invoked by  the parent algorithm.
    *
    *  @throw runtime_error Thrown if algorithm or Child Algorithm cannot be executed
    *  @return true if executed successfully.
    */
    bool Algorithm::execute()
    {
      AlgorithmManager::Instance().notifyAlgorithmStarting(this->getAlgorithmID());
      {
        DeprecatedAlgorithm * depo = dynamic_cast<DeprecatedAlgorithm *>(this);
        if (depo != NULL)
          getLogger().error(depo->deprecationMsg(this));
      }
      // Start by freeing up any memory available.
      Mantid::API::MemoryManager::Instance().releaseFreeMemory();

      notificationCenter().postNotification(new StartedNotification(this));
      Mantid::Kernel::DateAndTime start_time;

      // Return a failure if the algorithm hasn't been initialized
      if ( !isInitialized() )
      {
        throw std::runtime_error("Algorithm is not initialised:" + this->name());
      }

      // Cache the workspace in/out properties for later use
      cacheWorkspaceProperties();

      // no logging of input if a child algorithm (except for python child algos)
      if (!m_isChildAlgorithm || m_alwaysStoreInADS) logAlgorithmInfo();

      // Check all properties for validity
      if ( !validateProperties() )
      {
        // Reset name on input workspaces to trigger attempt at collection from ADS
        const std::vector< Property*> &props = getProperties();
        for (unsigned int i = 0; i < props.size(); ++i)
        {
          IWorkspaceProperty *wsProp = dynamic_cast<IWorkspaceProperty*>(props[i]);
          if (wsProp && !(wsProp->getWorkspace()))
          {
            // Setting it's name to the same one it already had
            props[i]->setValue(props[i]->value());
          }
        }
        // Try the validation again
        if ( !validateProperties() )
        {
           notificationCenter().postNotification(new ErrorNotification(this,"Some invalid Properties found"));
           throw std::runtime_error("Some invalid Properties found");
        }
      }

      // ----- Check for processing groups -------------
      // default true so that it has the right value at the check below the catch block should checkGroups throw
      bool callProcessGroups = true;
      try
      {
        // Checking the input is a group. Throws if the sizes are wrong
        callProcessGroups = this->checkGroups();
      }
      catch(std::exception& ex)
      {
        getLogger().error() << "Error in execution of algorithm "<< this->name() << "\n"
                            << ex.what() << "\n";
        notificationCenter().postNotification(new ErrorNotification(this,ex.what()));
        m_running = false;
        if (m_isChildAlgorithm || m_runningAsync || m_rethrow)
        {
          m_runningAsync = false;
          throw;
        }
        return false;
      }

      // ----- Perform validation of the whole set of properties -------------
      if (!callProcessGroups) // for groups this is called on each workspace separately
      {
        std::map<std::string, std::string> errors = this->validateInputs();
        if (!errors.empty())
        {
          size_t numErrors = errors.size();
          // Log each issue
          auto & errorLog = getLogger().error();
          auto & warnLog = getLogger().warning();
          for (auto it = errors.begin(); it != errors.end(); it++)
          {
            if (this->existsProperty(it->first))
              errorLog << "Invalid value for " << it->first << ": " << it->second << "\n";
            else
            {
              numErrors -= 1; // don't count it as an error
              warnLog << "validateInputs() references non-existant property \""
                      << it->first << "\"\n";
            }
          }
          // Throw because something was invalid
          if (numErrors > 0)
          {
            notificationCenter().postNotification(new ErrorNotification(this,"Some invalid Properties found"));
            throw std::runtime_error("Some invalid Properties found");
          }
        }
      }

      if(trackingHistory())
      {
        // count used for defining the algorithm execution order
        // If history is being recorded we need to count this as a separate algorithm
        // as the history compares histories by their execution number
        ++Algorithm::g_execCount;
            
        //populate history record before execution so we can record child algorithms in it
        AlgorithmHistory algHist;
        m_history = boost::make_shared<AlgorithmHistory>(algHist);
      }

      // ----- Process groups -------------
      // If checkGroups() threw an exception but there ARE group workspaces
      // (means that the group sizes were incompatible)
      if (callProcessGroups)
      {
        // This calls this->execute() again on each member of the group.
        start_time = Mantid::Kernel::DateAndTime::getCurrentTime();
        // Start a timer
        Timer timer;
        // Call the concrete algorithm's exec method
        const bool completed = processGroups();
        // Check for a cancellation request in case the concrete algorithm doesn't
        interruption_point();
        // Get how long this algorithm took to run
        const float duration = timer.elapsed();

        if(completed)
        {
          // Log that execution has completed.
          reportCompleted(duration, true/*indicat that this is for group processing*/);
        }
        return completed;
      }

      // Read or write locks every input/output workspace
      this->lockWorkspaces();

      // Invoke exec() method of derived class and catch all uncaught exceptions
      try
      {
        try
        {
          if (!isChild()) 
          { 
            Poco::FastMutex::ScopedLock _lock(m_mutex);
            m_running = true;
          }

          start_time = Mantid::Kernel::DateAndTime::getCurrentTime();
          // Start a timer
          Timer timer;
          // Call the concrete algorithm's exec method
          this->exec();
          // Check for a cancellation request in case the concrete algorithm doesn't
          interruption_point();			
          // Get how long this algorithm took to run
          const float duration = timer.elapsed();

          // need it to throw before trying to run fillhistory() on an algorithm which has failed
          if(trackingHistory() && m_history)
          { 
            m_history->fillAlgorithmHistory(this, start_time, duration, Algorithm::g_execCount);
            fillHistory();
            linkHistoryWithLastChild();
          }

          // Put any output workspaces into the AnalysisDataService - if this is not a child algorithm
          if (!isChild() || m_alwaysStoreInADS)
            this->store();

          // RJT, 19/3/08: Moved this up from below the catch blocks
          setExecuted(true);

          // Log that execution has completed.
          reportCompleted(duration);
        }
        catch(std::runtime_error& ex)
        {
          this->unlockWorkspaces();
          if (m_isChildAlgorithm || m_runningAsync || m_rethrow) throw;
          else
          {
            getLogger().error() << "Error in execution of algorithm "<< this->name()<<std::endl
                          << ex.what()<<std::endl;
          }
          notificationCenter().postNotification(new ErrorNotification(this,ex.what()));
          m_running = false;
        }
        catch(std::logic_error& ex)
        {
          this->unlockWorkspaces();
          if (m_isChildAlgorithm || m_runningAsync || m_rethrow) throw;
          else
          {
            getLogger().error() << "Logic Error in execution of algorithm "<< this->name() << std::endl
                          << ex.what()<<std::endl;
          }
          notificationCenter().postNotification(new ErrorNotification(this,ex.what()));
          m_running = false;
        }
      }
      catch(CancelException& ex)
      {
        m_runningAsync = false;
        m_running = false;
        getLogger().error() << this->name() << ": Execution terminated by user.\n";
        notificationCenter().postNotification(new ErrorNotification(this,ex.what()));
        this->unlockWorkspaces();
        throw;
      }
      // Gaudi also specifically catches GaudiException & std:exception.
      catch (std::exception& ex)
      {
        setExecuted(false);
        m_runningAsync = false;
        m_running = false;

        notificationCenter().postNotification(new ErrorNotification(this,ex.what()));
        getLogger().error() << "Error in execution of algorithm " << this->name() << ":\n"
                      << ex.what() << "\n";
        this->unlockWorkspaces();
        throw;
      }

      catch (...)
      {
        // Execution failed
        setExecuted(false);
        m_runningAsync = false;
        m_running = false;

        notificationCenter().postNotification(new ErrorNotification(this,"UNKNOWN Exception is caught in exec()"));
        getLogger().error() << this->name() << ": UNKNOWN Exception is caught in exec()\n";
        this->unlockWorkspaces();
        throw;
      }

      // Unlock the locked workspaces
      this->unlockWorkspaces();

      notificationCenter().postNotification(new FinishedNotification(this,isExecuted()));
      // Only gets to here if algorithm ended normally
      // Free up any memory available.
      Mantid::API::MemoryManager::Instance().releaseFreeMemory();
      return isExecuted();
    }

    //---------------------------------------------------------------------------------------------
    /** Execute as a Child Algorithm.
     * This runs execute() but catches errors so as to log the name
     * of the failed Child Algorithm, if it fails.
     */
    void Algorithm::executeAsChildAlg()
    {
      bool executed = false;
      try
      {
        executed = execute();
      }
      catch (std::runtime_error&)
      {
        throw;
      }

      if ( ! executed )
      {
        throw std::runtime_error("Unable to successfully run ChildAlgorithm " + this->name());
      }
    }

    //---------------------------------------------------------------------------------------------
    /** Stores any output workspaces into the AnalysisDataService
    *  @throw std::runtime_error If unable to successfully store an output workspace
    */
    void Algorithm::store()
    {
      const std::vector< Property*> &props = getProperties();
			std::vector<int> groupWsIndicies;

      //add any regular/child workspaces first, then add the groups
      for (unsigned int i = 0; i < props.size(); ++i)
      {
        IWorkspaceProperty *wsProp = dynamic_cast<IWorkspaceProperty*>(props[i]);
        if (wsProp)
        { 
					//check if the workspace is a group, if so remember where it is and add it later
					auto group = boost::dynamic_pointer_cast<WorkspaceGroup>( wsProp->getWorkspace() );
					if ( !group )
					{
						try
						{
							wsProp->store();
						}
						catch (std::runtime_error&)
						{
							throw;
						}
					}
					else
					{
						groupWsIndicies.push_back(i);
					}
        }
      }

			//now store workspace groups once their members have been added
			std::vector<int>::const_iterator wsIndex;
			for (wsIndex = groupWsIndicies.begin(); wsIndex != groupWsIndicies.end(); ++wsIndex)
			{
				IWorkspaceProperty *wsProp = dynamic_cast<IWorkspaceProperty*>(props[*wsIndex]);
				if(wsProp)
				{
					try
					{
						wsProp->store();
					}
					catch (std::runtime_error&)
					{
						throw;
					}
				}
			}
    }

    //---------------------------------------------------------------------------------------------
    /** Create a Child Algorithm.  A call to this method creates a child algorithm object.
    *  Using this mechanism instead of creating daughter
    *  algorithms directly via the new operator is prefered since then
    *  the framework can take care of all of the necessary book-keeping.
    *
    *  @param name ::           The concrete algorithm class of the Child Algorithm
    *  @param startProgress ::  The percentage progress value of the overall algorithm where this child algorithm starts
    *  @param endProgress ::    The percentage progress value of the overall algorithm where this child algorithm ends
    *  @param enableLogging ::  Set to false to disable logging from the child algorithm
    *  @param version ::        The version of the child algorithm to create. By default gives the latest version.
    *  @return shared pointer to the newly created algorithm object
    */
    Algorithm_sptr Algorithm::createChildAlgorithm(const std::string& name, const double startProgress, const double endProgress,
      const bool enableLogging, const int& version)
    {
      Algorithm_sptr alg = AlgorithmManager::Instance().createUnmanaged(name,version);
      //set as a child
      alg->setChild(true);
      alg->setLogging(enableLogging);

      // Initialise the Child Algorithm
      try
      {
        alg->initialize();
      }
      catch (std::runtime_error&)
      {
        throw std::runtime_error("Unable to initialise Child Algorithm '" + name + "'");
      }

      // If output workspaces are nameless, give them a temporary name to satisfy validator
      const std::vector< Property*> &props = alg->getProperties();
      for (unsigned int i = 0; i < props.size(); ++i)
      {
        auto wsProp = dynamic_cast<IWorkspaceProperty*>(props[i]);
        if (props[i]->direction() == Mantid::Kernel::Direction::Output && wsProp )
        {
          if ( props[i]->value().empty() ) 
          {
            props[i]->createTemporaryValue();
          }
        }
      }

      if (startProgress >= 0 && endProgress > startProgress && endProgress <= 1.)
      {
        alg->addObserver(this->progressObserver());
        m_startChildProgress = startProgress;
        m_endChildProgress = endProgress;
      }

      // Before we return the shared pointer, use it to create a weak pointer and keep that in a vector.
      // It will be used this to pass on cancellation requests
      // It must be protected by a critical block so that Child Algorithms can run in parallel safely.
      boost::weak_ptr<IAlgorithm> weakPtr(alg);
      PARALLEL_CRITICAL(Algorithm_StoreWeakPtr)
      {
        m_ChildAlgorithms.push_back(weakPtr);
      }

      return alg;
    }

    //=============================================================================================
    //================================== Algorithm History ========================================
    //=============================================================================================


    /**
     * Serialize this object to a string. The format is
     * AlgorithmName.version(prop1=value1,prop2=value2,...)
     * @returns This object serialized as a string 
     */
    std::string Algorithm::toString() const
    {
      std::ostringstream writer;
      writer << name() << "." << this->version() 
        << "("
        << Kernel::PropertyManagerOwner::asString(false)
        << ")";
      return writer.str();
    }


    //--------------------------------------------------------------------------------------------
    /** Construct an object from a history entry.
     *
     * This creates the algorithm and sets all of its properties using the history.
     *
     * @param history :: AlgorithmHistory object
     * @return a shared pointer to the created algorithm.
     */
    IAlgorithm_sptr Algorithm::fromHistory(const AlgorithmHistory & history)
    {
      // Hand off to the string creator
      std::ostringstream stream;
      stream << history.name() << "." << history.version()
       << "(";
      auto props = history.getProperties();
      const size_t numProps(props.size());
      for( size_t i = 0 ; i < numProps; ++i )
      {
        PropertyHistory_sptr prop = props[i];
        if( !prop->isDefault() )
        {
          stream << prop->name() << "=" << prop->value();
        }
        if( i < numProps - 1 ) stream << ",";
      }
      stream << ")";
      IAlgorithm_sptr alg;
      
      try
      {
        alg = Algorithm::fromString(stream.str());
      }
      catch(std::invalid_argument&)
      {
        throw std::runtime_error("Could not create algorithm from history. "
                                 "Is this a child algorithm whose workspaces are not in the ADS?");
      }
      return alg;
    }


    //--------------------------------------------------------------------------------------------
    /** De-serializes the algorithm from a string
     *
    * @param input :: An input string in the format. The format is
    *        AlgorithmName.version(prop1=value1,prop2=value2,...). If .version is not found the
    *        highest found is used.
    * @return A pointer to a managed algorithm object
    */
    IAlgorithm_sptr Algorithm::fromString(const std::string & input)
    {
      static const boost::regex nameExp("(^[[:alnum:]]*)");
      // Double back slash gets rid of the compiler warning about unrecognized escape sequence
      static const boost::regex versExp("\\.([[:digit:]]+)\\(*");
      // Property regex. Simply match the brackets and split
      static const boost::regex propExp("\\((.*)\\)");
      // Name=Value regex
      static const boost::regex nameValExp("(.*)=(.*)");
      // Property name regex
      static const boost::regex propNameExp(".*,([[:word:]]*)");
      // Empty dividers
       static const boost::regex emptyExp(",[ ,]*,");
      // Trailing commas
      static const boost::regex trailingCommaExp(",$");

      boost::match_results<std::string::const_iterator> what;
      if( boost::regex_search(input, what, nameExp, boost::match_not_null) )
      {
        const std::string algName = what[1];
        int version = -1;  // Highest version
        if( boost::regex_search(input, what, versExp, boost::match_not_null) )
        {
          try
          {
            version = boost::lexical_cast<int, std::string>(what.str(1));
          }
          catch(boost::bad_lexical_cast&)
          {
          }
        }
        IAlgorithm_sptr alg = AlgorithmManager::Instance().create(algName, version);
        if(  boost::regex_search(input, what, propExp, boost::match_not_null) )
        {
          std::string _propStr = what[1];

          // Cleanup: Remove empty dividers (multiple commas)
          std::string __propStr = regex_replace(_propStr, emptyExp, "," );
          // Cleanup: We might still be left with a trailing comma, remove it
          std::string propStr = regex_replace(__propStr, trailingCommaExp, "" );

          boost::match_flag_type flags = boost::match_not_null;
          std::string::const_iterator start, end;
          start = propStr.begin();
          end = propStr.end();
          // Accumulate them first so that we can set some out of order
          std::map<std::string, std::string> propNameValues;
          while(boost::regex_search(start, end, what, nameValExp, flags))
          {
            std::string nameValue = what.str(1);
            std::string value = what.str(2);

            if(  boost::regex_search(what[1].first, what[1].second,
                 what, propNameExp, boost::match_not_null) )
            {
              const std::string name = what.str(1);
              propNameValues[name] = value;
              end = what[1].first-1;
            } else {
              // The last property-value pair
              propNameValues[nameValue] = value;
              break;
            }
            // update flags:
            flags |= boost::match_prev_avail;
            flags |= boost::match_not_bob;
          }

          // Some algorithms require Filename to be set first do that here
          auto it = propNameValues.find("Filename");
          if(it != propNameValues.end())
          {
            alg->setPropertyValue(it->first, it->second);
            propNameValues.erase(it);
          }
          for(auto cit = propNameValues.begin(); cit != propNameValues.end(); ++cit)
          {
            alg->setPropertyValue(cit->first, cit->second);
          }
        }
        return alg;
      }
      else
      {
        throw std::runtime_error("Cannot create algorithm, invalid string format.");
      }
    }

    //-------------------------------------------------------------------------
    /** Initialize using proxy algorithm.
     * Call the main initialize method and then copy in the property values.
     * @param proxy :: Initialising proxy algorithm  */
    void Algorithm::initializeFromProxy(const AlgorithmProxy& proxy)
    {
      initialize();
      copyPropertiesFrom(proxy);
      m_algorithmID = proxy.getAlgorithmID();
      setLogging(proxy.isLogging());
      setLoggingOffset(proxy.getLoggingOffset());
      setAlgStartupLogging(proxy.getAlgStartupLogging());
      setChild(proxy.isChild());
    }


    /** Fills History, Algorithm History and Algorithm Parameters
    */
    void Algorithm::fillHistory()
    {
      //this is not a child algorithm. Add the history algorithm to the WorkspaceHistory object.
      if (!isChild())
      {        
        // Create two vectors to hold a list of pointers to the input & output workspaces (InOut's go in both)
        std::vector<Workspace_sptr> inputWorkspaces, outputWorkspaces;
        std::vector<Workspace_sptr>::iterator outWS;
        std::vector<Workspace_sptr>::const_iterator inWS;
    
        findWorkspaceProperties(inputWorkspaces,outputWorkspaces);
    
        // Loop over the output workspaces
        for (outWS = outputWorkspaces.begin(); outWS != outputWorkspaces.end(); ++outWS)
        {
          WorkspaceGroup_sptr wsGroup = boost::dynamic_pointer_cast<WorkspaceGroup>(*outWS);

          // Loop over the input workspaces, making the call that copies their history to the output ones
          // (Protection against copy to self is in WorkspaceHistory::copyAlgorithmHistory)
          for (inWS = inputWorkspaces.begin(); inWS != inputWorkspaces.end(); ++inWS)
          {
            (*outWS)->history().addHistory( (*inWS)->getHistory() );

            // Add history to each child of output workspace group
            if(wsGroup)
            {
              for(size_t i = 0; i < wsGroup->size(); i++)
              {
                wsGroup->getItem(i)->history().addHistory( (*inWS)->getHistory() );
              }
            }
          }

          // Add the history for the current algorithm to all the output workspaces
          (*outWS)->history().addHistory(m_history);

          // Add history to each child of output workspace group
          if(wsGroup)
          {
            for(size_t i = 0; i < wsGroup->size(); i++)
            {
              wsGroup->getItem(i)->history().addHistory(m_history);
            }
          }
        }
      }
      //this is a child algorithm, but we still want to keep the history.
      else if (m_recordHistoryForChild && m_parentHistory)
      {
        m_parentHistory->addChildHistory(m_history);
      }

    }

    /** 
    * Link the name of the output workspaces on this parent algorithm.
    * with the last child algorithm executed to ensure they match in the history.
    *
    * This solves the case where child algorithms use a temporary name and this
    * name needs to match the output name of the parent algorithm so the history can be
    * re-run.
    */
    void Algorithm::linkHistoryWithLastChild()
    {
      if (m_recordHistoryForChild)
      {
        // iterate over the algorithms output workspaces
        const std::vector<Property*>& algProperties = getProperties();
        std::vector<Property*>::const_iterator it;
        for (it = algProperties.begin(); it != algProperties.end(); ++it)
        {
          const IWorkspaceProperty *outputProp = dynamic_cast<IWorkspaceProperty*>(*it);
          if (outputProp)
          {
            // Check we actually have a workspace, it may have been optional
            Workspace_sptr workspace = outputProp->getWorkspace();
            if( !workspace ) continue;

            //Check it's an output workspace
            if((*it)->direction() == Kernel::Direction::Output
              || (*it)->direction() == Kernel::Direction::InOut)
            {
              bool linked = false;
              //find child histories with anonymous output workspaces
              auto childHistories = m_history->getChildHistories();
              auto childIter = childHistories.rbegin();
              for (; childIter != childHistories.rend() && !linked; ++childIter)
              {
                auto props = (*childIter)->getProperties();
                auto propIter = props.begin(); 
                for (; propIter != props.end() && !linked; ++propIter)
                {
                  //check we have a workspace property
                  if((*propIter)->direction() == Kernel::Direction::Output
                    || (*propIter)->direction() == Kernel::Direction::InOut)
                  {
                    //if the workspaces are equal, then rename the history
                    std::ostringstream os;
                    os << "__TMP" << outputProp->getWorkspace().get();
                    if (os.str() == (*propIter)->value())
                    {
                      (*propIter)->setValue((*it)->value());
                      linked = true;
                    }
                  }
                }
              }
            }
          }
        }
      }
    }

    /** Indicates that this algrithms history should be tracked regardless of if it is a child.
    *  @param parentHist :: the parent algorithm history object the history in.
    */
    void Algorithm::trackAlgorithmHistory(boost::shared_ptr<AlgorithmHistory> parentHist)
    {
      enableHistoryRecordingForChild(true);
      m_parentHistory = parentHist;
    }

    /** Check if we are tracking history for thus algorithm
    *  @return if we are tracking the history of this algorithm 
    */
    bool Algorithm::trackingHistory()
    {
      return (!isChild() || m_recordHistoryForChild);
    }


    /** Populate lists of the input & output workspace properties.
    *  (InOut workspaces go in both lists)
    *  @param inputWorkspaces ::  A reference to a vector for the input workspaces
    *  @param outputWorkspaces :: A reference to a vector for the output workspaces
    */
    void Algorithm::findWorkspaceProperties(std::vector<Workspace_sptr>& inputWorkspaces,
      std::vector<Workspace_sptr>& outputWorkspaces) const
    {
      // Loop over properties looking for the workspace properties and putting them in the right list
      const std::vector<Property*>& algProperties = getProperties();
      std::vector<Property*>::const_iterator it;
      for (it = algProperties.begin(); it != algProperties.end(); ++it)
      {
        const IWorkspaceProperty *wsProp = dynamic_cast<IWorkspaceProperty*>(*it);
        if (wsProp)
        {
          const Property *wsPropProp = dynamic_cast<Property*>(*it);
          // Check we actually have a workspace, it may have been optional
          Workspace_sptr workspace = wsProp->getWorkspace();
          if( !workspace ) continue;
          unsigned int direction = wsPropProp->direction();
          if (direction == Direction::Input || direction == Direction::InOut)
          {
            inputWorkspaces.push_back(workspace);
          }
          if (direction == Direction::Output || direction == Direction::InOut)
          {
            outputWorkspaces.push_back(workspace);
          }
        }
      }
    }

    /** Sends out algorithm parameter information to the logger */
    void Algorithm::logAlgorithmInfo() const
    {
      auto & logger = getLogger();

      if (m_isAlgStartupLoggingEnabled)
      {
        logger.notice() << name() << " started";
<<<<<<< HEAD
      }
      if (this->isChild())
        logger.notice() << " (child)";
      logger.notice() << std::endl;
      // Make use of the AlgorithmHistory class, which holds all the info we want here
      AlgorithmHistory AH(this);
      logger.information() << AH;
=======
        if (this->isChild())
          logger.notice() << " (child)";
        logger.notice() << std::endl;
        // Make use of the AlgorithmHistory class, which holds all the info we want here
        AlgorithmHistory AH(this);
        logger.information() << AH;
      }
>>>>>>> f62604a1
    }



    //=============================================================================================
    //================================== WorkspaceGroup-related ===================================
    //=============================================================================================

    /** Check the input workspace properties for groups.
     *
     * If there are more than one input workspace properties, then:
     *  - All inputs should be groups of the same size
     *    - In this case, algorithms are processed in order
     *  - OR, only one input should be a group, the others being size of 1
     *
     * If the property itself is a WorkspaceProperty<WorkspaceGroup> then
     * this returns false
     *
     * Returns true if processGroups() should be called.
     * It also sets up some other members.
     *
     * Override if it is needed to customize the group checking.
     *
     * @throw std::invalid_argument if the groups sizes are incompatible.
     * @throw std::invalid_argument if a member is not found
     *
     * This method (or an override) must NOT THROW any exception if there are no input workspace groups
     */
    bool Algorithm::checkGroups()
    {
      size_t numGroups = 0;
      bool processGroups = false;

      // Unroll the groups or single inputs into vectors of workspace
      m_groups.clear();
      m_groupWorkspaces.clear();
      for (size_t i=0; i<m_inputWorkspaceProps.size(); i++)
      {
        auto * prop = dynamic_cast<Property *>(m_inputWorkspaceProps[i]);
        auto * wsGroupProp = dynamic_cast<WorkspaceProperty<WorkspaceGroup> *>(prop);
        std::vector<Workspace_sptr> thisGroup;

        Workspace_sptr ws = m_inputWorkspaceProps[i]->getWorkspace();
        WorkspaceGroup_sptr wsGroup = boost::dynamic_pointer_cast<WorkspaceGroup>(ws);

        // Workspace groups are NOT returned by IWP->getWorkspace() most of the time
        // because WorkspaceProperty is templated by <MatrixWorkspace>
        // and WorkspaceGroup does not subclass <MatrixWorkspace>
        if (!wsGroup && !prop->value().empty())
        {
          // So try to use the name in the AnalysisDataService
          try {
          wsGroup = AnalysisDataService::Instance().retrieveWS<WorkspaceGroup>(prop->value());
          }
          catch (Exception::NotFoundError&) { /* Do nothing */ }
        }

        // Found the group either directly or by name?
        // If the property is of type WorkspaceGroup then don't unroll
        if (wsGroup && !wsGroupProp)
        {
          numGroups++;
          processGroups = true;
          std::vector<std::string> names = wsGroup->getNames();
          for (size_t j=0; j<names.size(); j++)
          {
            Workspace_sptr memberWS = AnalysisDataService::Instance().retrieve(names[j]);
            if (!memberWS)
              throw std::invalid_argument("One of the members of " + wsGroup->name() + ", " + names[j] + " was not found!.");
            thisGroup.push_back(memberWS);
          }
        }
        else
        {
          // Single Workspace. Treat it as a "group" with only one member
          if (ws)
            thisGroup.push_back(ws);
        }

        // Add to the list of groups
        m_groups.push_back(thisGroup);
        m_groupWorkspaces.push_back(wsGroup);
      }

      // No groups? Get out.
      if (numGroups == 0)
        return processGroups;

      // ---- Confirm that all the groups are the same size -----
      // Index of the single group
      m_singleGroup = -1;
      // Size of the single or of all the groups
      m_groupSize = 1;
      m_groupsHaveSimilarNames = true;
      for (size_t i=0; i<m_groups.size(); i++)
      {
        std::vector<Workspace_sptr> & thisGroup = m_groups[i];
        // We're ok with empty groups if the workspace property is optional
        if (thisGroup.empty() && !m_inputWorkspaceProps[i]->isOptional())
          throw std::invalid_argument("Empty group passed as input");
        if (!thisGroup.empty())
        {
          // Record the index of the single group.
          WorkspaceGroup_sptr wsGroup = m_groupWorkspaces[i];
          if (wsGroup && (numGroups == 1))
            m_singleGroup = int(i);

          // For actual groups (>1 members)
          if (thisGroup.size() > 1)
          {
            // Check for matching group size
            if (m_groupSize > 1)
              if (thisGroup.size() != m_groupSize)
                throw std::invalid_argument("Input WorkspaceGroups are not of the same size.");

            // Are ALL the names similar?
            if (wsGroup)
              m_groupsHaveSimilarNames = m_groupsHaveSimilarNames && wsGroup->areNamesSimilar();

            // Save the size for the next group
            m_groupSize = thisGroup.size();
          }
        }
      } // end for each group

      // If you get here, then the groups are compatible
      return processGroups;
    }



    //--------------------------------------------------------------------------------------------
    /** Process WorkspaceGroup inputs.
     *
     * This should be called after checkGroups(), which sets up required members.
     * It goes through each member of the group(s), creates and sets an algorithm
     * for each and executes them one by one.
     *
     * If there are several group input workspaces, then the member of each group
     * is executed pair-wise.
     *
     * @return true - if all the workspace members are executed.
     */
    bool Algorithm::processGroups()
    {
      std::vector<WorkspaceGroup_sptr> outGroups;

      // ---------- Create all the output workspaces ----------------------------
      for (size_t owp=0; owp<m_pureOutputWorkspaceProps.size(); owp++)
      {
        Property * prop = dynamic_cast<Property *>(m_pureOutputWorkspaceProps[owp]);
        WorkspaceGroup_sptr outWSGrp = WorkspaceGroup_sptr(new WorkspaceGroup());
        outGroups.push_back(outWSGrp);
        // Put the GROUP in the ADS
        AnalysisDataService::Instance().addOrReplace(prop->value(), outWSGrp );
        outWSGrp->observeADSNotifications(false);
      }

      // Go through each entry in the input group(s)
      for (size_t entry=0; entry<m_groupSize; entry++)
      {
        // use create Child Algorithm that look like this one
        Algorithm_sptr alg_sptr = this->createChildAlgorithm(this->name(),-1,-1,this->isLogging(),this->version());
        // Don't make the new algorithm a child so that it's workspaces are stored correctly
        alg_sptr->setChild(false);

        alg_sptr->setRethrows(true);

        IAlgorithm* alg = alg_sptr.get();
        // Set all non-workspace properties
        this->copyNonWorkspaceProperties(alg, int(entry)+1);

        std::string outputBaseName = "";

        // ---------- Set all the input workspaces ----------------------------
        for (size_t iwp=0; iwp<m_groups.size(); iwp++)
        {
          std::vector<Workspace_sptr> & thisGroup = m_groups[iwp];
          if (!thisGroup.empty())
          {
            // By default (for a single group) point to the first/only workspace
            Workspace_sptr ws = thisGroup[0];

            if ((m_singleGroup == int (iwp)) || m_singleGroup < 0)
            {
              // Either: this is the single group
              // OR: all inputs are groups
              // ... so get then entry^th workspace in this group
              ws = thisGroup[entry];
            }
            // Append the names together
            if (!outputBaseName.empty()) outputBaseName += "_";
            outputBaseName += ws->name();

            // Set the property using the name of that workspace
            Property * prop = dynamic_cast<Property *>(m_inputWorkspaceProps[iwp]);
            alg->setPropertyValue(prop->name(), ws->name());
          } // not an empty (i.e. optional) input
        } // for each InputWorkspace property

        std::vector<std::string> outputWSNames(m_pureOutputWorkspaceProps.size());
        // ---------- Set all the output workspaces ----------------------------
        for (size_t owp=0; owp<m_pureOutputWorkspaceProps.size(); owp++)
        {
          Property * prop = dynamic_cast<Property *>(m_pureOutputWorkspaceProps[owp]);

          // Default name = "in1_in2_out"
          std::string outName = outputBaseName + "_" + prop->value();
          // Except if all inputs had similar names, then the name is "out_1"
          if (m_groupsHaveSimilarNames)
            outName = prop->value() + "_" + Strings::toString(entry+1);

          // Set in the output
          alg->setPropertyValue(prop->name(), outName);

          outputWSNames[owp] = outName;
        } // for each OutputWorkspace property

        // ------------ Execute the algo --------------
        try
        {
          alg->execute();
        }
        catch(std::exception& e)
        {
          std::ostringstream msg;
          msg << "Execution of " << this->name() << " for group entry " << (entry+1) << " failed: ";
          msg << e.what(); // Add original message
          throw std::runtime_error(msg.str());
        }

        // ------------ Fill in the output workspace group ------------------
        // this has to be done after execute() because a workspace must exist 
        // when it is added to a group
        for (size_t owp=0; owp<m_pureOutputWorkspaceProps.size(); owp++)
        {
          // And add it to the output group
          outGroups[owp]->add( outputWSNames[owp] );
        }

      } // for each entry in each group

      // restore group notifications
      for (size_t i=0; i<outGroups.size(); i++)
      {
        outGroups[i]->observeADSNotifications(true);
      }

      // We finished successfully.
      setExecuted(true);
      notificationCenter().postNotification(new FinishedNotification(this,isExecuted()));

      return true;
    }

    //--------------------------------------------------------------------------------------------
    /** Copy all the non-workspace properties from this to alg
     *
     * @param alg :: other IAlgorithm
     * @param periodNum :: number of the "period" = the entry in the group + 1
     */
    void Algorithm::copyNonWorkspaceProperties(IAlgorithm * alg, int periodNum)
    {
      if (!alg) throw std::runtime_error("Algorithm not created!");
      std::vector<Property*> props = this->getProperties();
      for (size_t i=0; i < props.size(); i++)
      {
        Property * prop = props[i];
        if (prop)
        {
          IWorkspaceProperty* wsProp = dynamic_cast<IWorkspaceProperty*>(prop);
          // Copy the property using the string
          if (!wsProp)
            this->setOtherProperties(alg, prop->name(), prop->value(), periodNum);
        }
      }
    }


    //--------------------------------------------------------------------------------------------
    /** Virtual method to set the non workspace properties for this algorithm.
     * To be overridden by specific algorithms when needed.
     *
     *  @param alg :: pointer to the algorithm
     *  @param propertyName :: name of the property
     *  @param propertyValue :: value  of the property
     *  @param periodNum :: period number
     */
    void Algorithm::setOtherProperties(IAlgorithm * alg, const std::string & propertyName, const std::string & propertyValue, int periodNum)
    {
      (void) periodNum; //Avoid compiler warning
      if(alg)
        alg->setPropertyValue(propertyName, propertyValue);
    }


    //--------------------------------------------------------------------------------------------
    /** To query the property is a workspace property
    *  @param prop :: pointer to input properties
    *  @returns true if this is a workspace property
    */
    bool Algorithm::isWorkspaceProperty( const Kernel::Property* const prop) const
    {
      if(!prop)
      {
        return false;
      }
      const IWorkspaceProperty * const wsProp = dynamic_cast<const IWorkspaceProperty*>(prop);
      return (wsProp ? true : false);   
    }

    //=============================================================================================
    //================================== Asynchronous Execution ===================================
    //=============================================================================================
    namespace
    {
      /**
      * A object to set the flag marking asynchronous running correctly 
      */
      struct AsyncFlagHolder
      {
        /** Constructor
        * @param A :: reference to the running flag
        */
        AsyncFlagHolder(bool & running_flag) : m_running_flag(running_flag)
        {
          m_running_flag = true;
        }
        ///Destructor
        ~AsyncFlagHolder()
        {
          m_running_flag = false;
        }
      private:
        ///Default constructor
        AsyncFlagHolder();
        ///Running flag
        bool & m_running_flag;
      };
    }

    //--------------------------------------------------------------------------------------------
    /**
    * Asynchronous execution
    */
    Poco::ActiveResult<bool> Algorithm::executeAsync()
    {
      m_executeAsync = new Poco::ActiveMethod<bool, Poco::Void, Algorithm>(this,&Algorithm::executeAsyncImpl);
      return (*m_executeAsync)(Poco::Void());
    }

    /**Callback when an algorithm is executed asynchronously
     * @param i :: Unused argument
     * @return true if executed successfully.
    */
    bool Algorithm::executeAsyncImpl(const Poco::Void&)
    {
      AsyncFlagHolder running(m_runningAsync);
      return this->execute();
    }

    /**
     * @return A reference to the Poco::NotificationCenter object that dispatches notifications
     */
    Poco::NotificationCenter & Algorithm::notificationCenter() const
    {
      if(!m_notificationCenter) m_notificationCenter = new Poco::NotificationCenter;
      return *m_notificationCenter;
    }


    /** Handles and rescales child algorithm progress notifications.
    *  @param pNf :: The progress notification from the child algorithm.
    */
    void Algorithm::handleChildProgressNotification(const Poco::AutoPtr<ProgressNotification>& pNf)
    {
      double p = m_startChildProgress + (m_endChildProgress - m_startChildProgress)*pNf->progress;

      progress(p,pNf->message);
    }

    /**
     * @return A Poco:NObserver object that is responsible for reporting progress
     */
    const Poco::AbstractObserver & Algorithm::progressObserver() const
    {
      if(!m_progressObserver)
        m_progressObserver = \
          new Poco::NObserver<Algorithm, ProgressNotification>(*const_cast<Algorithm*>(this),
                                                               &Algorithm::handleChildProgressNotification);

      return *m_progressObserver;
    }


    //--------------------------------------------------------------------------------------------
    /**
     * Cancel an algorithm
     */
    void Algorithm::cancel()
    {
      Poco::FastMutex::ScopedLock _lock(m_mutex);
      //set myself to be cancelled
      m_cancel = true;


      // Loop over the output workspaces and try to cancel them
      for ( auto it = m_ChildAlgorithms.begin(); it != m_ChildAlgorithms.end(); ++it)
      {
        const auto & weakPtr = *it;
        if (IAlgorithm_sptr sharedPtr = weakPtr.lock())
        {
          sharedPtr->cancel();
        }
      }
    }

    //--------------------------------------------------------------------------------------------
    /** This is called during long-running operations,
     * and check if the algorithm has requested that it be cancelled.
     */
    void Algorithm::interruption_point()
    {
      Poco::FastMutex::ScopedLock _lock(m_mutex);
      // only throw exceptions if the code is not multi threaded otherwise you contravene the OpenMP standard
      // that defines that all loops must complete, and no exception can leave an OpenMP section
      // openmp cancel handling is performed using the ??, ?? and ?? macros in each algrothim
      IF_NOT_PARALLEL
        if (m_cancel) throw CancelException();
    }

    /**
    Report that the algorithm has completed.
    @param duration : Algorithm duration
    @param groupProcessing : We have been processing via processGroups if true.
    */
    void Algorithm::reportCompleted(const double& duration, const bool groupProcessing)
    {
      std::string optionalMessage;
      if(groupProcessing)
      {
        optionalMessage = ". Processed as a workspace group";
      }

      if (!m_isChildAlgorithm || m_alwaysStoreInADS)
      {
        if (m_isAlgStartupLoggingEnabled)
        {
          getLogger().notice() << name() << " successful, Duration "
                << std::fixed << std::setprecision(2) << duration << " seconds" << optionalMessage << std::endl;
        }
      }
      
      else
      {
        getLogger().debug() << name() << " finished with isChild = " << isChild() << std::endl;
      }
      m_running = false;
    }

    /** Enable or disable Logging of start and end messages
    @param enabled : true to enable logging, false to disable
    */ 
    void Algorithm::setAlgStartupLogging(const bool enabled) 
    {
      m_isAlgStartupLoggingEnabled = enabled;
    }

    /** return the state of logging of start and end messages
    @returns : true to logging is enabled
    */ 
    bool Algorithm::getAlgStartupLogging() const
    {
      return m_isAlgStartupLoggingEnabled;
    }
  } // namespace API

  //---------------------------------------------------------------------------
  // Specialized templated PropertyManager getValue definitions for Algorithm types
  //---------------------------------------------------------------------------
  namespace Kernel
  {
    /**
     * Get the value of a given property as the declared concrete type
     * @param name :: The name of the property
     * @returns A pointer to an algorithm
     */
    template<> MANTID_API_DLL
      API::IAlgorithm_sptr IPropertyManager::getValue<API::IAlgorithm_sptr>(const std::string &name) const
    {
      PropertyWithValue<API::IAlgorithm_sptr>* prop =
        dynamic_cast<PropertyWithValue<API::IAlgorithm_sptr>*>(getPointerToProperty(name));
      if (prop)
      {
        return *prop;
      }
      else
      {
        std::string message = "Attempt to assign property "+ name +" to incorrect type";
        throw std::runtime_error(message);
      }
    }
  
    /**
     * Get the value of a given property as the declared concrete type (const version)
     * @param name :: The name of the property
     * @returns A pointer to an algorithm
     */
    template<> MANTID_API_DLL
      API::IAlgorithm_const_sptr IPropertyManager::getValue<API::IAlgorithm_const_sptr>(const std::string &name) const
    {
      PropertyWithValue<API::IAlgorithm_sptr>* prop =
        dynamic_cast<PropertyWithValue<API::IAlgorithm_sptr>*>(getPointerToProperty(name));
      if (prop)
      {
        return prop->operator()();
      }
      else
      {
        std::string message = "Attempt to assign property "+ name +" to incorrect type";
        throw std::runtime_error(message);
      }
    }
  }

} // namespace Mantid<|MERGE_RESOLUTION|>--- conflicted
+++ resolved
@@ -1214,15 +1214,6 @@
       if (m_isAlgStartupLoggingEnabled)
       {
         logger.notice() << name() << " started";
-<<<<<<< HEAD
-      }
-      if (this->isChild())
-        logger.notice() << " (child)";
-      logger.notice() << std::endl;
-      // Make use of the AlgorithmHistory class, which holds all the info we want here
-      AlgorithmHistory AH(this);
-      logger.information() << AH;
-=======
         if (this->isChild())
           logger.notice() << " (child)";
         logger.notice() << std::endl;
@@ -1230,7 +1221,6 @@
         AlgorithmHistory AH(this);
         logger.information() << AH;
       }
->>>>>>> f62604a1
     }
 
 
