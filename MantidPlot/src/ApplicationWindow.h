--- conflicted
+++ resolved
@@ -1230,12 +1230,8 @@
   /// Open up the FirstRunSetup dialog
   void showFirstTimeSetup();
 
-<<<<<<< HEAD
-  ApplicationWindow* loadScript(const QString& fn, bool existingProject = false);
-=======
   ApplicationWindow *loadScript(const QString &fn,
                                 bool existingProject = false);
->>>>>>> 141dbd5a
 
 public:
   // TODO: a lot of this stuff should be private
